--- conflicted
+++ resolved
@@ -89,7 +89,28 @@
 
 static struct list acquired_device_list = LIST_INIT( acquired_device_list );
 
-<<<<<<< HEAD
+void dinput_hooks_acquire_device( IDirectInputDevice8W *iface )
+{
+    struct dinput_device *impl = impl_from_IDirectInputDevice8W( iface );
+
+    EnterCriticalSection( &dinput_hook_crit );
+    list_add_tail( &acquired_device_list, &impl->entry );
+    LeaveCriticalSection( &dinput_hook_crit );
+
+    SendMessageW( di_em_win, INPUT_THREAD_NOTIFY, NOTIFY_REFRESH_DEVICES, 0 );
+}
+
+void dinput_hooks_unacquire_device( IDirectInputDevice8W *iface )
+{
+    struct dinput_device *impl = impl_from_IDirectInputDevice8W( iface );
+
+    EnterCriticalSection( &dinput_hook_crit );
+    list_remove( &impl->entry );
+    LeaveCriticalSection( &dinput_hook_crit );
+
+    SendMessageW( di_em_win, INPUT_THREAD_NOTIFY, NOTIFY_REFRESH_DEVICES, 0 );
+}
+
 static void unhook_device_window_foreground_changes( struct dinput_device *device )
 {
     if (!device->cbt_hook) return;
@@ -97,37 +118,6 @@
     device->cbt_hook = NULL;
 }
 
-=======
-void dinput_hooks_acquire_device( IDirectInputDevice8W *iface )
-{
-    struct dinput_device *impl = impl_from_IDirectInputDevice8W( iface );
-
-    EnterCriticalSection( &dinput_hook_crit );
-    list_add_tail( &acquired_device_list, &impl->entry );
-    LeaveCriticalSection( &dinput_hook_crit );
-
-    SendMessageW( di_em_win, INPUT_THREAD_NOTIFY, NOTIFY_REFRESH_DEVICES, 0 );
-}
-
-void dinput_hooks_unacquire_device( IDirectInputDevice8W *iface )
-{
-    struct dinput_device *impl = impl_from_IDirectInputDevice8W( iface );
-
-    EnterCriticalSection( &dinput_hook_crit );
-    list_remove( &impl->entry );
-    LeaveCriticalSection( &dinput_hook_crit );
-
-    SendMessageW( di_em_win, INPUT_THREAD_NOTIFY, NOTIFY_REFRESH_DEVICES, 0 );
-}
-
-static void unhook_device_window_foreground_changes( struct dinput_device *device )
-{
-    if (!device->cbt_hook) return;
-    UnhookWindowsHookEx( device->cbt_hook );
-    device->cbt_hook = NULL;
-}
-
->>>>>>> 6eb373f5
 static void dinput_device_internal_unacquire( IDirectInputDevice8W *iface, DWORD status )
 {
     struct dinput_device *impl = impl_from_IDirectInputDevice8W( iface );
@@ -439,55 +429,6 @@
     return 0;
 }
 
-<<<<<<< HEAD
-void input_thread_start(void)
-{
-    HANDLE start_event;
-
-    TRACE( "Starting input thread.\n" );
-
-    if (!(start_event = CreateEventW( NULL, FALSE, FALSE, NULL )))
-        ERR( "Failed to create start event, error %lu\n", GetLastError() );
-    else if (!(dinput_thread = CreateThread( NULL, 0, dinput_thread_proc, start_event, 0, NULL )))
-        ERR( "Failed to create internal thread, error %lu\n", GetLastError() );
-    else
-        WaitForSingleObject( start_event, INFINITE );
-
-    CloseHandle( start_event );
-}
-
-void dinput_hooks_acquire_device( IDirectInputDevice8W *iface )
-{
-    struct dinput_device *impl = impl_from_IDirectInputDevice8W( iface );
-
-    EnterCriticalSection( &dinput_hook_crit );
-    /* start the input thread now if it wasn't started already */
-    if (!dinput_thread) input_thread_start();
-    list_add_tail( &acquired_device_list, &impl->entry );
-    LeaveCriticalSection( &dinput_hook_crit );
-
-    SendMessageW( di_em_win, INPUT_THREAD_NOTIFY, NOTIFY_REFRESH_DEVICES, 0 );
-}
-
-void dinput_hooks_unacquire_device( IDirectInputDevice8W *iface )
-{
-    struct dinput_device *impl = impl_from_IDirectInputDevice8W( iface );
-
-    EnterCriticalSection( &dinput_hook_crit );
-    list_remove( &impl->entry );
-    LeaveCriticalSection( &dinput_hook_crit );
-
-    SendMessageW( di_em_win, INPUT_THREAD_NOTIFY, NOTIFY_REFRESH_DEVICES, 0 );
-}
-
-void input_thread_add_user(void)
-{
-    /* we cannot start the input thread here because some games create dinput objects from their DllMain, and
-     * starting the thread will wait for it to initialize, which requires the loader lock to be released.
-     */
-    EnterCriticalSection( &dinput_hook_crit );
-    input_thread_user_count++;
-=======
 void input_thread_add_user(void)
 {
     EnterCriticalSection( &dinput_hook_crit );
@@ -506,28 +447,19 @@
 
         CloseHandle( start_event );
     }
->>>>>>> 6eb373f5
     LeaveCriticalSection( &dinput_hook_crit );
 }
 
 void input_thread_remove_user(void)
 {
     EnterCriticalSection( &dinput_hook_crit );
-<<<<<<< HEAD
-    if (!--input_thread_user_count && dinput_thread)
-=======
     if (!--input_thread_user_count)
->>>>>>> 6eb373f5
     {
         TRACE( "Stopping input thread.\n" );
 
         SendMessageW( di_em_win, INPUT_THREAD_NOTIFY, NOTIFY_THREAD_STOP, 0 );
         WaitForSingleObject( dinput_thread, INFINITE );
         CloseHandle( dinput_thread );
-<<<<<<< HEAD
-        dinput_thread = NULL;
-=======
->>>>>>> 6eb373f5
     }
     LeaveCriticalSection( &dinput_hook_crit );
 }
