/*  DirectInput HID Joystick device
 *
 * Copyright 2021 Rémi Bernon for CodeWeavers
 *
 * This library is free software; you can redistribute it and/or
 * modify it under the terms of the GNU Lesser General Public
 * License as published by the Free Software Foundation; either
 * version 2.1 of the License, or (at your option) any later version.
 *
 * This library is distributed in the hope that it will be useful,
 * but WITHOUT ANY WARRANTY; without even the implied warranty of
 * MERCHANTABILITY or FITNESS FOR A PARTICULAR PURPOSE.  See the GNU
 * Lesser General Public License for more details.
 *
 * You should have received a copy of the GNU Lesser General Public
 * License along with this library; if not, write to the Free Software
 * Foundation, Inc., 51 Franklin St, Fifth Floor, Boston, MA 02110-1301, USA
 */

#include <assert.h>
#include <stdarg.h>
#include <string.h>
#include <math.h>

#include "ntstatus.h"
#define WIN32_NO_STATUS
#include "windef.h"
#include "winbase.h"
#include "winternl.h"
#include "winuser.h"
#include "winerror.h"
#include "winreg.h"
#include "winioctl.h"

#include "ddk/hidclass.h"
#include "ddk/hidsdi.h"
#include "setupapi.h"
#include "devguid.h"
#include "dinput.h"
#include "setupapi.h"

#include "dinput_private.h"
#include "device_private.h"

#include "initguid.h"

#include "wine/debug.h"
#include "wine/hid.h"

#define VID_LOGITECH 0x046D
#define PID_LOGITECH_G920 0xC262

WINE_DEFAULT_DEBUG_CHANNEL(dinput);

DEFINE_GUID( GUID_DEVINTERFACE_WINEXINPUT,0x6c53d5fd,0x6480,0x440f,0xb6,0x18,0x47,0x67,0x50,0xc5,0xe1,0xa6 );
DEFINE_GUID( hid_joystick_guid, 0x9e573edb, 0x7734, 0x11d2, 0x8d, 0x4a, 0x23, 0x90, 0x3f, 0xb6, 0xbd, 0xf7 );
DEFINE_GUID( device_path_guid, 0x00000000, 0x0000, 0x0000, 0x8d, 0x4a, 0x23, 0x90, 0x3f, 0xb6, 0xbd, 0xf8 );

struct pid_control_report
{
    BYTE id;
    UINT collection;
    UINT control_coll;
};

struct pid_effect_update
{
    BYTE id;
    UINT collection;
    UINT type_coll;
    UINT axes_coll;
    UINT axis_count;
    UINT direction_coll;
    UINT direction_count;
    struct hid_value_caps *axis_caps[6];
    struct hid_value_caps *direction_caps[6];
    struct hid_value_caps *duration_caps;
    struct hid_value_caps *gain_caps;
    struct hid_value_caps *sample_period_caps;
    struct hid_value_caps *start_delay_caps;
    struct hid_value_caps *trigger_button_caps;
    struct hid_value_caps *trigger_repeat_interval_caps;
};

struct pid_set_periodic
{
    BYTE id;
    UINT collection;
    struct hid_value_caps *magnitude_caps;
    struct hid_value_caps *period_caps;
    struct hid_value_caps *phase_caps;
    struct hid_value_caps *offset_caps;
};

struct pid_set_envelope
{
    BYTE id;
    UINT collection;
    struct hid_value_caps *attack_level_caps;
    struct hid_value_caps *attack_time_caps;
    struct hid_value_caps *fade_level_caps;
    struct hid_value_caps *fade_time_caps;
};

struct pid_set_condition
{
    BYTE id;
    UINT collection;
    struct hid_value_caps *center_point_offset_caps;
    struct hid_value_caps *positive_coefficient_caps;
    struct hid_value_caps *negative_coefficient_caps;
    struct hid_value_caps *positive_saturation_caps;
    struct hid_value_caps *negative_saturation_caps;
    struct hid_value_caps *dead_band_caps;
};

struct pid_set_constant_force
{
    BYTE id;
    UINT collection;
    struct hid_value_caps *magnitude_caps;
};

struct pid_set_ramp_force
{
    BYTE id;
    UINT collection;
    struct hid_value_caps *start_caps;
    struct hid_value_caps *end_caps;
};

struct pid_device_gain
{
    BYTE id;
    UINT collection;
    struct hid_value_caps *device_gain_caps;
};

struct pid_device_pool
{
    BYTE id;
    UINT collection;
    struct hid_value_caps *device_managed_caps;
};

struct pid_block_free
{
    BYTE id;
    UINT collection;
};

struct pid_block_load
{
    BYTE id;
    UINT collection;
    UINT status_coll;
};

struct pid_new_effect
{
    BYTE id;
    UINT collection;
    UINT type_coll;
};

struct pid_effect_state
{
    BYTE id;
    UINT collection;
    struct hid_value_caps *safety_switch_caps;
    struct hid_value_caps *actuator_power_caps;
    struct hid_value_caps *actuator_override_switch_caps;
};

struct hid_joystick
{
    struct dinput_device base;
<<<<<<< HEAD
    BOOL wgi_device;
=======
>>>>>>> 6eb373f5

    HANDLE device;
    OVERLAPPED read_ovl;
    PHIDP_PREPARSED_DATA preparsed;

    WCHAR device_path[MAX_PATH];
    HIDD_ATTRIBUTES attrs;
    HIDP_CAPS caps;

    char *input_report_buf;
    char *output_report_buf;
    char *feature_report_buf;
    USAGE_AND_PAGE *usages_buf;
    UINT usages_count;

    BYTE effect_inuse[255];
    struct list effect_list;
    struct pid_control_report pid_device_control;
    struct pid_control_report pid_effect_control;
    struct pid_effect_update pid_effect_update;
    struct pid_set_periodic pid_set_periodic;
    struct pid_set_envelope pid_set_envelope;
    struct pid_set_condition pid_set_condition;
    struct pid_set_constant_force pid_set_constant_force;
    struct pid_set_ramp_force pid_set_ramp_force;
    struct pid_device_gain pid_device_gain;
    struct pid_device_pool pid_device_pool;
    struct pid_block_free pid_block_free;
    struct pid_block_load pid_block_load;
    struct pid_new_effect pid_new_effect;
    struct pid_effect_state pid_effect_state;
};

static inline struct hid_joystick *impl_from_IDirectInputDevice8W( IDirectInputDevice8W *iface )
{
    return CONTAINING_RECORD( CONTAINING_RECORD( iface, struct dinput_device, IDirectInputDevice8W_iface ),
                              struct hid_joystick, base );
}

struct hid_joystick_effect
{
    IDirectInputEffect IDirectInputEffect_iface;
    LONG ref;
    USAGE type;
    ULONG index;

    struct list entry;
    struct hid_joystick *joystick;

    DWORD axes[6];
    LONG directions[6];
    DICONSTANTFORCE constant_force;
    DIRAMPFORCE ramp_force;
    DICONDITION condition[6];
    DIENVELOPE envelope;
    DIPERIODIC periodic;
    DIEFFECT params;
    DWORD modified;
    DWORD flags;
    DWORD status;

    char *effect_control_buf;
    char *effect_update_buf;
    char *type_specific_buf;
    char *set_envelope_buf;
};

static inline struct hid_joystick_effect *impl_from_IDirectInputEffect( IDirectInputEffect *iface )
{
    return CONTAINING_RECORD( iface, struct hid_joystick_effect, IDirectInputEffect_iface );
}

static inline BOOL is_exclusively_acquired( struct hid_joystick *joystick )
{
    return joystick->base.status == STATUS_ACQUIRED && (joystick->base.dwCoopLevel & DISCL_EXCLUSIVE);
}

static const GUID *object_usage_to_guid( USAGE usage_page, USAGE usage )
{
    switch (usage_page)
    {
    case HID_USAGE_PAGE_BUTTON: return &GUID_Button;
    case HID_USAGE_PAGE_SIMULATION:
        switch (usage)
        {
        case HID_USAGE_SIMULATION_STEERING: return &GUID_XAxis;
        case HID_USAGE_SIMULATION_ACCELERATOR: return &GUID_YAxis;
        case HID_USAGE_SIMULATION_BRAKE: return &GUID_RzAxis;
        case HID_USAGE_SIMULATION_RUDDER: return &GUID_RzAxis;
        case HID_USAGE_SIMULATION_THROTTLE: return &GUID_Slider;
        }
        break;
    case HID_USAGE_PAGE_GENERIC:
        switch (usage)
        {
        case HID_USAGE_GENERIC_X: return &GUID_XAxis;
        case HID_USAGE_GENERIC_Y: return &GUID_YAxis;
        case HID_USAGE_GENERIC_Z: return &GUID_ZAxis;
        case HID_USAGE_GENERIC_WHEEL: return &GUID_ZAxis;
        case HID_USAGE_GENERIC_RX: return &GUID_RxAxis;
        case HID_USAGE_GENERIC_RY: return &GUID_RyAxis;
        case HID_USAGE_GENERIC_RZ: return &GUID_RzAxis;
        case HID_USAGE_GENERIC_SLIDER: return &GUID_Slider;
        case HID_USAGE_GENERIC_DIAL: return &GUID_Slider;
        case HID_USAGE_GENERIC_HATSWITCH: return &GUID_POV;
        }
        break;
    }

    return &GUID_Unknown;
}

static inline USAGE effect_guid_to_usage( const GUID *guid )
{
    if (IsEqualGUID( guid, &GUID_CustomForce )) return PID_USAGE_ET_CUSTOM_FORCE_DATA;
    if (IsEqualGUID( guid, &GUID_ConstantForce )) return PID_USAGE_ET_CONSTANT_FORCE;
    if (IsEqualGUID( guid, &GUID_RampForce )) return PID_USAGE_ET_RAMP;
    if (IsEqualGUID( guid, &GUID_Square )) return PID_USAGE_ET_SQUARE;
    if (IsEqualGUID( guid, &GUID_Sine )) return PID_USAGE_ET_SINE;
    if (IsEqualGUID( guid, &GUID_Triangle )) return PID_USAGE_ET_TRIANGLE;
    if (IsEqualGUID( guid, &GUID_SawtoothUp )) return PID_USAGE_ET_SAWTOOTH_UP;
    if (IsEqualGUID( guid, &GUID_SawtoothDown )) return PID_USAGE_ET_SAWTOOTH_DOWN;
    if (IsEqualGUID( guid, &GUID_Spring )) return PID_USAGE_ET_SPRING;
    if (IsEqualGUID( guid, &GUID_Damper )) return PID_USAGE_ET_DAMPER;
    if (IsEqualGUID( guid, &GUID_Inertia )) return PID_USAGE_ET_INERTIA;
    if (IsEqualGUID( guid, &GUID_Friction )) return PID_USAGE_ET_FRICTION;
    return 0;
}

static inline const GUID *effect_usage_to_guid( USAGE usage )
{
    switch (usage)
    {
    case PID_USAGE_ET_CUSTOM_FORCE_DATA: return &GUID_CustomForce;
    case PID_USAGE_ET_CONSTANT_FORCE: return &GUID_ConstantForce;
    case PID_USAGE_ET_RAMP: return &GUID_RampForce;
    case PID_USAGE_ET_SQUARE: return &GUID_Square;
    case PID_USAGE_ET_SINE: return &GUID_Sine;
    case PID_USAGE_ET_TRIANGLE: return &GUID_Triangle;
    case PID_USAGE_ET_SAWTOOTH_UP: return &GUID_SawtoothUp;
    case PID_USAGE_ET_SAWTOOTH_DOWN: return &GUID_SawtoothDown;
    case PID_USAGE_ET_SPRING: return &GUID_Spring;
    case PID_USAGE_ET_DAMPER: return &GUID_Damper;
    case PID_USAGE_ET_INERTIA: return &GUID_Inertia;
    case PID_USAGE_ET_FRICTION: return &GUID_Friction;
    }
    return &GUID_Unknown;
}

static const WCHAR *effect_guid_to_string( const GUID *guid )
{
    if (IsEqualGUID( guid, &GUID_CustomForce )) return L"GUID_CustomForce";
    if (IsEqualGUID( guid, &GUID_ConstantForce )) return L"GUID_ConstantForce";
    if (IsEqualGUID( guid, &GUID_RampForce )) return L"GUID_RampForce";
    if (IsEqualGUID( guid, &GUID_Square )) return L"GUID_Square";
    if (IsEqualGUID( guid, &GUID_Sine )) return L"GUID_Sine";
    if (IsEqualGUID( guid, &GUID_Triangle )) return L"GUID_Triangle";
    if (IsEqualGUID( guid, &GUID_SawtoothUp )) return L"GUID_SawtoothUp";
    if (IsEqualGUID( guid, &GUID_SawtoothDown )) return L"GUID_SawtoothDown";
    if (IsEqualGUID( guid, &GUID_Spring )) return L"GUID_Spring";
    if (IsEqualGUID( guid, &GUID_Damper )) return L"GUID_Damper";
    if (IsEqualGUID( guid, &GUID_Inertia )) return L"GUID_Inertia";
    if (IsEqualGUID( guid, &GUID_Friction )) return L"GUID_Friction";
    return L"GUID_Unknown";
}

static const WCHAR *object_usage_to_string( DIDEVICEOBJECTINSTANCEW *instance )
{
    switch (MAKELONG(instance->wUsage, instance->wUsagePage))
    {
    case MAKELONG(HID_USAGE_DIGITIZER_TIP_PRESSURE, HID_USAGE_PAGE_DIGITIZER): return L"Tip Pressure";
    case MAKELONG(HID_USAGE_CONSUMER_VOLUME, HID_USAGE_PAGE_CONSUMER): return L"Volume";

    case MAKELONG(HID_USAGE_GENERIC_HATSWITCH, HID_USAGE_PAGE_GENERIC): return L"Hat Switch";
    case MAKELONG(HID_USAGE_GENERIC_JOYSTICK, HID_USAGE_PAGE_GENERIC): return L"Joystick";
    case MAKELONG(HID_USAGE_GENERIC_RX, HID_USAGE_PAGE_GENERIC): return L"X Rotation";
    case MAKELONG(HID_USAGE_GENERIC_RY, HID_USAGE_PAGE_GENERIC): return L"Y Rotation";
    case MAKELONG(HID_USAGE_GENERIC_RZ, HID_USAGE_PAGE_GENERIC): return L"Z Rotation";
    case MAKELONG(HID_USAGE_GENERIC_WHEEL, HID_USAGE_PAGE_GENERIC): return L"Wheel";
    case MAKELONG(HID_USAGE_GENERIC_X, HID_USAGE_PAGE_GENERIC): return L"X Axis";
    case MAKELONG(HID_USAGE_GENERIC_Y, HID_USAGE_PAGE_GENERIC): return L"Y Axis";
    case MAKELONG(HID_USAGE_GENERIC_Z, HID_USAGE_PAGE_GENERIC): return L"Z Axis";
    case MAKELONG(HID_USAGE_GENERIC_SLIDER, HID_USAGE_PAGE_GENERIC): return L"Slider";
    case MAKELONG(HID_USAGE_GENERIC_DIAL, HID_USAGE_PAGE_GENERIC): return L"Dial";

    case MAKELONG(PID_USAGE_ATTACK_LEVEL, HID_USAGE_PAGE_PID): return L"Attack Level";
    case MAKELONG(PID_USAGE_ATTACK_TIME, HID_USAGE_PAGE_PID): return L"Attack Time";
    case MAKELONG(PID_USAGE_AXES_ENABLE, HID_USAGE_PAGE_PID): return L"Axes Enable";

    case MAKELONG(PID_USAGE_DC_DEVICE_CONTINUE, HID_USAGE_PAGE_PID): return L"DC Device Continue";
    case MAKELONG(PID_USAGE_DC_DEVICE_PAUSE, HID_USAGE_PAGE_PID): return L"DC Device Pause";
    case MAKELONG(PID_USAGE_DC_DEVICE_RESET, HID_USAGE_PAGE_PID): return L"DC Device Reset";
    case MAKELONG(PID_USAGE_DC_DISABLE_ACTUATORS, HID_USAGE_PAGE_PID): return L"DC Disable Actuators";
    case MAKELONG(PID_USAGE_DC_ENABLE_ACTUATORS, HID_USAGE_PAGE_PID): return L"DC Enable Actuators";
    case MAKELONG(PID_USAGE_DC_STOP_ALL_EFFECTS, HID_USAGE_PAGE_PID): return L"DC Stop All Effects";

    case MAKELONG(PID_USAGE_DEVICE_GAIN, HID_USAGE_PAGE_PID): return L"Device Gain";
    case MAKELONG(PID_USAGE_DEVICE_GAIN_REPORT, HID_USAGE_PAGE_PID): return L"Device Gain Report";
    case MAKELONG(PID_USAGE_CP_OFFSET, HID_USAGE_PAGE_PID): return L"CP Offset";
    case MAKELONG(PID_USAGE_DEAD_BAND, HID_USAGE_PAGE_PID): return L"Dead Band";
    case MAKELONG(PID_USAGE_DEVICE_CONTROL, HID_USAGE_PAGE_PID): return L"PID Device Control";
    case MAKELONG(PID_USAGE_DEVICE_CONTROL_REPORT, HID_USAGE_PAGE_PID): return L"PID Device Control Report";
    case MAKELONG(PID_USAGE_DIRECTION, HID_USAGE_PAGE_PID): return L"Direction";
    case MAKELONG(PID_USAGE_DIRECTION_ENABLE, HID_USAGE_PAGE_PID): return L"Direction Enable";
    case MAKELONG(PID_USAGE_DURATION, HID_USAGE_PAGE_PID): return L"Duration";
    case MAKELONG(PID_USAGE_EFFECT_BLOCK_INDEX, HID_USAGE_PAGE_PID): return L"Effect Block Index";
    case MAKELONG(PID_USAGE_EFFECT_OPERATION, HID_USAGE_PAGE_PID): return L"Effect Operation";
    case MAKELONG(PID_USAGE_EFFECT_OPERATION_REPORT, HID_USAGE_PAGE_PID): return L"Effect Operation Report";
    case MAKELONG(PID_USAGE_EFFECT_TYPE, HID_USAGE_PAGE_PID): return L"Effect Type";

    case MAKELONG(PID_USAGE_ET_CONSTANT_FORCE, HID_USAGE_PAGE_PID): return L"ET Constant Force";
    case MAKELONG(PID_USAGE_ET_CUSTOM_FORCE_DATA, HID_USAGE_PAGE_PID): return L"ET Custom Force Data";
    case MAKELONG(PID_USAGE_ET_DAMPER, HID_USAGE_PAGE_PID): return L"ET Damper";
    case MAKELONG(PID_USAGE_ET_FRICTION, HID_USAGE_PAGE_PID): return L"ET Friction";
    case MAKELONG(PID_USAGE_ET_INERTIA, HID_USAGE_PAGE_PID): return L"ET Inertia";
    case MAKELONG(PID_USAGE_ET_RAMP, HID_USAGE_PAGE_PID): return L"ET Ramp";
    case MAKELONG(PID_USAGE_ET_SAWTOOTH_DOWN, HID_USAGE_PAGE_PID): return L"ET Sawtooth Down";
    case MAKELONG(PID_USAGE_ET_SAWTOOTH_UP, HID_USAGE_PAGE_PID): return L"ET Sawtooth Up";
    case MAKELONG(PID_USAGE_ET_SINE, HID_USAGE_PAGE_PID): return L"ET Sine";
    case MAKELONG(PID_USAGE_ET_SPRING, HID_USAGE_PAGE_PID): return L"ET Spring";
    case MAKELONG(PID_USAGE_ET_SQUARE, HID_USAGE_PAGE_PID): return L"ET Square";
    case MAKELONG(PID_USAGE_ET_TRIANGLE, HID_USAGE_PAGE_PID): return L"ET Triangle";

    case MAKELONG(PID_USAGE_NEGATIVE_COEFFICIENT, HID_USAGE_PAGE_PID): return L"Negative Coefficient";
    case MAKELONG(PID_USAGE_NEGATIVE_SATURATION, HID_USAGE_PAGE_PID): return L"Negative Saturation";
    case MAKELONG(PID_USAGE_POSITIVE_COEFFICIENT, HID_USAGE_PAGE_PID): return L"Positive Coefficient";
    case MAKELONG(PID_USAGE_POSITIVE_SATURATION, HID_USAGE_PAGE_PID): return L"Positive Saturation";
    case MAKELONG(PID_USAGE_SET_CONDITION_REPORT, HID_USAGE_PAGE_PID): return L"Set Condition Report";
    case MAKELONG(PID_USAGE_TYPE_SPECIFIC_BLOCK_OFFSET, HID_USAGE_PAGE_PID): return L"Type Specific Block Offset";

    case MAKELONG(PID_USAGE_FADE_LEVEL, HID_USAGE_PAGE_PID): return L"Fade Level";
    case MAKELONG(PID_USAGE_FADE_TIME, HID_USAGE_PAGE_PID): return L"Fade Time";
    case MAKELONG(PID_USAGE_LOOP_COUNT, HID_USAGE_PAGE_PID): return L"Loop Count";
    case MAKELONG(PID_USAGE_MAGNITUDE, HID_USAGE_PAGE_PID): return L"Magnitude";
    case MAKELONG(PID_USAGE_OP_EFFECT_START, HID_USAGE_PAGE_PID): return L"Op Effect Start";
    case MAKELONG(PID_USAGE_OP_EFFECT_START_SOLO, HID_USAGE_PAGE_PID): return L"Op Effect Start Solo";
    case MAKELONG(PID_USAGE_OP_EFFECT_STOP, HID_USAGE_PAGE_PID): return L"Op Effect Stop";
    case MAKELONG(PID_USAGE_SET_EFFECT_REPORT, HID_USAGE_PAGE_PID): return L"Set Effect Report";
    case MAKELONG(PID_USAGE_SET_ENVELOPE_REPORT, HID_USAGE_PAGE_PID): return L"Set Envelope Report";
    case MAKELONG(PID_USAGE_SET_PERIODIC_REPORT, HID_USAGE_PAGE_PID): return L"Set Periodic Report";
    case MAKELONG(PID_USAGE_START_DELAY, HID_USAGE_PAGE_PID): return L"Start Delay";
    case MAKELONG(PID_USAGE_STATE_REPORT, HID_USAGE_PAGE_PID): return L"PID State Report";
    case MAKELONG(PID_USAGE_TRIGGER_BUTTON, HID_USAGE_PAGE_PID): return L"Trigger Button";

    case MAKELONG(HID_USAGE_SIMULATION_RUDDER, HID_USAGE_PAGE_SIMULATION): return L"Rudder";
    case MAKELONG(HID_USAGE_SIMULATION_THROTTLE, HID_USAGE_PAGE_SIMULATION): return L"Throttle";
    case MAKELONG(HID_USAGE_SIMULATION_ACCELERATOR, HID_USAGE_PAGE_SIMULATION): return L"Accelerator";
    case MAKELONG(HID_USAGE_SIMULATION_BRAKE, HID_USAGE_PAGE_SIMULATION): return L"Brake";
    case MAKELONG(HID_USAGE_SIMULATION_CLUTCH, HID_USAGE_PAGE_SIMULATION): return L"Clutch";
    case MAKELONG(HID_USAGE_SIMULATION_STEERING, HID_USAGE_PAGE_SIMULATION): return L"Steering";
    default: return NULL;
    }
}

static HRESULT find_next_effect_id( struct hid_joystick *impl, ULONG *index, USAGE type )
{
    struct pid_device_pool *device_pool = &impl->pid_device_pool;
    struct pid_new_effect *new_effect = &impl->pid_new_effect;
    struct pid_block_load *block_load = &impl->pid_block_load;
    ULONG i, count, report_len = impl->caps.FeatureReportByteLength;
    NTSTATUS status;
    USAGE usage;

    if (!device_pool->device_managed_caps)
    {
        for (i = 0; i < ARRAY_SIZE(impl->effect_inuse); ++i)
            if (!impl->effect_inuse[i]) break;
        if (i == ARRAY_SIZE(impl->effect_inuse)) return DIERR_DEVICEFULL;
        impl->effect_inuse[i] = TRUE;
        *index = i + 1;
    }
    else
    {
        status = HidP_InitializeReportForID( HidP_Feature, new_effect->id, impl->preparsed,
                                             impl->feature_report_buf, report_len );
        if (status != HIDP_STATUS_SUCCESS) return status;

        count = 1;
        status = HidP_SetUsages( HidP_Feature, HID_USAGE_PAGE_PID, new_effect->type_coll,
                                 &type, &count, impl->preparsed, impl->feature_report_buf, report_len );
        if (status != HIDP_STATUS_SUCCESS) return status;

        if (!HidD_SetFeature( impl->device, impl->feature_report_buf, report_len )) return DIERR_INPUTLOST;

        status = HidP_InitializeReportForID( HidP_Feature, block_load->id, impl->preparsed,
                                             impl->feature_report_buf, report_len );
        if (status != HIDP_STATUS_SUCCESS) return status;

        if (!HidD_GetFeature( impl->device, impl->feature_report_buf, report_len )) return DIERR_INPUTLOST;

        count = 1;
        status = HidP_GetUsages( HidP_Feature, HID_USAGE_PAGE_PID, block_load->status_coll,
                                 &usage, &count, impl->preparsed, impl->feature_report_buf, report_len );
        if (status != HIDP_STATUS_SUCCESS) return status;

        if (count != 1 || usage == PID_USAGE_BLOCK_LOAD_ERROR) return DIERR_INPUTLOST;
        if (usage == PID_USAGE_BLOCK_LOAD_FULL) return DIERR_DEVICEFULL;

        status = HidP_GetUsageValue( HidP_Feature, HID_USAGE_PAGE_PID, 0, PID_USAGE_EFFECT_BLOCK_INDEX,
                                     index, impl->preparsed, impl->feature_report_buf, report_len );
        if (status != HIDP_STATUS_SUCCESS) return status;
    }

    return DI_OK;
}

typedef BOOL (*enum_object_callback)( struct hid_joystick *impl, struct hid_value_caps *caps,
                                      DIDEVICEOBJECTINSTANCEW *instance, void *data );

static BOOL enum_object( struct hid_joystick *impl, const DIPROPHEADER *filter, DWORD flags,
                         enum_object_callback callback, struct hid_value_caps *caps,
                         DIDEVICEOBJECTINSTANCEW *instance, void *data )
{
    if (flags != DIDFT_ALL && !(flags & DIDFT_GETTYPE( instance->dwType ))) return DIENUM_CONTINUE;

    switch (filter->dwHow)
    {
    case DIPH_DEVICE:
        return callback( impl, caps, instance, data );
    case DIPH_BYOFFSET:
        if (filter->dwObj != instance->dwOfs) return DIENUM_CONTINUE;
        return callback( impl, caps, instance, data );
    case DIPH_BYID:
        if ((filter->dwObj & 0x00ffffff) != (instance->dwType & 0x00ffffff)) return DIENUM_CONTINUE;
        return callback( impl, caps, instance, data );
    case DIPH_BYUSAGE:
        if (HIWORD( filter->dwObj ) != instance->wUsagePage) return DIENUM_CONTINUE;
        if (LOWORD( filter->dwObj ) != instance->wUsage) return DIENUM_CONTINUE;
        return callback( impl, caps, instance, data );
    default:
        FIXME( "unimplemented filter dwHow %#lx dwObj %#lx\n", filter->dwHow, filter->dwObj );
        break;
    }

    return DIENUM_CONTINUE;
}

static void check_pid_effect_axis_caps( struct hid_joystick *impl, DIDEVICEOBJECTINSTANCEW *instance )
{
    struct pid_effect_update *effect_update = &impl->pid_effect_update;
    ULONG i;

    for (i = 0; i < effect_update->axis_count; ++i)
    {
        if (effect_update->axis_caps[i]->usage_page != instance->wUsagePage) continue;
        if (effect_update->axis_caps[i]->usage_min > instance->wUsage) continue;
        if (effect_update->axis_caps[i]->usage_max >= instance->wUsage) break;
    }

    if (i == effect_update->axis_count) return;
    instance->dwType |= DIDFT_FFACTUATOR;
    instance->dwFlags |= DIDOI_FFACTUATOR;
}

static void set_axis_type( DIDEVICEOBJECTINSTANCEW *instance, BOOL *seen, DWORD i, DWORD *count )
{
    if (!seen[i]) instance->dwType = DIDFT_ABSAXIS | DIDFT_MAKEINSTANCE( i );
    else instance->dwType = DIDFT_ABSAXIS | DIDFT_MAKEINSTANCE( 6 + (*count)++ );
    seen[i] = TRUE;
}

static BOOL enum_objects( struct hid_joystick *impl, const DIPROPHEADER *filter, DWORD flags,
                          enum_object_callback callback, void *data )
{
    DWORD collection = 0, object = 0, axis = 0, button = 0, pov = 0, value_ofs = 0, button_ofs = 0, j, count, len;
    struct hid_preparsed_data *preparsed = (struct hid_preparsed_data *)impl->preparsed;
    DIDEVICEOBJECTINSTANCEW instance = {.dwSize = sizeof(DIDEVICEOBJECTINSTANCEW)};
    struct hid_value_caps *caps, *caps_end, *nary, *nary_end, *effect_caps;
    struct hid_collection_node *node, *node_end;
    WORD version = impl->base.dinput->dwVersion;
    BOOL ret, seen_axis[6] = {0};
    const GUID *hack_guid;
    const WCHAR *hack_name;
    const WCHAR *tmp;

    button_ofs += impl->caps.NumberInputValueCaps * sizeof(LONG);
    if (version >= 0x800)
    {
        button_ofs += impl->caps.NumberOutputValueCaps * sizeof(LONG);
        button_ofs += impl->caps.NumberFeatureValueCaps * sizeof(LONG);
    }

    for (caps = HID_INPUT_VALUE_CAPS( preparsed ), caps_end = caps + preparsed->input_caps_count;
         caps != caps_end; ++caps)
    {
        if (!caps->usage_page) continue;
        if (caps->flags & HID_VALUE_CAPS_IS_BUTTON) continue;

        if (caps->usage_page >= HID_USAGE_PAGE_VENDOR_DEFINED_BEGIN)
            value_ofs += (caps->usage_max - caps->usage_min + 1) * sizeof(LONG);
        else for (j = caps->usage_min; j <= caps->usage_max; ++j)
        {
            hack_name = NULL;
            hack_guid = NULL;
            instance.dwOfs = value_ofs;
            switch (MAKELONG(j, caps->usage_page))
            {
            case MAKELONG(HID_USAGE_GENERIC_X, HID_USAGE_PAGE_GENERIC):
            case MAKELONG(HID_USAGE_GENERIC_Y, HID_USAGE_PAGE_GENERIC):
            case MAKELONG(HID_USAGE_GENERIC_Z, HID_USAGE_PAGE_GENERIC):
            case MAKELONG(HID_USAGE_GENERIC_RX, HID_USAGE_PAGE_GENERIC):
            case MAKELONG(HID_USAGE_GENERIC_RY, HID_USAGE_PAGE_GENERIC):
            case MAKELONG(HID_USAGE_GENERIC_RZ, HID_USAGE_PAGE_GENERIC):
                if (!impl->wgi_device && impl->attrs.VendorID == VID_LOGITECH && impl->attrs.ProductID == PID_LOGITECH_G920)
                {
                    if (j == HID_USAGE_GENERIC_X)
                    {
                        set_axis_type( &instance, seen_axis, 0, &axis );
                        hack_guid = &GUID_XAxis;
                        hack_name = L"Wheel axis";
                    }
                    else if (j == HID_USAGE_GENERIC_Y)
                    {
                        set_axis_type( &instance, seen_axis, 2, &axis );
                        hack_guid = &GUID_YAxis;
                        hack_name = L"Accelerator";
                    }
                    else if (j == HID_USAGE_GENERIC_Z)
                    {
                        set_axis_type( &instance, seen_axis, 5, &axis );
                        hack_guid = &GUID_RzAxis;
                        hack_name = L"Brake";
                    }
                    else if (j == HID_USAGE_GENERIC_RZ)
                    {
                        instance.dwType = DIDFT_ABSAXIS | DIDFT_MAKEINSTANCE( 6 + axis++ );
                        hack_guid = &GUID_Slider;
                        hack_name = L"Clutch";
                    }
                    else WARN("unknown axis usage page %x usage %lx for Logitech G920\n", caps->usage_page, j);
                }
                else
                {
                    set_axis_type( &instance, seen_axis, j - HID_USAGE_GENERIC_X, &axis );
                }
                instance.dwFlags = DIDOI_ASPECTPOSITION;
                break;
            case MAKELONG(HID_USAGE_SIMULATION_STEERING, HID_USAGE_PAGE_SIMULATION):
                set_axis_type( &instance, seen_axis, 0, &axis );
                instance.dwFlags = DIDOI_ASPECTPOSITION;
                break;
            case MAKELONG(HID_USAGE_SIMULATION_ACCELERATOR, HID_USAGE_PAGE_SIMULATION):
                set_axis_type( &instance, seen_axis, 1, &axis );
                instance.dwFlags = DIDOI_ASPECTPOSITION;
                break;
            case MAKELONG(HID_USAGE_GENERIC_WHEEL, HID_USAGE_PAGE_GENERIC):
            case MAKELONG(HID_USAGE_SIMULATION_THROTTLE, HID_USAGE_PAGE_SIMULATION):
                set_axis_type( &instance, seen_axis, 2, &axis );
                instance.dwFlags = DIDOI_ASPECTPOSITION;
                break;
            case MAKELONG(HID_USAGE_SIMULATION_RUDDER, HID_USAGE_PAGE_SIMULATION):
            case MAKELONG(HID_USAGE_SIMULATION_BRAKE, HID_USAGE_PAGE_SIMULATION):
                set_axis_type( &instance, seen_axis, 5, &axis );
                instance.dwFlags = DIDOI_ASPECTPOSITION;
                break;
            case MAKELONG(HID_USAGE_GENERIC_HATSWITCH, HID_USAGE_PAGE_GENERIC):
                instance.dwType = DIDFT_POV | DIDFT_MAKEINSTANCE( pov++ );
                instance.dwFlags = 0;
                break;
            case MAKELONG(HID_USAGE_GENERIC_SLIDER, HID_USAGE_PAGE_GENERIC):
            case MAKELONG(HID_USAGE_GENERIC_DIAL, HID_USAGE_PAGE_GENERIC):
                instance.dwType = DIDFT_ABSAXIS | DIDFT_MAKEINSTANCE( 6 + axis++ );
                instance.dwFlags = DIDOI_ASPECTPOSITION;
                break;
            default:
                instance.dwType = DIDFT_ABSAXIS | DIDFT_MAKEINSTANCE( 6 + axis++ );
                instance.dwFlags = 0;
                break;
            }
            instance.wUsagePage = caps->usage_page;
            instance.wUsage = j;
            if (hack_guid)
                instance.guidType = *hack_guid;
            else
                instance.guidType = *object_usage_to_guid( instance.wUsagePage, instance.wUsage );
            instance.wReportId = caps->report_id;
            instance.wCollectionNumber = caps->link_collection;
            instance.dwDimension = caps->units;
            instance.wExponent = caps->units_exp;
            if (hack_name) lstrcpynW( instance.tszName, hack_name, MAX_PATH );
            else if ((tmp = object_usage_to_string( &instance ))) lstrcpynW( instance.tszName, tmp, MAX_PATH );
            else swprintf( instance.tszName, MAX_PATH, L"Unknown %u", DIDFT_GETINSTANCE( instance.dwType ) );
            check_pid_effect_axis_caps( impl, &instance );
            ret = enum_object( impl, filter, flags, callback, caps, &instance, data );
            if (ret != DIENUM_CONTINUE) return ret;
            value_ofs += sizeof(LONG);
            object++;
        }
    }

    effect_caps = impl->pid_effect_update.trigger_button_caps;

    for (caps = HID_INPUT_VALUE_CAPS( preparsed ), caps_end = caps + preparsed->input_caps_count;
         caps != caps_end; ++caps)
    {
        if (!caps->usage_page) continue;
        if (!(caps->flags & HID_VALUE_CAPS_IS_BUTTON)) continue;

        if (caps->usage_page >= HID_USAGE_PAGE_VENDOR_DEFINED_BEGIN)
            button_ofs += caps->usage_max - caps->usage_min + 1;
        else for (j = caps->usage_min; j <= caps->usage_max; ++j)
        {
            instance.dwOfs = button_ofs;
            instance.dwType = DIDFT_PSHBUTTON | DIDFT_MAKEINSTANCE( button++ );
            instance.dwFlags = 0;
            if (effect_caps && effect_caps->logical_min <= j && effect_caps->logical_max >= j)
            {
                instance.dwType |= DIDFT_FFEFFECTTRIGGER;
                instance.dwFlags |= DIDOI_FFEFFECTTRIGGER;
            }
            instance.wUsagePage = caps->usage_page;
            instance.wUsage = j;
            instance.guidType = *object_usage_to_guid( instance.wUsagePage, instance.wUsage );
            instance.wReportId = caps->report_id;
            instance.wCollectionNumber = caps->link_collection;
            instance.dwDimension = caps->units;
            instance.wExponent = caps->units_exp;
            swprintf( instance.tszName, MAX_PATH, L"Button %u", DIDFT_GETINSTANCE( instance.dwType ) );
            ret = enum_object( impl, filter, flags, callback, caps, &instance, data );
            if (ret != DIENUM_CONTINUE) return ret;
            button_ofs++;
            object++;
        }
    }

    count = preparsed->output_caps_count + preparsed->feature_caps_count;
    for (caps = HID_OUTPUT_VALUE_CAPS( preparsed ), caps_end = caps + count;
         caps != caps_end; ++caps)
    {
        if (!caps->usage_page) continue;

        if (caps->usage_page >= HID_USAGE_PAGE_VENDOR_DEFINED_BEGIN)
        {
            if (caps->flags & HID_VALUE_CAPS_IS_BUTTON) button_ofs += caps->usage_max - caps->usage_min + 1;
            else value_ofs += (caps->usage_max - caps->usage_min + 1) * sizeof(LONG);
        }
        else if (caps->flags & HID_VALUE_CAPS_ARRAY_HAS_MORE)
        {
            for (nary_end = caps - 1; caps != caps_end; caps++)
                if (!(caps->flags & HID_VALUE_CAPS_ARRAY_HAS_MORE)) break;

            for (nary = caps; nary != nary_end; nary--)
            {
                if (version < 0x800) instance.dwOfs = 0;
                else instance.dwOfs = button_ofs;

                instance.dwType = DIDFT_NODATA | DIDFT_MAKEINSTANCE( object++ ) | DIDFT_OUTPUT;
                instance.dwFlags = 0x80008000;
                instance.wUsagePage = nary->usage_page;
                instance.wUsage = nary->usage_min;
                instance.guidType = GUID_Unknown;
                instance.wReportId = nary->report_id;
                instance.wCollectionNumber = nary->link_collection;
                instance.dwDimension = caps->units;
                instance.wExponent = caps->units_exp;
                if ((tmp = object_usage_to_string( &instance ))) lstrcpynW( instance.tszName, tmp, MAX_PATH );
                else swprintf( instance.tszName, MAX_PATH, L"Unknown %u", DIDFT_GETINSTANCE( instance.dwType ) );
                ret = enum_object( impl, filter, flags, callback, nary, &instance, data );
                if (ret != DIENUM_CONTINUE) return ret;
                button_ofs++;
            }
        }
        else for (j = caps->usage_min; j <= caps->usage_max; ++j)
        {
            if (version < 0x800) instance.dwOfs = 0;
            else if (caps->flags & HID_VALUE_CAPS_IS_BUTTON) instance.dwOfs = button_ofs;
            else instance.dwOfs = value_ofs;

            instance.dwType = DIDFT_NODATA | DIDFT_MAKEINSTANCE( object++ ) | DIDFT_OUTPUT;
            instance.dwFlags = 0x80008000;
            instance.wUsagePage = caps->usage_page;
            instance.wUsage = j;
            instance.guidType = GUID_Unknown;
            instance.wReportId = caps->report_id;
            instance.wCollectionNumber = caps->link_collection;
            instance.dwDimension = caps->units;
            instance.wExponent = caps->units_exp;
            if ((tmp = object_usage_to_string( &instance ))) lstrcpynW( instance.tszName, tmp, MAX_PATH );
            else swprintf( instance.tszName, MAX_PATH, L"Unknown %u", DIDFT_GETINSTANCE( instance.dwType ) );
            ret = enum_object( impl, filter, flags, callback, caps, &instance, data );
            if (ret != DIENUM_CONTINUE) return ret;

            if (caps->flags & HID_VALUE_CAPS_IS_BUTTON) button_ofs++;
            else value_ofs += sizeof(LONG);
        }
    }

    for (node = HID_COLLECTION_NODES( preparsed ), node_end = node + preparsed->number_link_collection_nodes;
         node != node_end; ++node)
    {
        if (!node->usage_page) continue;
        if (node->usage_page < HID_USAGE_PAGE_VENDOR_DEFINED_BEGIN)
        {
            instance.dwOfs = 0;
            instance.dwType = DIDFT_COLLECTION | DIDFT_MAKEINSTANCE( collection++ ) | DIDFT_NODATA;
            instance.dwFlags = 0;
            instance.wUsagePage = node->usage_page;
            instance.wUsage = node->usage;
            instance.guidType = *object_usage_to_guid( instance.wUsagePage, instance.wUsage );
            instance.wReportId = 0;
            instance.wCollectionNumber = node->parent;
            instance.dwDimension = 0;
            instance.wExponent = 0;
            len = swprintf( instance.tszName, MAX_PATH, L"Collection %u - ", DIDFT_GETINSTANCE( instance.dwType ) );
            if ((tmp = object_usage_to_string( &instance ))) lstrcpynW( instance.tszName + len, tmp, MAX_PATH - len );
            else swprintf( instance.tszName + len, MAX_PATH - len, L"Unknown %u", DIDFT_GETINSTANCE( instance.dwType ) );
            ret = enum_object( impl, filter, flags, callback, NULL, &instance, data );
            if (ret != DIENUM_CONTINUE) return ret;
        }
    }

    return DIENUM_CONTINUE;
}

static void set_report_value( struct hid_joystick *impl, char *report_buf,
                              struct hid_value_caps *caps, LONG value )
{
    ULONG report_len = impl->caps.OutputReportByteLength;
    PHIDP_PREPARSED_DATA preparsed = impl->preparsed;
    LONG log_min, log_max, phy_min, phy_max;
    NTSTATUS status;

    if (!caps) return;

    log_min = caps->logical_min;
    log_max = caps->logical_max;
    phy_min = caps->physical_min;
    phy_max = caps->physical_max;

    if (phy_max || phy_min)
    {
        if (value > phy_max || value < phy_min) value = -1;
        else value = log_min + (value - phy_min) * (log_max - log_min) / (phy_max - phy_min);
    }

    status = HidP_SetUsageValue( HidP_Output, caps->usage_page, caps->link_collection,
                                 caps->usage_min, value, preparsed, report_buf, report_len );
    if (status != HIDP_STATUS_SUCCESS) WARN( "HidP_SetUsageValue %04x:%04x returned %#lx\n",
                                             caps->usage_page, caps->usage_min, status );
}

static void hid_joystick_destroy( IDirectInputDevice8W *iface )
{
    struct hid_joystick *impl = impl_from_IDirectInputDevice8W( iface );
    TRACE( "iface %p.\n", iface );

    free( impl->usages_buf );
    free( impl->feature_report_buf );
    free( impl->output_report_buf );
    free( impl->input_report_buf );
    HidD_FreePreparsedData( impl->preparsed );
    CloseHandle( impl->base.read_event );
    CloseHandle( impl->device );
}

static HRESULT hid_joystick_get_property( IDirectInputDevice8W *iface, DWORD property,
                                          DIPROPHEADER *header, const DIDEVICEOBJECTINSTANCEW *instance )
{
    struct hid_joystick *impl = impl_from_IDirectInputDevice8W( iface );

    switch (property)
    {
    case (DWORD_PTR)DIPROP_PRODUCTNAME:
    {
        DIPROPSTRING *value = (DIPROPSTRING *)header;
        lstrcpynW( value->wsz, impl->base.instance.tszProductName, MAX_PATH );
        return DI_OK;
    }
    case (DWORD_PTR)DIPROP_INSTANCENAME:
    {
        DIPROPSTRING *value = (DIPROPSTRING *)header;
        lstrcpynW( value->wsz, impl->base.instance.tszInstanceName, MAX_PATH );
        return DI_OK;
    }
    case (DWORD_PTR)DIPROP_VIDPID:
    {
        DIPROPDWORD *value = (DIPROPDWORD *)header;
        if (!impl->attrs.VendorID || !impl->attrs.ProductID) return DIERR_UNSUPPORTED;
        value->dwData = MAKELONG( impl->attrs.VendorID, impl->attrs.ProductID );
        return DI_OK;
    }
    case (DWORD_PTR)DIPROP_JOYSTICKID:
    {
        DIPROPDWORD *value = (DIPROPDWORD *)header;
        value->dwData = impl->base.instance.guidInstance.Data3;
        return DI_OK;
    }
    case (DWORD_PTR)DIPROP_GUIDANDPATH:
    {
        DIPROPGUIDANDPATH *value = (DIPROPGUIDANDPATH *)header;
        value->guidClass = GUID_DEVCLASS_HIDCLASS;
        lstrcpynW( value->wszPath, impl->device_path, MAX_PATH );
        return DI_OK;
    }
    case (DWORD_PTR)DIPROP_FFLOAD:
    {
        DIPROPDWORD *value = (DIPROPDWORD *)header;
        if (!(impl->base.caps.dwFlags & DIDC_FORCEFEEDBACK)) return DIERR_UNSUPPORTED;
        if (!is_exclusively_acquired( impl )) return DIERR_NOTEXCLUSIVEACQUIRED;
        value->dwData = 0;
        return DI_OK;
    }
    }

    return DIERR_UNSUPPORTED;
}

static HRESULT hid_joystick_send_device_gain( IDirectInputDevice8W *iface, LONG device_gain )
{
    struct hid_joystick *impl = impl_from_IDirectInputDevice8W( iface );
    struct pid_device_gain *report = &impl->pid_device_gain;
    ULONG report_len = impl->caps.OutputReportByteLength;
    char *report_buf = impl->output_report_buf;
    NTSTATUS status;

    TRACE( "iface %p.\n", iface );

    if (!report->id || !report->device_gain_caps) return DI_OK;

    status = HidP_InitializeReportForID( HidP_Output, report->id, impl->preparsed, report_buf, report_len );
    if (status != HIDP_STATUS_SUCCESS) return status;

    set_report_value( impl, report_buf, report->device_gain_caps, device_gain );

    if (!WriteFile( impl->device, report_buf, report_len, NULL, NULL )) return DIERR_INPUTLOST;
    return DI_OK;
}

static HRESULT hid_joystick_acquire( IDirectInputDevice8W *iface )
{
    struct hid_joystick *impl = impl_from_IDirectInputDevice8W( iface );
    ULONG report_len = impl->caps.InputReportByteLength;
    BOOL ret;

    if (impl->device == INVALID_HANDLE_VALUE)
    {
        impl->device = CreateFileW( impl->device_path, GENERIC_READ | GENERIC_WRITE, FILE_SHARE_READ | FILE_SHARE_WRITE,
                                    NULL, OPEN_EXISTING, FILE_FLAG_OVERLAPPED | FILE_FLAG_NO_BUFFERING, 0 );
        if (impl->device == INVALID_HANDLE_VALUE) return DIERR_UNPLUGGED;
    }

    memset( &impl->read_ovl, 0, sizeof(impl->read_ovl) );
    impl->read_ovl.hEvent = impl->base.read_event;
    ret = ReadFile( impl->device, impl->input_report_buf, report_len, NULL, &impl->read_ovl );
    if (!ret && GetLastError() != ERROR_IO_PENDING)
    {
        CloseHandle( impl->device );
        impl->device = INVALID_HANDLE_VALUE;
        return DIERR_UNPLUGGED;
    }

    IDirectInputDevice8_SendForceFeedbackCommand( iface, DISFFC_RESET );
    return DI_OK;
}

static HRESULT hid_joystick_send_force_feedback_command( IDirectInputDevice8W *iface, DWORD command, BOOL unacquire );

static HRESULT hid_joystick_unacquire( IDirectInputDevice8W *iface )
{
    struct hid_joystick *impl = impl_from_IDirectInputDevice8W( iface );
    BOOL ret;

    if (impl->device == INVALID_HANDLE_VALUE) return DI_NOEFFECT;

    ret = CancelIoEx( impl->device, &impl->read_ovl );
    if (!ret) WARN( "CancelIoEx failed, last error %lu\n", GetLastError() );
    else WaitForSingleObject( impl->base.read_event, INFINITE );

    if (!(impl->base.caps.dwFlags & DIDC_FORCEFEEDBACK)) return DI_OK;
    if (!is_exclusively_acquired( impl )) return DI_OK;
    hid_joystick_send_force_feedback_command( iface, DISFFC_RESET, TRUE );
    return DI_OK;
}

static HRESULT hid_joystick_create_effect( IDirectInputDevice8W *iface, IDirectInputEffect **out );

static HRESULT hid_joystick_get_effect_info( IDirectInputDevice8W *iface, DIEFFECTINFOW *info, const GUID *guid )
{
    struct hid_joystick *impl = impl_from_IDirectInputDevice8W( iface );
    struct pid_effect_update *effect_update = &impl->pid_effect_update;
    struct pid_set_condition *set_condition = &impl->pid_set_condition;
    struct pid_set_periodic *set_periodic = &impl->pid_set_periodic;
    struct pid_set_envelope *set_envelope = &impl->pid_set_envelope;
    PHIDP_PREPARSED_DATA preparsed = impl->preparsed;
    HIDP_BUTTON_CAPS button;
    ULONG type, collection;
    NTSTATUS status;
    USAGE usage = 0;
    USHORT count;

    switch ((usage = effect_guid_to_usage( guid )))
    {
    case PID_USAGE_ET_SQUARE:
    case PID_USAGE_ET_SINE:
    case PID_USAGE_ET_TRIANGLE:
    case PID_USAGE_ET_SAWTOOTH_UP:
    case PID_USAGE_ET_SAWTOOTH_DOWN:
        type = DIEFT_PERIODIC;
        break;
    case PID_USAGE_ET_SPRING:
    case PID_USAGE_ET_DAMPER:
    case PID_USAGE_ET_INERTIA:
    case PID_USAGE_ET_FRICTION:
        type = DIEFT_CONDITION;
        break;
    case PID_USAGE_ET_CONSTANT_FORCE:
        type = DIEFT_CONSTANTFORCE;
        break;
    case PID_USAGE_ET_RAMP:
        type = DIEFT_RAMPFORCE;
        break;
    case PID_USAGE_ET_CUSTOM_FORCE_DATA:
        type = DIEFT_CUSTOMFORCE;
        break;
    default:
        return DIERR_DEVICENOTREG;
    }

    if (!(collection = effect_update->collection)) return DIERR_DEVICENOTREG;

    info->dwDynamicParams = DIEP_TYPESPECIFICPARAMS;
    if (effect_update->axis_count) info->dwDynamicParams |= DIEP_AXES;
    if (effect_update->duration_caps) info->dwDynamicParams |= DIEP_DURATION;
    if (effect_update->gain_caps) info->dwDynamicParams |= DIEP_GAIN;
    if (effect_update->sample_period_caps) info->dwDynamicParams |= DIEP_SAMPLEPERIOD;
    if (effect_update->start_delay_caps)
    {
        type |= DIEFT_STARTDELAY;
        info->dwDynamicParams |= DIEP_STARTDELAY;
    }
    if (effect_update->direction_coll) info->dwDynamicParams |= DIEP_DIRECTION;
    if (effect_update->axes_coll) info->dwDynamicParams |= DIEP_AXES;

    if (!(collection = effect_update->type_coll)) return DIERR_DEVICENOTREG;
    else
    {
        count = 1;
        status = HidP_GetSpecificButtonCaps( HidP_Output, HID_USAGE_PAGE_PID, collection,
                                             usage, &button, &count, preparsed );
        if (status != HIDP_STATUS_SUCCESS)
        {
            WARN( "HidP_GetSpecificButtonCaps %#x returned %#lx\n", usage, status );
            return DIERR_DEVICENOTREG;
        }
        else if (!count)
        {
            WARN( "effect usage %#x not found\n", usage );
            return DIERR_DEVICENOTREG;
        }
    }

    if ((DIEFT_GETTYPE(type) == DIEFT_PERIODIC) && (collection = set_periodic->collection))
    {
        if (set_periodic->magnitude_caps) info->dwDynamicParams |= DIEP_TYPESPECIFICPARAMS;
        if (set_periodic->offset_caps) info->dwDynamicParams |= DIEP_TYPESPECIFICPARAMS;
        if (set_periodic->period_caps) info->dwDynamicParams |= DIEP_TYPESPECIFICPARAMS;
        if (set_periodic->phase_caps) info->dwDynamicParams |= DIEP_TYPESPECIFICPARAMS;
    }

    if ((DIEFT_GETTYPE(type) == DIEFT_PERIODIC ||
         DIEFT_GETTYPE(type) == DIEFT_RAMPFORCE ||
         DIEFT_GETTYPE(type) == DIEFT_CONSTANTFORCE) &&
        (collection = set_envelope->collection))
    {
        info->dwDynamicParams |= DIEP_ENVELOPE;
        if (set_envelope->attack_level_caps) type |= DIEFT_FFATTACK;
        if (set_envelope->attack_time_caps) type |= DIEFT_FFATTACK;
        if (set_envelope->fade_level_caps) type |= DIEFT_FFFADE;
        if (set_envelope->fade_time_caps) type |= DIEFT_FFFADE;
        if (effect_update->trigger_button_caps) info->dwDynamicParams |= DIEP_TRIGGERBUTTON;
        if (effect_update->trigger_repeat_interval_caps) info->dwDynamicParams |= DIEP_TRIGGERREPEATINTERVAL;
    }

    if (DIEFT_GETTYPE(type) == DIEFT_CONDITION && (collection = set_condition->collection))
    {
        if (set_condition->center_point_offset_caps)
            info->dwDynamicParams |= DIEP_TYPESPECIFICPARAMS;
        if (set_condition->positive_coefficient_caps || set_condition->negative_coefficient_caps)
            info->dwDynamicParams |= DIEP_TYPESPECIFICPARAMS;
        if (set_condition->positive_saturation_caps || set_condition->negative_saturation_caps)
        {
            info->dwDynamicParams |= DIEP_TYPESPECIFICPARAMS;
            type |= DIEFT_SATURATION;
        }
        if (set_condition->dead_band_caps)
        {
            info->dwDynamicParams |= DIEP_TYPESPECIFICPARAMS;
            type |= DIEFT_DEADBAND;
        }
    }

    info->guid = *guid;
    info->dwEffType = type;
    info->dwStaticParams = info->dwDynamicParams;
    lstrcpynW( info->tszName, effect_guid_to_string( guid ), MAX_PATH );

    return DI_OK;
}

static BOOL CALLBACK unload_effect_object( IDirectInputEffect *effect, void *context )
{
    IDirectInputEffect_Unload( effect );
    return DIENUM_CONTINUE;
}

static HRESULT hid_joystick_send_force_feedback_command( IDirectInputDevice8W *iface, DWORD command, BOOL unacquire )
{
    struct hid_joystick *impl = impl_from_IDirectInputDevice8W( iface );
    struct pid_control_report *report = &impl->pid_device_control;
    ULONG report_len = impl->caps.OutputReportByteLength;
    char *report_buf = impl->output_report_buf;
    NTSTATUS status;
    USAGE usage;
    ULONG count;

    TRACE( "iface %p, command %#lx.\n", iface, command );

    switch (command)
    {
    case DISFFC_RESET: usage = PID_USAGE_DC_DEVICE_RESET; break;
    case DISFFC_STOPALL: usage = PID_USAGE_DC_STOP_ALL_EFFECTS; break;
    case DISFFC_PAUSE: usage = PID_USAGE_DC_DEVICE_PAUSE; break;
    case DISFFC_CONTINUE: usage = PID_USAGE_DC_DEVICE_CONTINUE; break;
    case DISFFC_SETACTUATORSON: usage = PID_USAGE_DC_ENABLE_ACTUATORS; break;
    case DISFFC_SETACTUATORSOFF: usage = PID_USAGE_DC_DISABLE_ACTUATORS; break;
    }

    if (command == DISFFC_RESET)
    {
        IDirectInputDevice8_EnumCreatedEffectObjects( iface, unload_effect_object, NULL, 0 );
        impl->base.force_feedback_state = DIGFFS_STOPPED | DIGFFS_EMPTY;
    }

    count = 1;
    status = HidP_InitializeReportForID( HidP_Output, report->id, impl->preparsed, report_buf, report_len );
    if (status != HIDP_STATUS_SUCCESS) return status;

    status = HidP_SetUsages( HidP_Output, HID_USAGE_PAGE_PID, report->control_coll, &usage,
                             &count, impl->preparsed, report_buf, report_len );
    if (status != HIDP_STATUS_SUCCESS) return status;

    if (!WriteFile( impl->device, report_buf, report_len, NULL, NULL )) return DIERR_INPUTLOST;
    if (!unacquire && command == DISFFC_RESET) hid_joystick_send_device_gain( iface, impl->base.device_gain );

    return DI_OK;
}

static HRESULT hid_joystick_enum_created_effect_objects( IDirectInputDevice8W *iface,
                                                         LPDIENUMCREATEDEFFECTOBJECTSCALLBACK callback,
                                                         void *context, DWORD flags )
{
    struct hid_joystick *impl = impl_from_IDirectInputDevice8W( iface );
    struct hid_joystick_effect *effect, *next;

    TRACE( "iface %p, callback %p, context %p, flags %#lx.\n", iface, callback, context, flags );

    LIST_FOR_EACH_ENTRY_SAFE(effect, next, &impl->effect_list, struct hid_joystick_effect, entry)
        if (callback( &effect->IDirectInputEffect_iface, context ) != DIENUM_CONTINUE) break;

    return DI_OK;
}

struct parse_device_state_params
{
    BYTE old_state[DEVICE_STATE_MAX_SIZE];
    BYTE buttons[128];
    BOOL reset_state;
    DWORD time;
    DWORD seq;
};

static BOOL check_device_state_button( struct hid_joystick *impl, struct hid_value_caps *caps,
                                       DIDEVICEOBJECTINSTANCEW *instance, void *data )
{
    IDirectInputDevice8W *iface = &impl->base.IDirectInputDevice8W_iface;
    struct parse_device_state_params *params = data;
    BYTE old_value, value;

    if (instance->wReportId != impl->base.device_state_report_id) return DIENUM_CONTINUE;

    value = params->buttons[instance->wUsage - 1];
    old_value = params->old_state[instance->dwOfs];

    if (params->reset_state) value = 0;

    impl->base.device_state[instance->dwOfs] = value;
    if (old_value != value)
        queue_event( iface, instance->dwType, value, params->time, params->seq );

    return DIENUM_CONTINUE;
}

static LONG sign_extend( ULONG value, struct object_properties *properties )
{
    UINT sign = 1 << (properties->bit_size - 1);
    if (sign <= 1 || properties->logical_min >= 0) return value;
    return value - ((value & sign) << 1);
}

static LONG scale_value( ULONG value, struct object_properties *properties )
{
    LONG tmp = sign_extend( value, properties ), log_min, log_max, phy_min, phy_max;
    log_min = properties->logical_min;
    log_max = properties->logical_max;
    phy_min = properties->range_min;
    phy_max = properties->range_max;

    if (log_min > tmp || log_max < tmp) return -1; /* invalid / null value */
    return phy_min + MulDiv( tmp - log_min, phy_max - phy_min, log_max - log_min );
}

static LONG scale_axis_value( ULONG value, struct object_properties *properties )
{
    LONG tmp = sign_extend( value, properties ), log_ctr, log_min, log_max, phy_ctr, phy_min, phy_max;
    ULONG bit_max = (1 << properties->bit_size) - 1;

    log_min = properties->logical_min;
    log_max = properties->logical_max;
    phy_min = properties->range_min;
    phy_max = properties->range_max;
    /* xinput HID gamepad have bogus logical value range, let's use the bit range instead */
    if (log_min == 0 && log_max == -1) log_max = bit_max;

    if (phy_min == 0) phy_ctr = phy_max >> 1;
    else phy_ctr = round( (phy_min + phy_max) / 2.0 );
    if (log_min == 0) log_ctr = log_max >> 1;
    else log_ctr = round( (log_min + log_max) / 2.0 );

    tmp -= log_ctr;
    if (tmp <= 0)
    {
        log_max = MulDiv( log_min - log_ctr, properties->deadzone, 10000 );
        log_min = MulDiv( log_min - log_ctr, properties->saturation, 10000 );
        phy_max = phy_ctr;
    }
    else
    {
        log_min = MulDiv( log_max - log_ctr, properties->deadzone, 10000 );
        log_max = MulDiv( log_max - log_ctr, properties->saturation, 10000 );
        phy_min = phy_ctr;
    }

    if (tmp <= log_min) return phy_min;
    if (tmp >= log_max) return phy_max;
    return phy_min + MulDiv( tmp - log_min, phy_max - phy_min, log_max - log_min );
}

static BOOL read_device_state_value( struct hid_joystick *impl, struct hid_value_caps *caps,
                                     DIDEVICEOBJECTINSTANCEW *instance, void *data )
{
    struct object_properties *properties = impl->base.object_properties + instance->dwOfs / sizeof(LONG);
    IDirectInputDevice8W *iface = &impl->base.IDirectInputDevice8W_iface;
    ULONG logical_value, report_len = impl->caps.InputReportByteLength;
    struct parse_device_state_params *params = data;
    char *report_buf = impl->input_report_buf;
    LONG old_value, value;
    NTSTATUS status;

    if (instance->wReportId != impl->base.device_state_report_id) return DIENUM_CONTINUE;

    status = HidP_GetUsageValue( HidP_Input, instance->wUsagePage, 0, instance->wUsage,
                                 &logical_value, impl->preparsed, report_buf, report_len );
    if (status != HIDP_STATUS_SUCCESS) WARN( "HidP_GetUsageValue %04x:%04x returned %#lx\n",
                                             instance->wUsagePage, instance->wUsage, status );
    if (instance->dwType & DIDFT_AXIS) value = scale_axis_value( logical_value, properties );
    else value = scale_value( logical_value, properties );

    if (params->reset_state)
    {
        if (instance->dwType & DIDFT_POV) value = -1;
        else if (instance->dwType & DIDFT_AXIS)
        {
            if (!properties->range_min) value = properties->range_max / 2;
            else value = round( (properties->range_min + properties->range_max) / 2.0 );
        }
    }

    old_value = *(LONG *)(params->old_state + instance->dwOfs);
    *(LONG *)(impl->base.device_state + instance->dwOfs) = value;
    if (old_value != value)
        queue_event( iface, instance->dwType, value, params->time, params->seq );

    return DIENUM_CONTINUE;
}

static HRESULT hid_joystick_read( IDirectInputDevice8W *iface )
{
    static const DIPROPHEADER filter =
    {
        .dwSize = sizeof(filter),
        .dwHeaderSize = sizeof(filter),
        .dwHow = DIPH_DEVICE,
    };
    struct hid_joystick *impl = impl_from_IDirectInputDevice8W( iface );
    ULONG i, index, count, report_len = impl->caps.InputReportByteLength;
    DIDATAFORMAT *format = &impl->base.device_format;
    char *report_buf = impl->input_report_buf;
    struct parse_device_state_params params;
    struct hid_joystick_effect *effect;
    UINT device_state, effect_state;
    USAGE_AND_PAGE *usages;
    NTSTATUS status;
    HRESULT hr;
    BOOL ret;

    ret = GetOverlappedResult( impl->device, &impl->read_ovl, &count, FALSE );

    if (WaitForSingleObject(steam_overlay_event, 0) == WAIT_OBJECT_0 || /* steam overlay is enabled */
        WaitForSingleObject(steam_keyboard_event, 0) == WAIT_OBJECT_0) /* steam keyboard is enabled */
        params.reset_state = TRUE;
    else
        params.reset_state = FALSE;

    EnterCriticalSection( &impl->base.crit );
    while (ret)
    {
        if (TRACE_ON(dinput))
        {
            TRACE( "iface %p, size %lu, report:\n", iface, count );
            for (i = 0; i < count;)
            {
                char buffer[256], *buf = buffer;
                buf += sprintf(buf, "%08lx ", i);
                do { buf += sprintf(buf, " %02x", (BYTE)report_buf[i] ); }
                while (++i % 16 && i < count);
                TRACE("%s\n", buffer);
            }
        }

        count = impl->usages_count;
        memset( impl->usages_buf, 0, count * sizeof(*impl->usages_buf) );
        status = HidP_GetUsagesEx( HidP_Input, 0, impl->usages_buf, &count,
                                   impl->preparsed, report_buf, report_len );
        if (status != HIDP_STATUS_SUCCESS) WARN( "HidP_GetUsagesEx returned %#lx\n", status );

        if (report_buf[0] == impl->base.device_state_report_id)
        {
            params.time = GetCurrentTime();
            params.seq = impl->base.dinput->evsequence++;
            memcpy( params.old_state, impl->base.device_state, format->dwDataSize );
            memset( params.buttons, 0, sizeof(params.buttons) );
            memset( impl->base.device_state, 0, format->dwDataSize );

            while (count--)
            {
                usages = impl->usages_buf + count;
                if (usages->UsagePage != HID_USAGE_PAGE_BUTTON)
                    FIXME( "unimplemented usage page %x.\n", usages->UsagePage );
                else if (usages->Usage >= 128)
                    FIXME( "ignoring extraneous button %d.\n", usages->Usage );
                else
                    params.buttons[usages->Usage - 1] = 0x80;
            }

            enum_objects( impl, &filter, DIDFT_AXIS | DIDFT_POV, read_device_state_value, &params );
            enum_objects( impl, &filter, DIDFT_BUTTON, check_device_state_button, &params );
            if (impl->base.hEvent && memcmp( &params.old_state, impl->base.device_state, format->dwDataSize ))
                SetEvent( impl->base.hEvent );
        }
        else if (report_buf[0] == impl->pid_effect_state.id && is_exclusively_acquired( impl ))
        {
            status = HidP_GetUsageValue( HidP_Input, HID_USAGE_PAGE_PID, 0, PID_USAGE_EFFECT_BLOCK_INDEX,
                                         &index, impl->preparsed, report_buf, report_len );
            if (status != HIDP_STATUS_SUCCESS) WARN( "HidP_GetUsageValue EFFECT_BLOCK_INDEX returned %#lx\n", status );

            effect_state = 0;
            device_state = impl->base.force_feedback_state & DIGFFS_EMPTY;
            while (count--)
            {
                USAGE_AND_PAGE *button = impl->usages_buf + count;
                if (button->UsagePage != HID_USAGE_PAGE_PID)
                    FIXME( "unimplemented usage page %#04x.\n", button->UsagePage );
                else switch (button->Usage)
                {
                case PID_USAGE_DEVICE_PAUSED: device_state |= DIGFFS_PAUSED; break;
                case PID_USAGE_ACTUATORS_ENABLED: device_state |= DIGFFS_ACTUATORSON; break;
                case PID_USAGE_SAFETY_SWITCH: device_state |= DIGFFS_SAFETYSWITCHON; break;
                case PID_USAGE_ACTUATOR_OVERRIDE_SWITCH: device_state |= DIGFFS_USERFFSWITCHON; break;
                case PID_USAGE_ACTUATOR_POWER: device_state |= DIGFFS_POWERON; break;
                case PID_USAGE_EFFECT_PLAYING: effect_state = DIEGES_PLAYING; break;
                default: FIXME( "unimplemented usage %#04x\n", button->Usage ); break;
                }
            }
            if (!(device_state & DIGFFS_ACTUATORSON)) device_state |= DIGFFS_ACTUATORSOFF;
            if (!(device_state & DIGFFS_SAFETYSWITCHON) && impl->pid_effect_state.safety_switch_caps)
                device_state |= DIGFFS_SAFETYSWITCHOFF;
            if (!(device_state & DIGFFS_USERFFSWITCHON) && impl->pid_effect_state.actuator_override_switch_caps)
                device_state |= DIGFFS_USERFFSWITCHOFF;
            if (!(device_state & DIGFFS_POWERON) && impl->pid_effect_state.actuator_power_caps)
                device_state |= DIGFFS_POWEROFF;

            TRACE( "effect %lu state %#x, device state %#x\n", index, effect_state, device_state );

            LIST_FOR_EACH_ENTRY( effect, &impl->effect_list, struct hid_joystick_effect, entry )
                if (effect->index == index) effect->status = effect_state;
            impl->base.force_feedback_state = device_state;
        }

        memset( &impl->read_ovl, 0, sizeof(impl->read_ovl) );
        impl->read_ovl.hEvent = impl->base.read_event;
        ret = ReadFile( impl->device, report_buf, report_len, &count, &impl->read_ovl );
    }

    if (GetLastError() == ERROR_IO_PENDING || GetLastError() == ERROR_OPERATION_ABORTED) hr = DI_OK;
    else
    {
        WARN( "GetOverlappedResult/ReadFile failed, error %lu\n", GetLastError() );
        CloseHandle(impl->device);
        impl->device = INVALID_HANDLE_VALUE;
        hr = DIERR_INPUTLOST;
    }
    LeaveCriticalSection( &impl->base.crit );

    return hr;
}

struct enum_objects_params
{
    LPDIENUMDEVICEOBJECTSCALLBACKW callback;
    void *context;
};

static BOOL enum_objects_callback( struct hid_joystick *impl, struct hid_value_caps *caps,
                                   DIDEVICEOBJECTINSTANCEW *instance, void *data )
{
    struct enum_objects_params *params = data;
    if (instance->wUsagePage == HID_USAGE_PAGE_PID && !(instance->dwType & DIDFT_NODATA))
        return DIENUM_CONTINUE;
    return params->callback( instance, params->context );
}

static HRESULT hid_joystick_enum_objects( IDirectInputDevice8W *iface, const DIPROPHEADER *filter,
                                          DWORD flags, LPDIENUMDEVICEOBJECTSCALLBACKW callback, void *context )
{
    struct enum_objects_params params = {.callback = callback, .context = context};
    struct hid_joystick *impl = impl_from_IDirectInputDevice8W( iface );
    return enum_objects( impl, filter, flags, enum_objects_callback, &params );
}

static const struct dinput_device_vtbl hid_joystick_vtbl =
{
    hid_joystick_destroy,
    NULL,
    hid_joystick_read,
    hid_joystick_acquire,
    hid_joystick_unacquire,
    hid_joystick_enum_objects,
    hid_joystick_get_property,
    hid_joystick_get_effect_info,
    hid_joystick_create_effect,
    hid_joystick_send_force_feedback_command,
    hid_joystick_send_device_gain,
    hid_joystick_enum_created_effect_objects,
};

static DWORD device_type_for_version( DWORD type, DWORD version )
{
    if (version >= 0x0800) return type;

    switch (GET_DIDEVICE_TYPE( type ))
    {
    case DI8DEVTYPE_JOYSTICK:
        if (GET_DIDEVICE_SUBTYPE( type ) == DI8DEVTYPEJOYSTICK_LIMITED)
            return DIDEVTYPE_JOYSTICK | (DIDEVTYPEJOYSTICK_UNKNOWN << 8) | DIDEVTYPE_HID;
        return DIDEVTYPE_JOYSTICK | (DIDEVTYPEJOYSTICK_TRADITIONAL << 8) | DIDEVTYPE_HID;

    case DI8DEVTYPE_GAMEPAD:
        return DIDEVTYPE_JOYSTICK | (DIDEVTYPEJOYSTICK_GAMEPAD << 8) | DIDEVTYPE_HID;

    case DI8DEVTYPE_DRIVING:
        return DIDEVTYPE_JOYSTICK | (DIDEVTYPEJOYSTICK_WHEEL << 8) | DIDEVTYPE_HID;

    case DI8DEVTYPE_FLIGHT:
        return DIDEVTYPE_JOYSTICK | (DIDEVTYPEJOYSTICK_FLIGHTSTICK << 8) | DIDEVTYPE_HID;

    case DI8DEVTYPE_SUPPLEMENTAL:
        if (GET_DIDEVICE_SUBTYPE( type ) == DI8DEVTYPESUPPLEMENTAL_HEADTRACKER)
            return DIDEVTYPE_JOYSTICK | (DIDEVTYPEJOYSTICK_HEADTRACKER << 8) | DIDEVTYPE_HID;
        if (GET_DIDEVICE_SUBTYPE( type ) == DI8DEVTYPESUPPLEMENTAL_RUDDERPEDALS)
            return DIDEVTYPE_JOYSTICK | (DIDEVTYPEJOYSTICK_RUDDER << 8) | DIDEVTYPE_HID;
        return DIDEVTYPE_JOYSTICK | (DIDEVTYPEJOYSTICK_UNKNOWN << 8) | DIDEVTYPE_HID;

    case DI8DEVTYPE_1STPERSON:
        return DIDEVTYPE_JOYSTICK | (DIDEVTYPEJOYSTICK_UNKNOWN << 8) | DIDEVTYPE_HID;

    default:
        return DIDEVTYPE_DEVICE | DIDEVTYPE_HID;
    }
}

static HRESULT hid_joystick_device_try_open( const WCHAR *path, HANDLE *device, PHIDP_PREPARSED_DATA *preparsed,
                                             HIDD_ATTRIBUTES *attrs, HIDP_CAPS *caps, DIDEVICEINSTANCEW *instance,
                                             DWORD version )
{
    BOOL has_accelerator, has_brake, has_clutch, has_z, has_pov;
    PHIDP_PREPARSED_DATA preparsed_data = NULL;
    HIDP_LINK_COLLECTION_NODE nodes[256];
    DWORD type, size, button_count = 0;
    HIDP_BUTTON_CAPS buttons[10];
    HIDP_VALUE_CAPS value;
    HANDLE device_file;
    ULONG node_count;
    NTSTATUS status;
    UINT32 handle;
    USHORT count;

    device_file = CreateFileW( path, GENERIC_READ | GENERIC_WRITE, FILE_SHARE_READ | FILE_SHARE_WRITE,
                               NULL, OPEN_EXISTING, FILE_FLAG_OVERLAPPED | FILE_FLAG_NO_BUFFERING, 0 );
    if (device_file == INVALID_HANDLE_VALUE) return DIERR_DEVICENOTREG;

    if (!HidD_GetPreparsedData( device_file, &preparsed_data )) goto failed;
    if (!HidD_GetAttributes( device_file, attrs )) goto failed;
    if (HidP_GetCaps( preparsed_data, caps ) != HIDP_STATUS_SUCCESS) goto failed;

    switch (MAKELONG( caps->Usage, caps->UsagePage ))
    {
    case MAKELONG( HID_USAGE_GENERIC_MOUSE, HID_USAGE_PAGE_GENERIC ):  goto failed;
    case MAKELONG( HID_USAGE_GENERIC_KEYBOARD, HID_USAGE_PAGE_GENERIC ):  goto failed;
    case MAKELONG( HID_USAGE_GENERIC_GAMEPAD, HID_USAGE_PAGE_GENERIC ): type = DI8DEVTYPE_GAMEPAD; break;
    case MAKELONG( HID_USAGE_GENERIC_JOYSTICK, HID_USAGE_PAGE_GENERIC ): type = DI8DEVTYPE_JOYSTICK; break;
    default: FIXME( "device usage %04x:%04x not implemented!\n", caps->UsagePage, caps->Usage); goto failed;
    }

    if (!HidD_GetProductString( device_file, instance->tszInstanceName, MAX_PATH * sizeof(WCHAR) )) goto failed;
    if (!HidD_GetProductString( device_file, instance->tszProductName, MAX_PATH * sizeof(WCHAR) )) goto failed;

    if (!DeviceIoControl( device_file, IOCTL_HID_GET_WINE_RAWINPUT_HANDLE, NULL, 0, &handle, sizeof(handle), &size, NULL ))
    {
        ERR( "failed to get raw input handle, error %lu\n", GetLastError() );
        goto failed;
    }

    instance->guidInstance = hid_joystick_guid;
    instance->guidInstance.Data1 ^= handle;
    instance->guidProduct = dinput_pidvid_guid;
    instance->guidProduct.Data1 = MAKELONG( attrs->VendorID, attrs->ProductID );
    instance->guidFFDriver = GUID_NULL;
    instance->wUsagePage = caps->UsagePage;
    instance->wUsage = caps->Usage;

    node_count = ARRAY_SIZE(nodes);
    status = HidP_GetLinkCollectionNodes( nodes, &node_count, preparsed_data );
    if (status != HIDP_STATUS_SUCCESS) node_count = 0;
    while (node_count--)
    {
        if (nodes[node_count].LinkUsagePage != HID_USAGE_PAGE_SIMULATION) continue;
        if (nodes[node_count].LinkUsage == HID_USAGE_SIMULATION_AUTOMOBILE_SIMULATION_DEVICE) type = DI8DEVTYPE_DRIVING;
        if (nodes[node_count].LinkUsage == HID_USAGE_SIMULATION_FLIGHT_SIMULATION_DEVICE) type = DI8DEVTYPE_FLIGHT;
    }

    count = ARRAY_SIZE(buttons);
    status = HidP_GetSpecificButtonCaps( HidP_Output, HID_USAGE_PAGE_PID, 0,
                                         PID_USAGE_DC_DEVICE_RESET, buttons, &count, preparsed_data );
    if (status == HIDP_STATUS_SUCCESS && count > 0)
        instance->guidFFDriver = IID_IDirectInputPIDDriver;

    count = ARRAY_SIZE(buttons);
    status = HidP_GetSpecificButtonCaps( HidP_Input, HID_USAGE_PAGE_BUTTON, 0, 0, buttons, &count, preparsed_data );
    if (status != HIDP_STATUS_SUCCESS) count = button_count = 0;
    while (count--)
    {
        if (!buttons[count].IsRange) button_count += 1;
        else button_count += buttons[count].Range.UsageMax - buttons[count].Range.UsageMin + 1;
    }

    count = 1;
    status = HidP_GetSpecificValueCaps( HidP_Input, HID_USAGE_PAGE_GENERIC, 0, HID_USAGE_GENERIC_X,
                                        &value, &count, preparsed_data );
    if (status != HIDP_STATUS_SUCCESS || !count) type = DI8DEVTYPE_SUPPLEMENTAL;

    count = 1;
    status = HidP_GetSpecificValueCaps( HidP_Input, HID_USAGE_PAGE_GENERIC, 0, HID_USAGE_GENERIC_Y,
                                        &value, &count, preparsed_data );
    if (status != HIDP_STATUS_SUCCESS || !count) type = DI8DEVTYPE_SUPPLEMENTAL;

    count = 1;
    status = HidP_GetSpecificValueCaps( HidP_Input, HID_USAGE_PAGE_SIMULATION, 0, HID_USAGE_SIMULATION_STEERING,
                                        &value, &count, preparsed_data );
    if (status == HIDP_STATUS_SUCCESS && count) type = DI8DEVTYPE_DRIVING;

    switch (GET_DIDEVICE_TYPE(type))
    {
    case DI8DEVTYPE_SUPPLEMENTAL:
        type |= (DI8DEVTYPESUPPLEMENTAL_UNKNOWN << 8);
        break;
    case DI8DEVTYPE_GAMEPAD:
        if (button_count < 6) type |= (DI8DEVTYPEGAMEPAD_LIMITED << 8);
        else type |= (DI8DEVTYPEGAMEPAD_STANDARD << 8);
        break;
    case DI8DEVTYPE_JOYSTICK:
        count = 1;
        status = HidP_GetSpecificValueCaps( HidP_Input, HID_USAGE_PAGE_GENERIC, 0,
                                            HID_USAGE_GENERIC_Z, &value, &count, preparsed_data );
        has_z = (status == HIDP_STATUS_SUCCESS && count);

        count = 1;
        status = HidP_GetSpecificValueCaps( HidP_Input, HID_USAGE_PAGE_GENERIC, 0,
                                            HID_USAGE_GENERIC_HATSWITCH, &value, &count, preparsed_data );
        has_pov = (status == HIDP_STATUS_SUCCESS && count);

        if (button_count < 5 || !has_z || !has_pov)
            type |= (DI8DEVTYPEJOYSTICK_LIMITED << 8);
        else
            type |= (DI8DEVTYPEJOYSTICK_STANDARD << 8);
        break;
    case DI8DEVTYPE_DRIVING:
        count = 1;
        status = HidP_GetSpecificValueCaps( HidP_Input, HID_USAGE_PAGE_SIMULATION, 0, HID_USAGE_SIMULATION_ACCELERATOR,
                                            &value, &count, preparsed_data );
        has_accelerator = (status == HIDP_STATUS_SUCCESS && count);

        count = 1;
        status = HidP_GetSpecificValueCaps( HidP_Input, HID_USAGE_PAGE_SIMULATION, 0, HID_USAGE_SIMULATION_BRAKE,
                                            &value, &count, preparsed_data );
        has_brake = (status == HIDP_STATUS_SUCCESS && count);

        count = 1;
        status = HidP_GetSpecificValueCaps( HidP_Input, HID_USAGE_PAGE_SIMULATION, 0, HID_USAGE_SIMULATION_CLUTCH,
                                            &value, &count, preparsed_data );
        has_clutch = (status == HIDP_STATUS_SUCCESS && count);

        if (button_count < 4)
            type |= (DI8DEVTYPEDRIVING_LIMITED << 8);
        else if (has_accelerator && has_brake && has_clutch)
            type |= (DI8DEVTYPEDRIVING_THREEPEDALS << 8);
        else if (has_accelerator && has_brake)
            type |= (DI8DEVTYPEDRIVING_DUALPEDALS << 8);
        else
            type |= (DI8DEVTYPEDRIVING_LIMITED << 8);
        break;
    case DI8DEVTYPE_FLIGHT:
        type |= (DI8DEVTYPEFLIGHT_STICK << 8);
        break;
    }

    if (attrs->VendorID == VID_LOGITECH && attrs->ProductID == PID_LOGITECH_G920)
        type = DI8DEVTYPE_DRIVING | (DI8DEVTYPEDRIVING_DUALPEDALS << 8);

    instance->dwDevType = device_type_for_version( type, version ) | DIDEVTYPE_HID;
    TRACE("detected device type %#lx\n", instance->dwDevType);

    *device = device_file;
    *preparsed = preparsed_data;
    return DI_OK;

failed:
    CloseHandle( device_file );
    HidD_FreePreparsedData( preparsed_data );
    return DIERR_DEVICENOTREG;
}

static HRESULT hid_joystick_device_open( int index, const GUID *guid, DIDEVICEINSTANCEW *instance,
                                         WCHAR *device_path, HANDLE *device, PHIDP_PREPARSED_DATA *preparsed,
                                         HIDD_ATTRIBUTES *attrs, HIDP_CAPS *caps, DWORD version )
{
    char buffer[sizeof(SP_DEVICE_INTERFACE_DETAIL_DATA_W) + MAX_PATH * sizeof(WCHAR)];
    SP_DEVICE_INTERFACE_DETAIL_DATA_W *detail = (void *)buffer;
    SP_DEVICE_INTERFACE_DATA iface = {.cbSize = sizeof(iface)};
    SP_DEVINFO_DATA devinfo = {.cbSize = sizeof(devinfo)};
    WCHAR device_id[MAX_PATH], *tmp;
    HDEVINFO set, xi_set;
    BOOL override;
    UINT32 i = 0;
    GUID hid;

    TRACE( "index %d, guid %s\n", index, debugstr_guid( guid ) );

    HidD_GetHidGuid( &hid );

    set = SetupDiGetClassDevsW( &hid, NULL, NULL, DIGCF_DEVICEINTERFACE | DIGCF_PRESENT );
    if (set == INVALID_HANDLE_VALUE) return DIERR_DEVICENOTREG;
    xi_set = SetupDiGetClassDevsW( &GUID_DEVINTERFACE_WINEXINPUT, NULL, NULL, DIGCF_DEVICEINTERFACE | DIGCF_PRESENT );

    *device = NULL;
    *preparsed = NULL;
    while (SetupDiEnumDeviceInterfaces( set, NULL, &hid, i++, &iface ))
    {
        detail->cbSize = sizeof(SP_DEVICE_INTERFACE_DETAIL_DATA_W);
        if (!SetupDiGetDeviceInterfaceDetailW( set, &iface, detail, sizeof(buffer), NULL, &devinfo ))
            continue;
        if (FAILED(hid_joystick_device_try_open( detail->DevicePath, device, preparsed,
                                                 attrs, caps, instance, version )))
            continue;

        if (device_instance_is_disabled( instance, &override ))
            goto next;

        if (override && SetupDiGetDeviceInstanceIdW( set, &devinfo, device_id, MAX_PATH, NULL ) &&
            (tmp = wcsstr( device_id, L"&IG_" )))
        {
            memcpy( tmp, L"&XI_", sizeof(L"&XI_") - sizeof(WCHAR) );
            if (!SetupDiOpenDeviceInfoW( xi_set, device_id, NULL, 0, &devinfo ))
                goto next;
            if (!SetupDiEnumDeviceInterfaces( xi_set, &devinfo, &GUID_DEVINTERFACE_WINEXINPUT, 0, &iface ))
                goto next;
            if (!SetupDiGetDeviceInterfaceDetailW( xi_set, &iface, detail, sizeof(buffer), NULL, &devinfo ))
                goto next;

            CloseHandle( *device );
            HidD_FreePreparsedData( *preparsed );
            if (FAILED(hid_joystick_device_try_open( detail->DevicePath, device, preparsed,
                                                     attrs, caps, instance, version )))
                continue;
        }

        /* enumerate device by GUID */
        if (IsEqualGUID( guid, &instance->guidProduct ) || IsEqualGUID( guid, &instance->guidInstance )) break;

        /* enumerate all devices */
        if (index >= 0 && !index--) break;

    next:
        CloseHandle( *device );
        HidD_FreePreparsedData( *preparsed );
        *device = NULL;
        *preparsed = NULL;
    }

    if (xi_set != INVALID_HANDLE_VALUE) SetupDiDestroyDeviceInfoList( xi_set );
    SetupDiDestroyDeviceInfoList( set );
    if (!*device || !*preparsed) return DIERR_DEVICENOTREG;

    lstrcpynW( device_path, detail->DevicePath, MAX_PATH );
    return DI_OK;
}

HRESULT hid_joystick_enum_device( DWORD type, DWORD flags, DIDEVICEINSTANCEW *instance, DWORD version, int index )
{
    HIDD_ATTRIBUTES attrs = {.Size = sizeof(attrs)};
    PHIDP_PREPARSED_DATA preparsed;
    WCHAR device_path[MAX_PATH];
    GUID guid = GUID_NULL;
    HIDP_CAPS caps;
    HANDLE device;
    HRESULT hr;

    TRACE( "type %#lx, flags %#lx, instance %p, version %#lx, index %d\n", type, flags, instance, version, index );

    hr = hid_joystick_device_open( index, &guid, instance, device_path, &device, &preparsed,
                                   &attrs, &caps, version );
    if (hr != DI_OK) return hr;

    HidD_FreePreparsedData( preparsed );
    CloseHandle( device );

    TRACE( "found device %s, usage %04x:%04x, product %s, instance %s, name %s\n", debugstr_w(device_path),
           instance->wUsagePage, instance->wUsage, debugstr_guid( &instance->guidProduct ),
           debugstr_guid( &instance->guidInstance ), debugstr_w(instance->tszInstanceName) );

    return DI_OK;
}

static BOOL init_object_properties( struct hid_joystick *impl, struct hid_value_caps *caps,
                                    DIDEVICEOBJECTINSTANCEW *instance, void *data )
{
    struct object_properties *properties = impl->base.object_properties + instance->dwOfs / sizeof(LONG);
    LONG tmp;

    properties->bit_size = caps->bit_size;
    properties->physical_min = caps->physical_min;
    properties->physical_max = caps->physical_max;
    properties->logical_min = caps->logical_min;
    properties->logical_max = caps->logical_max;

    if (instance->dwType & DIDFT_AXIS) properties->range_max = 65535;
    else
    {
        properties->range_max = 36000;
        tmp = caps->logical_max - caps->logical_min;
        if (tmp > 0) properties->range_max -= 36000 / (tmp + 1);
    }

    properties->saturation = 10000;
    properties->granularity = 1;
    return DIENUM_CONTINUE;
}

static BOOL init_pid_reports( struct hid_joystick *impl, struct hid_value_caps *caps,
                              DIDEVICEOBJECTINSTANCEW *instance, void *data )
{
    struct pid_set_constant_force *set_constant_force = &impl->pid_set_constant_force;
    struct pid_set_ramp_force *set_ramp_force = &impl->pid_set_ramp_force;
    struct pid_control_report *device_control = &impl->pid_device_control;
    struct pid_control_report *effect_control = &impl->pid_effect_control;
    struct pid_effect_update *effect_update = &impl->pid_effect_update;
    struct pid_set_condition *set_condition = &impl->pid_set_condition;
    struct pid_set_periodic *set_periodic = &impl->pid_set_periodic;
    struct pid_set_envelope *set_envelope = &impl->pid_set_envelope;
    struct pid_device_gain *device_gain = &impl->pid_device_gain;
    struct pid_device_pool *device_pool = &impl->pid_device_pool;
    struct pid_block_free *block_free = &impl->pid_block_free;
    struct pid_block_load *block_load = &impl->pid_block_load;
    struct pid_new_effect *new_effect = &impl->pid_new_effect;
    struct pid_effect_state *effect_state = &impl->pid_effect_state;

#define SET_COLLECTION( rep )                                          \
    do                                                                 \
    {                                                                  \
        if (rep->collection) FIXME( "duplicate " #rep " report!\n" );  \
        else rep->collection = DIDFT_GETINSTANCE( instance->dwType );  \
    } while (0)

#define SET_SUB_COLLECTION( rep, sub )                                 \
    do {                                                               \
        if (instance->wCollectionNumber != rep->collection)            \
            FIXME( "unexpected " #rep "." #sub " parent!\n" );         \
        else if (rep->sub)                                             \
            FIXME( "duplicate " #rep "." #sub " collection!\n" );      \
        else                                                           \
            rep->sub = DIDFT_GETINSTANCE( instance->dwType );          \
    } while (0)

    if (instance->wUsagePage == HID_USAGE_PAGE_PID)
    {
        switch (instance->wUsage)
        {
        case PID_USAGE_DEVICE_CONTROL_REPORT: SET_COLLECTION( device_control ); break;
        case PID_USAGE_EFFECT_OPERATION_REPORT: SET_COLLECTION( effect_control ); break;
        case PID_USAGE_SET_EFFECT_REPORT: SET_COLLECTION( effect_update ); break;
        case PID_USAGE_SET_PERIODIC_REPORT: SET_COLLECTION( set_periodic ); break;
        case PID_USAGE_SET_ENVELOPE_REPORT: SET_COLLECTION( set_envelope ); break;
        case PID_USAGE_SET_CONDITION_REPORT: SET_COLLECTION( set_condition ); break;
        case PID_USAGE_SET_CONSTANT_FORCE_REPORT: SET_COLLECTION( set_constant_force ); break;
        case PID_USAGE_SET_RAMP_FORCE_REPORT: SET_COLLECTION( set_ramp_force ); break;
        case PID_USAGE_DEVICE_GAIN_REPORT: SET_COLLECTION( device_gain ); break;
        case PID_USAGE_POOL_REPORT: SET_COLLECTION( device_pool ); break;
        case PID_USAGE_BLOCK_FREE_REPORT: SET_COLLECTION( block_free ); break;
        case PID_USAGE_BLOCK_LOAD_REPORT: SET_COLLECTION( block_load ); break;
        case PID_USAGE_CREATE_NEW_EFFECT_REPORT: SET_COLLECTION( new_effect ); break;
        case PID_USAGE_STATE_REPORT: SET_COLLECTION( effect_state ); break;

        case PID_USAGE_DEVICE_CONTROL: SET_SUB_COLLECTION( device_control, control_coll ); break;
        case PID_USAGE_EFFECT_OPERATION: SET_SUB_COLLECTION( effect_control, control_coll ); break;
        case PID_USAGE_EFFECT_TYPE:
            if (instance->wCollectionNumber == effect_update->collection)
                SET_SUB_COLLECTION( effect_update, type_coll );
            else if (instance->wCollectionNumber == new_effect->collection)
                SET_SUB_COLLECTION( new_effect, type_coll );
            break;
        case PID_USAGE_AXES_ENABLE: SET_SUB_COLLECTION( effect_update, axes_coll ); break;
        case PID_USAGE_DIRECTION: SET_SUB_COLLECTION( effect_update, direction_coll ); break;
        case PID_USAGE_BLOCK_LOAD_STATUS: SET_SUB_COLLECTION( block_load, status_coll ); break;
        }
    }

#undef SET_SUB_COLLECTION
#undef SET_COLLECTION

    return DIENUM_CONTINUE;
}

static BOOL init_pid_caps( struct hid_joystick *impl, struct hid_value_caps *caps,
                           DIDEVICEOBJECTINSTANCEW *instance, void *data )
{
    struct pid_set_constant_force *set_constant_force = &impl->pid_set_constant_force;
    struct pid_set_ramp_force *set_ramp_force = &impl->pid_set_ramp_force;
    struct pid_control_report *device_control = &impl->pid_device_control;
    struct pid_control_report *effect_control = &impl->pid_effect_control;
    struct pid_effect_update *effect_update = &impl->pid_effect_update;
    struct pid_set_condition *set_condition = &impl->pid_set_condition;
    struct pid_set_periodic *set_periodic = &impl->pid_set_periodic;
    struct pid_set_envelope *set_envelope = &impl->pid_set_envelope;
    struct pid_device_gain *device_gain = &impl->pid_device_gain;
    struct pid_device_pool *device_pool = &impl->pid_device_pool;
    struct pid_block_free *block_free = &impl->pid_block_free;
    struct pid_block_load *block_load = &impl->pid_block_load;
    struct pid_new_effect *new_effect = &impl->pid_new_effect;
    struct pid_effect_state *effect_state = &impl->pid_effect_state;

#define SET_REPORT_ID( rep )                                           \
    do                                                                 \
    {                                                                  \
        if (!rep->id)                                                  \
            rep->id = instance->wReportId;                             \
        else if (rep->id != instance->wReportId)                       \
            FIXME( "multiple " #rep " report ids!\n" );                \
    } while (0)

    if (!instance->wCollectionNumber)
        return DIENUM_CONTINUE;

    if (instance->wCollectionNumber == effect_state->collection)
    {
        SET_REPORT_ID( effect_state );
        if (instance->wUsage == PID_USAGE_SAFETY_SWITCH)
            effect_state->safety_switch_caps = caps;
        if (instance->wUsage == PID_USAGE_ACTUATOR_POWER)
            effect_state->actuator_power_caps = caps;
        if (instance->wUsage == PID_USAGE_ACTUATOR_OVERRIDE_SWITCH)
            effect_state->actuator_override_switch_caps = caps;
    }

    if (!(instance->dwType & DIDFT_OUTPUT)) return DIENUM_CONTINUE;

    if (instance->wCollectionNumber == device_control->control_coll)
        SET_REPORT_ID( device_control );
    if (instance->wCollectionNumber == effect_control->control_coll)
        SET_REPORT_ID( effect_control );
    if (instance->wCollectionNumber == effect_update->type_coll)
        SET_REPORT_ID( effect_update );
    if (instance->wCollectionNumber == effect_update->collection)
    {
        SET_REPORT_ID( effect_update );
        if (instance->wUsage == PID_USAGE_DURATION)
            effect_update->duration_caps = caps;
        if (instance->wUsage == PID_USAGE_GAIN)
        {
            caps->physical_min = 0;
            caps->physical_max = 10000;
            effect_update->gain_caps = caps;
        }
        if (instance->wUsage == PID_USAGE_SAMPLE_PERIOD)
            effect_update->sample_period_caps = caps;
        if (instance->wUsage == PID_USAGE_START_DELAY)
            effect_update->start_delay_caps = caps;
        if (instance->wUsage == PID_USAGE_TRIGGER_BUTTON)
            effect_update->trigger_button_caps = caps;
        if (instance->wUsage == PID_USAGE_TRIGGER_REPEAT_INTERVAL)
            effect_update->trigger_repeat_interval_caps = caps;
    }
    if (instance->wCollectionNumber == effect_update->axes_coll)
    {
        SET_REPORT_ID( effect_update );
        if (effect_update->axis_count >= 6) FIXME( "more than 6 PID axes detected\n" );
        else effect_update->axis_caps[effect_update->axis_count] = caps;
        effect_update->axis_count++;
    }
    if (instance->wCollectionNumber == effect_update->direction_coll)
    {
        SET_REPORT_ID( effect_update );
        caps->physical_min = 0;
        caps->physical_max = 35900;
        if (effect_update->direction_count >= 6) FIXME( "more than 6 PID directions detected\n" );
        else effect_update->direction_caps[effect_update->direction_count] = caps;
        effect_update->direction_count++;
    }
    if (instance->wCollectionNumber == set_periodic->collection)
    {
        SET_REPORT_ID( set_periodic );
        if (instance->wUsage == PID_USAGE_MAGNITUDE)
        {
            caps->physical_min = 0;
            caps->physical_max = 10000;
            set_periodic->magnitude_caps = caps;
        }
        if (instance->wUsage == PID_USAGE_PERIOD)
            set_periodic->period_caps = caps;
        if (instance->wUsage == PID_USAGE_PHASE)
        {
            caps->physical_min = 0;
            caps->physical_max = 35900;
            set_periodic->phase_caps = caps;
        }
        if (instance->wUsage == PID_USAGE_OFFSET)
        {
            caps->physical_min = -10000;
            caps->physical_max = 10000;
            set_periodic->offset_caps = caps;
        }
    }
    if (instance->wCollectionNumber == set_envelope->collection)
    {
        SET_REPORT_ID( set_envelope );
        if (instance->wUsage == PID_USAGE_ATTACK_LEVEL)
        {
            caps->physical_min = 0;
            caps->physical_max = 10000;
            set_envelope->attack_level_caps = caps;
        }
        if (instance->wUsage == PID_USAGE_ATTACK_TIME)
            set_envelope->attack_time_caps = caps;
        if (instance->wUsage == PID_USAGE_FADE_LEVEL)
        {
            caps->physical_min = 0;
            caps->physical_max = 10000;
            set_envelope->fade_level_caps = caps;
        }
        if (instance->wUsage == PID_USAGE_FADE_TIME)
            set_envelope->fade_time_caps = caps;
    }
    if (instance->wCollectionNumber == set_condition->collection)
    {
        SET_REPORT_ID( set_condition );
        if (instance->wUsage == PID_USAGE_CP_OFFSET)
        {
            caps->physical_min = -10000;
            caps->physical_max = 10000;
            set_condition->center_point_offset_caps = caps;
        }
        if (instance->wUsage == PID_USAGE_POSITIVE_COEFFICIENT)
        {
            caps->physical_min = -10000;
            caps->physical_max = 10000;
            set_condition->positive_coefficient_caps = caps;
        }
        if (instance->wUsage == PID_USAGE_NEGATIVE_COEFFICIENT)
        {
            caps->physical_min = -10000;
            caps->physical_max = 10000;
            set_condition->negative_coefficient_caps = caps;
        }
        if (instance->wUsage == PID_USAGE_POSITIVE_SATURATION)
        {
            caps->physical_min = 0;
            caps->physical_max = 10000;
            set_condition->positive_saturation_caps = caps;
        }
        if (instance->wUsage == PID_USAGE_NEGATIVE_SATURATION)
        {
            caps->physical_min = 0;
            caps->physical_max = 10000;
            set_condition->negative_saturation_caps = caps;
        }
        if (instance->wUsage == PID_USAGE_DEAD_BAND)
        {
            caps->physical_min = 0;
            caps->physical_max = 10000;
            set_condition->dead_band_caps = caps;
        }
    }
    if (instance->wCollectionNumber == set_constant_force->collection)
    {
        SET_REPORT_ID( set_constant_force );
        if (instance->wUsage == PID_USAGE_MAGNITUDE)
        {
            caps->physical_min = -10000;
            caps->physical_max = 10000;
            set_constant_force->magnitude_caps = caps;
        }
    }
    if (instance->wCollectionNumber == set_ramp_force->collection)
    {
        SET_REPORT_ID( set_ramp_force );
        if (instance->wUsage == PID_USAGE_RAMP_START)
        {
            caps->physical_min = -10000;
            caps->physical_max = 10000;
            set_ramp_force->start_caps = caps;
        }
        if (instance->wUsage == PID_USAGE_RAMP_END)
        {
            caps->physical_min = -10000;
            caps->physical_max = 10000;
            set_ramp_force->end_caps = caps;
        }
    }
    if (instance->wCollectionNumber == device_gain->collection)
    {
        SET_REPORT_ID( device_gain );
        if (instance->wUsage == PID_USAGE_DEVICE_GAIN)
        {
            caps->physical_min = 0;
            caps->physical_max = 10000;
            device_gain->device_gain_caps = caps;
        }
    }
    if (instance->wCollectionNumber == device_pool->collection)
    {
        SET_REPORT_ID( device_pool );
        if (instance->wUsage == PID_USAGE_DEVICE_MANAGED_POOL)
            device_pool->device_managed_caps = caps;
    }
    if (instance->wCollectionNumber == block_free->collection)
        SET_REPORT_ID( block_free );
    if (instance->wCollectionNumber == block_load->collection)
        SET_REPORT_ID( block_load );
    if (instance->wCollectionNumber == block_load->status_coll)
        SET_REPORT_ID( block_load );
    if (instance->wCollectionNumber == new_effect->collection)
        SET_REPORT_ID( new_effect );
    if (instance->wCollectionNumber == new_effect->type_coll)
        SET_REPORT_ID( new_effect );

#undef SET_REPORT_ID

    return DIENUM_CONTINUE;
}

HRESULT hid_joystick_create_device( struct dinput *dinput, const GUID *guid, IDirectInputDevice8W **out )
{
    static const DIPROPHEADER filter =
    {
        .dwSize = sizeof(filter),
        .dwHeaderSize = sizeof(filter),
        .dwHow = DIPH_DEVICE,
    };
    DIPROPRANGE range =
    {
        .diph =
        {
            .dwSize = sizeof(range),
            .dwHeaderSize = sizeof(DIPROPHEADER),
            .dwHow = DIPH_DEVICE,
        },
    };
    HIDD_ATTRIBUTES attrs = {.Size = sizeof(attrs)};
    struct object_properties *object_properties;
    struct hid_preparsed_data *preparsed;
    struct hid_joystick *impl = NULL;
    USAGE_AND_PAGE *usages;
    char *buffer;
    HRESULT hr;
    DWORD size;

    TRACE( "dinput %p, guid %s, out %p\n", dinput, debugstr_guid( guid ), out );

    *out = NULL;

    if (!(impl = calloc( 1, sizeof(*impl) ))) return E_OUTOFMEMORY;
    dinput_device_init( &impl->base, &hid_joystick_vtbl, guid, dinput );
    impl->base.crit.DebugInfo->Spare[0] = (DWORD_PTR)(__FILE__ ": hid_joystick.base.crit");
    impl->base.dwCoopLevel = DISCL_NONEXCLUSIVE | DISCL_BACKGROUND;
    impl->base.read_event = CreateEventW( NULL, TRUE, FALSE, NULL );

    if (memcmp( device_path_guid.Data4, guid->Data4, sizeof(device_path_guid.Data4) ))
        hr = hid_joystick_device_open( -1, guid, &impl->base.instance, impl->device_path, &impl->device, &impl->preparsed,
                                       &attrs, &impl->caps, dinput->dwVersion );
    else
    {
        impl->wgi_device = TRUE;
        wcscpy( impl->device_path, *(const WCHAR **)guid );
        hr = hid_joystick_device_try_open( impl->device_path, &impl->device, &impl->preparsed, &attrs,
                                           &impl->caps, &impl->base.instance, dinput->dwVersion );
    }
    if (hr != DI_OK) goto failed;

    impl->base.caps.dwDevType = impl->base.instance.dwDevType;
    impl->attrs = attrs;
    list_init( &impl->effect_list );

    hr = E_OUTOFMEMORY;
    preparsed = (struct hid_preparsed_data *)impl->preparsed;
    size = preparsed->input_caps_count * sizeof(struct object_properties);
    if (!(object_properties = calloc( 1, size ))) goto failed;
    impl->base.object_properties = object_properties;
    enum_objects( impl, &filter, DIDFT_AXIS | DIDFT_POV, init_object_properties, NULL );

    size = impl->caps.InputReportByteLength;
    if (!(buffer = malloc( size ))) goto failed;
    impl->input_report_buf = buffer;
    size = impl->caps.OutputReportByteLength;
    if (!(buffer = malloc( size ))) goto failed;
    impl->output_report_buf = buffer;
    size = impl->caps.FeatureReportByteLength;
    if (!(buffer = malloc( size ))) goto failed;
    impl->feature_report_buf = buffer;
    impl->usages_count = HidP_MaxUsageListLength( HidP_Input, 0, impl->preparsed );
    size = impl->usages_count * sizeof(USAGE_AND_PAGE);
    if (!(usages = malloc( size ))) goto failed;
    impl->usages_buf = usages;

    enum_objects( impl, &filter, DIDFT_COLLECTION, init_pid_reports, NULL );
    enum_objects( impl, &filter, DIDFT_NODATA | DIDFT_BUTTON | DIDFT_AXIS, init_pid_caps, NULL );

    TRACE( "device control id %u, coll %u, control coll %u\n", impl->pid_device_control.id,
           impl->pid_device_control.collection, impl->pid_device_control.control_coll );
    TRACE( "effect control id %u, coll %u\n", impl->pid_effect_control.id, impl->pid_effect_control.collection );
    TRACE( "effect update id %u, coll %u, type_coll %u\n", impl->pid_effect_update.id,
           impl->pid_effect_update.collection, impl->pid_effect_update.type_coll );
    TRACE( "set periodic id %u, coll %u\n", impl->pid_set_periodic.id, impl->pid_set_periodic.collection );
    TRACE( "set envelope id %u, coll %u\n", impl->pid_set_envelope.id, impl->pid_set_envelope.collection );
    TRACE( "set condition id %u, coll %u\n", impl->pid_set_condition.id, impl->pid_set_condition.collection );
    TRACE( "set constant force id %u, coll %u\n", impl->pid_set_constant_force.id,
           impl->pid_set_constant_force.collection );
    TRACE( "set ramp force id %u, coll %u\n", impl->pid_set_ramp_force.id, impl->pid_set_ramp_force.collection );
    TRACE( "device gain id %u, coll %u\n", impl->pid_device_gain.id, impl->pid_device_gain.collection );
    TRACE( "device pool id %u, coll %u\n", impl->pid_device_pool.id, impl->pid_device_pool.collection );
    TRACE( "block free id %u, coll %u\n", impl->pid_block_free.id, impl->pid_block_free.collection );
    TRACE( "block load id %u, coll %u, status_coll %u\n", impl->pid_block_load.id,
           impl->pid_block_load.collection, impl->pid_block_load.status_coll );
    TRACE( "create new effect id %u, coll %u, type_coll %u\n", impl->pid_new_effect.id,
           impl->pid_new_effect.collection, impl->pid_new_effect.type_coll );
    TRACE( "effect state id %u, coll %u\n", impl->pid_effect_state.id, impl->pid_effect_state.collection );

    if (impl->pid_device_control.id)
    {
        impl->base.caps.dwFlags |= DIDC_FORCEFEEDBACK;
        if (impl->pid_effect_update.start_delay_caps)
            impl->base.caps.dwFlags |= DIDC_STARTDELAY;
        if (impl->pid_set_envelope.attack_level_caps ||
            impl->pid_set_envelope.attack_time_caps)
            impl->base.caps.dwFlags |= DIDC_FFATTACK;
        if (impl->pid_set_envelope.fade_level_caps ||
            impl->pid_set_envelope.fade_time_caps)
            impl->base.caps.dwFlags |= DIDC_FFFADE;
        if (impl->pid_set_condition.positive_saturation_caps ||
            impl->pid_set_condition.negative_saturation_caps)
            impl->base.caps.dwFlags |= DIDC_SATURATION;
        if (impl->pid_set_condition.dead_band_caps)
            impl->base.caps.dwFlags |= DIDC_DEADBAND;
        impl->base.caps.dwFFSamplePeriod = 1000000;
        impl->base.caps.dwFFMinTimeResolution = 1000000;
        impl->base.caps.dwHardwareRevision = 1;
        impl->base.caps.dwFFDriverVersion = 1;
    }

    *out = &impl->base.IDirectInputDevice8W_iface;
    return DI_OK;

failed:
    IDirectInputDevice_Release( &impl->base.IDirectInputDevice8W_iface );
    return hr;
}

static HRESULT WINAPI hid_joystick_effect_QueryInterface( IDirectInputEffect *iface, REFIID iid, void **out )
{
    TRACE( "iface %p, iid %s, out %p\n", iface, debugstr_guid( iid ), out );

    if (IsEqualGUID( iid, &IID_IUnknown ) ||
        IsEqualGUID( iid, &IID_IDirectInputEffect ))
    {
        IDirectInputEffect_AddRef( iface );
        *out = iface;
        return S_OK;
    }

    FIXME( "%s not implemented, returning E_NOINTERFACE.\n", debugstr_guid( iid ) );
    *out = NULL;
    return E_NOINTERFACE;
}

static ULONG WINAPI hid_joystick_effect_AddRef( IDirectInputEffect *iface )
{
    struct hid_joystick_effect *impl = impl_from_IDirectInputEffect( iface );
    ULONG ref = InterlockedIncrement( &impl->ref );
    TRACE( "iface %p, ref %lu.\n", iface, ref );
    return ref;
}

static ULONG WINAPI hid_joystick_effect_Release( IDirectInputEffect *iface )
{
    struct hid_joystick_effect *impl = impl_from_IDirectInputEffect( iface );
    ULONG ref = InterlockedDecrement( &impl->ref );
    TRACE( "iface %p, ref %lu.\n", iface, ref );
    if (!ref)
    {
        IDirectInputEffect_Unload( iface );
        EnterCriticalSection( &impl->joystick->base.crit );
        list_remove( &impl->entry );
        LeaveCriticalSection( &impl->joystick->base.crit );
        dinput_device_internal_release( &impl->joystick->base );
        free( impl->set_envelope_buf );
        free( impl->type_specific_buf );
        free( impl->effect_update_buf );
        free( impl->effect_control_buf );
        free( impl );
    }
    return ref;
}

static HRESULT WINAPI hid_joystick_effect_Initialize( IDirectInputEffect *iface, HINSTANCE inst,
                                                      DWORD version, REFGUID guid )
{
    struct hid_joystick_effect *impl = impl_from_IDirectInputEffect( iface );
    struct hid_joystick *joystick = impl->joystick;
    ULONG count, report_len = joystick->caps.OutputReportByteLength;
    NTSTATUS status;
    USAGE type;

    TRACE( "iface %p, inst %p, version %#lx, guid %s\n", iface, inst, version, debugstr_guid( guid ) );

    if (!inst) return DIERR_INVALIDPARAM;
    if (!guid) return E_POINTER;
    if (!(type = effect_guid_to_usage( guid ))) return DIERR_DEVICENOTREG;

    status = HidP_InitializeReportForID( HidP_Output, joystick->pid_effect_update.id,
                                         joystick->preparsed, impl->effect_update_buf, report_len );
    if (status != HIDP_STATUS_SUCCESS) return DIERR_DEVICENOTREG;

    impl->type_specific_buf[0] = 0;
    impl->set_envelope_buf[0] = 0;

    switch (type)
    {
    case PID_USAGE_ET_SQUARE:
    case PID_USAGE_ET_SINE:
    case PID_USAGE_ET_TRIANGLE:
    case PID_USAGE_ET_SAWTOOTH_UP:
    case PID_USAGE_ET_SAWTOOTH_DOWN:
        status = HidP_InitializeReportForID( HidP_Output, joystick->pid_set_periodic.id,
                                             joystick->preparsed, impl->type_specific_buf, report_len );
        if (status != HIDP_STATUS_SUCCESS) return DIERR_DEVICENOTREG;
        impl->params.lpvTypeSpecificParams = &impl->periodic;
        break;
    case PID_USAGE_ET_SPRING:
    case PID_USAGE_ET_DAMPER:
    case PID_USAGE_ET_INERTIA:
    case PID_USAGE_ET_FRICTION:
        status = HidP_InitializeReportForID( HidP_Output, joystick->pid_set_condition.id, joystick->preparsed,
                                             impl->type_specific_buf, report_len );
        if (status != HIDP_STATUS_SUCCESS) return DIERR_DEVICENOTREG;
        impl->params.lpvTypeSpecificParams = &impl->condition;
        break;
    case PID_USAGE_ET_CONSTANT_FORCE:
        status = HidP_InitializeReportForID( HidP_Output, joystick->pid_set_constant_force.id, joystick->preparsed,
                                             impl->type_specific_buf, report_len );
        if (status != HIDP_STATUS_SUCCESS) return DIERR_DEVICENOTREG;
        impl->params.lpvTypeSpecificParams = &impl->constant_force;
        break;
    case PID_USAGE_ET_RAMP:
        status = HidP_InitializeReportForID( HidP_Output, joystick->pid_set_ramp_force.id, joystick->preparsed,
                                             impl->type_specific_buf, report_len );
        if (status != HIDP_STATUS_SUCCESS) return DIERR_DEVICENOTREG;
        impl->params.lpvTypeSpecificParams = &impl->ramp_force;
        break;
    case PID_USAGE_ET_CUSTOM_FORCE_DATA:
        FIXME( "effect type %#x not implemented!\n", type );
        break;
    }

    switch (type)
    {
    case PID_USAGE_ET_SQUARE:
    case PID_USAGE_ET_SINE:
    case PID_USAGE_ET_TRIANGLE:
    case PID_USAGE_ET_SAWTOOTH_UP:
    case PID_USAGE_ET_SAWTOOTH_DOWN:
    case PID_USAGE_ET_CONSTANT_FORCE:
    case PID_USAGE_ET_RAMP:
        status = HidP_InitializeReportForID( HidP_Output, joystick->pid_set_envelope.id, joystick->preparsed,
                                             impl->set_envelope_buf, report_len );
        if (status != HIDP_STATUS_SUCCESS) return DIERR_DEVICENOTREG;
        break;
    }

    count = 1;
    status = HidP_SetUsages( HidP_Output, HID_USAGE_PAGE_PID, joystick->pid_effect_update.type_coll,
                             &type, &count, joystick->preparsed, impl->effect_update_buf, report_len );
    if (status != HIDP_STATUS_SUCCESS) return DIERR_DEVICENOTREG;

    impl->type = type;
    return DI_OK;
}

static HRESULT WINAPI hid_joystick_effect_GetEffectGuid( IDirectInputEffect *iface, GUID *guid )
{
    struct hid_joystick_effect *impl = impl_from_IDirectInputEffect( iface );

    TRACE( "iface %p, guid %p.\n", iface, guid );

    if (!guid) return E_POINTER;
    *guid = *effect_usage_to_guid( impl->type );

    return DI_OK;
}

static BOOL get_parameters_object_id( struct hid_joystick *impl, struct hid_value_caps *caps,
                                      DIDEVICEOBJECTINSTANCEW *instance, void *data )
{
    *(DWORD *)data = instance->dwType;
    return DIENUM_STOP;
}

static BOOL get_parameters_object_ofs( struct hid_joystick *impl, struct hid_value_caps *caps,
                                       DIDEVICEOBJECTINSTANCEW *instance, void *data )
{
    DIDATAFORMAT *device_format = &impl->base.device_format, *user_format = &impl->base.user_format;
    DIOBJECTDATAFORMAT *device_obj, *user_obj;

    if (!user_format->rgodf) return DIENUM_CONTINUE;

    user_obj = user_format->rgodf + device_format->dwNumObjs;
    device_obj = device_format->rgodf + device_format->dwNumObjs;
    while (user_obj-- > user_format->rgodf && device_obj-- > device_format->rgodf)
    {
        if (!user_obj->dwType) continue;
        if (device_obj->dwType == instance->dwType) break;
    }
    if (user_obj < user_format->rgodf) return DIENUM_CONTINUE;

    *(DWORD *)data = user_obj->dwOfs;
    return DIENUM_STOP;
}

static void convert_directions_to_spherical( const DIEFFECT *in, DIEFFECT *out )
{
    DWORD i, j, direction_flags = DIEFF_CARTESIAN | DIEFF_POLAR | DIEFF_SPHERICAL;
    double tmp;

    switch (in->dwFlags & direction_flags)
    {
    case DIEFF_CARTESIAN:
        for (i = 1; i < in->cAxes; ++i)
        {
            tmp = in->rglDirection[0];
            for (j = 1; j < i; ++j) tmp = sqrt( tmp * tmp + in->rglDirection[j] * in->rglDirection[j] );
            tmp = atan2( in->rglDirection[i], tmp );
            out->rglDirection[i - 1] = tmp * 18000 / M_PI;
            if (out->rglDirection[i - 1] < 0) out->rglDirection[i - 1] += 36000;
        }
        if (in->cAxes) out->rglDirection[in->cAxes - 1] = 0;
        out->cAxes = in->cAxes;
        break;
    case DIEFF_POLAR:
        out->rglDirection[0] = (in->rglDirection[0] % 36000) - 9000;
        if (out->rglDirection[0] < 0) out->rglDirection[0] += 36000;
        for (i = 1; i < in->cAxes; ++i) out->rglDirection[i] = 0;
        out->cAxes = in->cAxes;
        break;
    case DIEFF_SPHERICAL:
        if (!in->cAxes) i = 0;
        else for (i = 0; i < in->cAxes - 1; ++i)
        {
            out->rglDirection[i] = in->rglDirection[i] % 36000;
            if (out->rglDirection[i] < 0) out->rglDirection[i] += 36000;
        }
        out->rglDirection[i] = 0;
        out->cAxes = in->cAxes;
        break;
    }
}

static void convert_directions_from_spherical( const DIEFFECT *in, DIEFFECT *out )
{
    DWORD i, j, direction_flags = DIEFF_CARTESIAN | DIEFF_POLAR | DIEFF_SPHERICAL;
    LONG tmp;

    switch (out->dwFlags & direction_flags)
    {
    case DIEFF_CARTESIAN:
        out->rglDirection[0] = 10000;
        for (i = 1; i <= in->cAxes; ++i)
        {
            tmp = cos( in->rglDirection[i - 1] * M_PI / 18000 ) * 10000;
            for (j = 0; j < i; ++j)
                out->rglDirection[j] = round( out->rglDirection[j] * tmp / 10000.0 );
            if (i < in->cAxes)
                out->rglDirection[i] = sin( in->rglDirection[i - 1] * M_PI / 18000 ) * 10000;
        }
        out->cAxes = in->cAxes;
        break;
    case DIEFF_POLAR:
        out->rglDirection[0] = (in->rglDirection[0] + 9000) % 36000;
        if (out->rglDirection[0] < 0) out->rglDirection[0] += 36000;
        out->rglDirection[1] = 0;
        out->cAxes = 2;
        break;
    case DIEFF_SPHERICAL:
        for (i = 0; i < in->cAxes; ++i)
        {
            out->rglDirection[i] = in->rglDirection[i] % 36000;
            if (out->rglDirection[i] < 0) out->rglDirection[i] += 36000;
        }
        out->cAxes = in->cAxes;
        break;
    }
}

static void convert_directions( const DIEFFECT *in, DIEFFECT *out )
{
    DWORD direction_flags = DIEFF_CARTESIAN | DIEFF_POLAR | DIEFF_SPHERICAL;
    LONG directions[6] = {0};
    DIEFFECT spherical = {.rglDirection = directions};

    switch (in->dwFlags & direction_flags)
    {
    case DIEFF_CARTESIAN:
        switch (out->dwFlags & direction_flags)
        {
        case DIEFF_CARTESIAN:
            memcpy( out->rglDirection, in->rglDirection, in->cAxes * sizeof(LONG) );
            out->cAxes = in->cAxes;
            break;
        case DIEFF_POLAR:
            convert_directions_to_spherical( in, &spherical );
            convert_directions_from_spherical( &spherical, out );
            break;
        case DIEFF_SPHERICAL:
            convert_directions_to_spherical( in, out );
            break;
        }
        break;

    case DIEFF_POLAR:
        switch (out->dwFlags & direction_flags)
        {
        case DIEFF_POLAR:
            memcpy( out->rglDirection, in->rglDirection, in->cAxes * sizeof(LONG) );
            out->cAxes = in->cAxes;
            break;
        case DIEFF_CARTESIAN:
            convert_directions_to_spherical( in, &spherical );
            convert_directions_from_spherical( &spherical, out );
            break;
        case DIEFF_SPHERICAL:
            convert_directions_to_spherical( in, out );
            break;
        }
        break;

    case DIEFF_SPHERICAL:
        switch (out->dwFlags & direction_flags)
        {
        case DIEFF_POLAR:
        case DIEFF_CARTESIAN:
            convert_directions_from_spherical( in, out );
            break;
        case DIEFF_SPHERICAL:
            convert_directions_to_spherical( in, out );
            break;
        }
        break;
    }
}

static HRESULT WINAPI hid_joystick_effect_GetParameters( IDirectInputEffect *iface, DIEFFECT *params, DWORD flags )
{
    DIPROPHEADER filter =
    {
        .dwSize = sizeof(DIPROPHEADER),
        .dwHeaderSize = sizeof(DIPROPHEADER),
        .dwHow = DIPH_BYUSAGE,
    };
    struct hid_joystick_effect *impl = impl_from_IDirectInputEffect( iface );
    ULONG i, count, capacity, object_flags, direction_flags;
    BOOL ret;

    TRACE( "iface %p, params %p, flags %#lx.\n", iface, params, flags );

    if (!params) return DI_OK;
    if (params->dwSize != sizeof(DIEFFECT_DX6) && params->dwSize != sizeof(DIEFFECT_DX5)) return DIERR_INVALIDPARAM;
    capacity = params->cAxes;
    object_flags = params->dwFlags & (DIEFF_OBJECTIDS | DIEFF_OBJECTOFFSETS);
    direction_flags = params->dwFlags & (DIEFF_CARTESIAN | DIEFF_POLAR | DIEFF_SPHERICAL);

    if (flags & DIEP_AXES)
    {
        if (!object_flags) return DIERR_INVALIDPARAM;
        params->cAxes = impl->params.cAxes;
        if (capacity < impl->params.cAxes) return DIERR_MOREDATA;

        for (i = 0; i < impl->params.cAxes; ++i)
        {
            if (!params->rgdwAxes) return DIERR_INVALIDPARAM;
            filter.dwObj = impl->params.rgdwAxes[i];
            if (object_flags & DIEFF_OBJECTIDS)
                ret = enum_objects( impl->joystick, &filter, DIDFT_AXIS, get_parameters_object_id,
                                    &params->rgdwAxes[i] );
            else
                ret = enum_objects( impl->joystick, &filter, DIDFT_AXIS, get_parameters_object_ofs,
                                    &params->rgdwAxes[i] );
            if (ret != DIENUM_STOP) params->rgdwAxes[i] = 0;
        }
    }

    if (flags & DIEP_DIRECTION)
    {
        if (!direction_flags) return DIERR_INVALIDPARAM;

        count = params->cAxes = impl->params.cAxes;
        if (!count) params->dwFlags &= ~(DIEFF_CARTESIAN | DIEFF_POLAR | DIEFF_SPHERICAL);
        if ((direction_flags & DIEFF_POLAR) && count != 2) return DIERR_INVALIDPARAM;
        if (capacity < params->cAxes) return DIERR_MOREDATA;

        if (!count) params->rglDirection = NULL;
        else if (!params->rglDirection) return DIERR_INVALIDPARAM;
        else convert_directions( &impl->params, params );
    }

    if (flags & DIEP_TYPESPECIFICPARAMS)
    {
        capacity = params->cbTypeSpecificParams;
        params->cbTypeSpecificParams = impl->params.cbTypeSpecificParams;
        if (capacity < impl->params.cbTypeSpecificParams) return DIERR_MOREDATA;
        if (impl->params.lpvTypeSpecificParams)
        {
            if (!params->lpvTypeSpecificParams) return E_POINTER;
            memcpy( params->lpvTypeSpecificParams, impl->params.lpvTypeSpecificParams,
                    impl->params.cbTypeSpecificParams );
        }
    }

    if (flags & DIEP_ENVELOPE)
    {
        if (!params->lpEnvelope) return E_POINTER;
        if (params->lpEnvelope->dwSize != sizeof(DIENVELOPE)) return DIERR_INVALIDPARAM;
        if (!impl->params.lpEnvelope) params->lpEnvelope = NULL;
        else memcpy( params->lpEnvelope, impl->params.lpEnvelope, sizeof(DIENVELOPE) );
    }

    if (flags & DIEP_DURATION) params->dwDuration = impl->params.dwDuration;
    if (flags & DIEP_GAIN) params->dwGain = impl->params.dwGain;
    if (flags & DIEP_SAMPLEPERIOD) params->dwSamplePeriod = impl->params.dwSamplePeriod;
    if (flags & DIEP_STARTDELAY)
    {
        if (params->dwSize != sizeof(DIEFFECT_DX6)) return DIERR_INVALIDPARAM;
        params->dwStartDelay = impl->params.dwStartDelay;
    }
    if (flags & DIEP_TRIGGERREPEATINTERVAL) params->dwTriggerRepeatInterval = impl->params.dwTriggerRepeatInterval;

    if (flags & DIEP_TRIGGERBUTTON)
    {
        if (!object_flags) return DIERR_INVALIDPARAM;

        filter.dwObj = impl->params.dwTriggerButton;
        if (object_flags & DIEFF_OBJECTIDS)
            ret = enum_objects( impl->joystick, &filter, DIDFT_BUTTON, get_parameters_object_id,
                                &params->dwTriggerButton );
        else
            ret = enum_objects( impl->joystick, &filter, DIDFT_BUTTON, get_parameters_object_ofs,
                                &params->dwTriggerButton );
        if (ret != DIENUM_STOP) params->dwTriggerButton = -1;
    }

    return DI_OK;
}

static BOOL set_parameters_object( struct hid_joystick *impl, struct hid_value_caps *caps,
                                   DIDEVICEOBJECTINSTANCEW *instance, void *data )
{
    DWORD usages = MAKELONG( instance->wUsage, instance->wUsagePage );
    *(DWORD *)data = usages;
    return DIENUM_STOP;
}

static HRESULT WINAPI hid_joystick_effect_SetParameters( IDirectInputEffect *iface,
                                                         const DIEFFECT *params, DWORD flags )
{
    DIPROPHEADER filter =
    {
        .dwSize = sizeof(DIPROPHEADER),
        .dwHeaderSize = sizeof(DIPROPHEADER),
        .dwHow = DIPH_BYUSAGE,
    };
    struct hid_joystick_effect *impl = impl_from_IDirectInputEffect( iface );
    ULONG i, count, old_value, object_flags, direction_flags;
    HRESULT hr;
    BOOL ret;

    TRACE( "iface %p, params %p, flags %#lx.\n", iface, params, flags );

    if (!params) return E_POINTER;
    if (params->dwSize != sizeof(DIEFFECT_DX6) && params->dwSize != sizeof(DIEFFECT_DX5)) return DIERR_INVALIDPARAM;
    object_flags = params->dwFlags & (DIEFF_OBJECTIDS | DIEFF_OBJECTOFFSETS);
    direction_flags = params->dwFlags & (DIEFF_CARTESIAN | DIEFF_POLAR | DIEFF_SPHERICAL);

    if (object_flags & DIEFF_OBJECTIDS) filter.dwHow = DIPH_BYID;
    else filter.dwHow = DIPH_BYOFFSET;

    if (flags & DIEP_AXES)
    {
        if (!object_flags) return DIERR_INVALIDPARAM;
        if (!params->rgdwAxes) return DIERR_INVALIDPARAM;
        if (impl->params.cAxes) return DIERR_ALREADYINITIALIZED;
        count = impl->joystick->pid_effect_update.axis_count;
        if (params->cAxes > count) return DIERR_INVALIDPARAM;

        impl->params.cAxes = params->cAxes;
        for (i = 0; i < params->cAxes; ++i)
        {
            filter.dwObj = params->rgdwAxes[i];
            ret = enum_objects( impl->joystick, &filter, DIDFT_AXIS, set_parameters_object,
                                &impl->params.rgdwAxes[i] );
            if (ret != DIENUM_STOP) impl->params.rgdwAxes[i] = 0;
        }

        impl->modified |= DIEP_AXES;
    }

    if (flags & DIEP_DIRECTION)
    {
        if (!direction_flags) return DIERR_INVALIDPARAM;
        if (!params->rglDirection) return DIERR_INVALIDPARAM;

        count = impl->params.cAxes;
        if (params->cAxes < count) return DIERR_INVALIDPARAM;
        if ((direction_flags & DIEFF_POLAR) && count != 2) return DIERR_INVALIDPARAM;
        if ((direction_flags & DIEFF_CARTESIAN) && params->cAxes != count) return DIERR_INVALIDPARAM;

        impl->params.dwFlags &= ~(DIEFF_CARTESIAN | DIEFF_POLAR | DIEFF_SPHERICAL);
        impl->params.dwFlags |= direction_flags;
        if (memcmp( impl->params.rglDirection, params->rglDirection, count * sizeof(LONG) ))
            impl->modified |= DIEP_DIRECTION;
        memcpy( impl->params.rglDirection, params->rglDirection, count * sizeof(LONG) );
    }

    if (flags & DIEP_TYPESPECIFICPARAMS)
    {
        if (!params->lpvTypeSpecificParams) return E_POINTER;
        switch (impl->type)
        {
        case PID_USAGE_ET_SQUARE:
        case PID_USAGE_ET_SINE:
        case PID_USAGE_ET_TRIANGLE:
        case PID_USAGE_ET_SAWTOOTH_UP:
        case PID_USAGE_ET_SAWTOOTH_DOWN:
            if (params->cbTypeSpecificParams != sizeof(DIPERIODIC))
                return DIERR_INVALIDPARAM;
            break;
        case PID_USAGE_ET_SPRING:
        case PID_USAGE_ET_DAMPER:
        case PID_USAGE_ET_INERTIA:
        case PID_USAGE_ET_FRICTION:
            if (params->cbTypeSpecificParams != sizeof(DICONDITION) && impl->params.cAxes &&
                params->cbTypeSpecificParams != impl->params.cAxes * sizeof(DICONDITION))
                return DIERR_INVALIDPARAM;
            break;
        case PID_USAGE_ET_CONSTANT_FORCE:
            if (params->cbTypeSpecificParams != sizeof(DICONSTANTFORCE))
                return DIERR_INVALIDPARAM;
            break;
        case PID_USAGE_ET_RAMP:
            if (params->cbTypeSpecificParams != sizeof(DIRAMPFORCE))
                return DIERR_INVALIDPARAM;
            break;
        case PID_USAGE_ET_CUSTOM_FORCE_DATA:
            FIXME( "custom force data not implemented!\n" );
            return DIERR_UNSUPPORTED;
        }

        if (memcmp( impl->params.lpvTypeSpecificParams, params->lpvTypeSpecificParams,
                    params->cbTypeSpecificParams ))
            impl->modified |= DIEP_TYPESPECIFICPARAMS;
        memcpy( impl->params.lpvTypeSpecificParams, params->lpvTypeSpecificParams,
                params->cbTypeSpecificParams );
        impl->params.cbTypeSpecificParams = params->cbTypeSpecificParams;
    }

    if (!(flags & DIEP_ENVELOPE))
        TRACE( "Keeping previous effect envelope\n" );
    else if (params->lpEnvelope)
    {
        if (params->lpEnvelope->dwSize != sizeof(DIENVELOPE)) return DIERR_INVALIDPARAM;
        impl->params.lpEnvelope = &impl->envelope;
        if (memcmp( impl->params.lpEnvelope, params->lpEnvelope, sizeof(DIENVELOPE) ))
            impl->modified |= DIEP_ENVELOPE;
        memcpy( impl->params.lpEnvelope, params->lpEnvelope, sizeof(DIENVELOPE) );
    }
    else
    {
        flags &= ~DIEP_ENVELOPE;
        impl->flags &= ~DIEP_ENVELOPE;
        impl->modified &= ~DIEP_ENVELOPE;
        impl->params.lpEnvelope = NULL;
    }

    if (flags & DIEP_DURATION)
    {
        impl->modified |= DIEP_DURATION;
        impl->params.dwDuration = params->dwDuration;
    }
    if (flags & DIEP_GAIN)
    {
        if (impl->params.dwGain != params->dwGain) impl->modified |= DIEP_GAIN;
        impl->params.dwGain = params->dwGain;
    }
    if (flags & DIEP_SAMPLEPERIOD)
    {
        if (impl->params.dwSamplePeriod != params->dwSamplePeriod) impl->modified |= DIEP_SAMPLEPERIOD;
        impl->params.dwSamplePeriod = params->dwSamplePeriod;
    }
    if (flags & DIEP_STARTDELAY)
    {
        if (params->dwSize != sizeof(DIEFFECT_DX6)) return DIERR_INVALIDPARAM;
        if (impl->params.dwStartDelay != params->dwStartDelay) impl->modified |= DIEP_STARTDELAY;
        impl->params.dwStartDelay = params->dwStartDelay;
    }
    if (flags & DIEP_TRIGGERREPEATINTERVAL)
    {
        if (impl->params.dwTriggerRepeatInterval != params->dwTriggerRepeatInterval)
            impl->modified |= DIEP_TRIGGERREPEATINTERVAL;
        impl->params.dwTriggerRepeatInterval = params->dwTriggerRepeatInterval;
    }

    if (flags & DIEP_TRIGGERBUTTON)
    {
        if (!object_flags) return DIERR_INVALIDPARAM;

        filter.dwObj = params->dwTriggerButton;
        old_value = impl->params.dwTriggerButton;
        ret = enum_objects( impl->joystick, &filter, DIDFT_BUTTON, set_parameters_object,
                            &impl->params.dwTriggerButton );
        if (ret != DIENUM_STOP) impl->params.dwTriggerButton = -1;
        if (impl->params.dwTriggerButton != old_value) impl->modified |= DIEP_TRIGGERBUTTON;
    }

    impl->flags |= flags;

    if (flags & DIEP_NODOWNLOAD) return DI_DOWNLOADSKIPPED;
    if (flags & DIEP_START) hr = IDirectInputEffect_Start( iface, 1, 0 );
    else hr = IDirectInputEffect_Download( iface );
    if (hr == DIERR_NOTEXCLUSIVEACQUIRED) return DI_DOWNLOADSKIPPED;
    if (FAILED(hr)) return hr;
    return DI_OK;
}

static HRESULT WINAPI hid_joystick_effect_Start( IDirectInputEffect *iface, DWORD iterations, DWORD flags )
{
    struct hid_joystick_effect *impl = impl_from_IDirectInputEffect( iface );
    struct pid_control_report *effect_control = &impl->joystick->pid_effect_control;
    ULONG count, report_len = impl->joystick->caps.OutputReportByteLength;
    PHIDP_PREPARSED_DATA preparsed = impl->joystick->preparsed;
    HANDLE device = impl->joystick->device;
    NTSTATUS status;
    USAGE control;
    HRESULT hr;

    TRACE( "iface %p, iterations %lu, flags %#lx.\n", iface, iterations, flags );

    if ((flags & ~(DIES_NODOWNLOAD|DIES_SOLO))) return DIERR_INVALIDPARAM;
    if (flags & DIES_SOLO) control = PID_USAGE_OP_EFFECT_START_SOLO;
    else control = PID_USAGE_OP_EFFECT_START;

    EnterCriticalSection( &impl->joystick->base.crit );
    if (!is_exclusively_acquired( impl->joystick ))
        hr = DIERR_NOTEXCLUSIVEACQUIRED;
    else if ((flags & DIES_NODOWNLOAD) && !impl->index)
        hr = DIERR_NOTDOWNLOADED;
    else if ((flags & DIES_NODOWNLOAD) || SUCCEEDED(hr = IDirectInputEffect_Download( iface )))
    {
        count = 1;
        status = HidP_InitializeReportForID( HidP_Output, effect_control->id, preparsed,
                                             impl->effect_control_buf, report_len );

        if (status != HIDP_STATUS_SUCCESS) hr = status;
        else status = HidP_SetUsageValue( HidP_Output, HID_USAGE_PAGE_PID, 0, PID_USAGE_EFFECT_BLOCK_INDEX,
                                          impl->index, preparsed, impl->effect_control_buf, report_len );

        if (status != HIDP_STATUS_SUCCESS) hr = status;
        else status = HidP_SetUsages( HidP_Output, HID_USAGE_PAGE_PID, effect_control->control_coll,
                                      &control, &count, preparsed, impl->effect_control_buf, report_len );

        if (status != HIDP_STATUS_SUCCESS) hr = status;
        else status = HidP_SetUsageValue( HidP_Output, HID_USAGE_PAGE_PID, 0, PID_USAGE_LOOP_COUNT,
                                          iterations, preparsed, impl->effect_control_buf, report_len );

        if (status != HIDP_STATUS_SUCCESS) hr = status;
        else if (WriteFile( device, impl->effect_control_buf, report_len, NULL, NULL )) hr = DI_OK;
        else hr = DIERR_INPUTLOST;

        if (SUCCEEDED(hr)) impl->status |= DIEGES_PLAYING;
        else impl->status &= ~DIEGES_PLAYING;
    }
    LeaveCriticalSection( &impl->joystick->base.crit );

    return hr;
}

static HRESULT WINAPI hid_joystick_effect_Stop( IDirectInputEffect *iface )
{
    struct hid_joystick_effect *impl = impl_from_IDirectInputEffect( iface );
    struct pid_control_report *effect_control = &impl->joystick->pid_effect_control;
    ULONG count, report_len = impl->joystick->caps.OutputReportByteLength;
    PHIDP_PREPARSED_DATA preparsed = impl->joystick->preparsed;
    HANDLE device = impl->joystick->device;
    NTSTATUS status;
    USAGE control;
    HRESULT hr;

    TRACE( "iface %p.\n", iface );

    EnterCriticalSection( &impl->joystick->base.crit );
    if (!is_exclusively_acquired( impl->joystick ))
        hr = DIERR_NOTEXCLUSIVEACQUIRED;
    else if (!impl->index)
        hr = DIERR_NOTDOWNLOADED;
    else
    {
        count = 1;
        control = PID_USAGE_OP_EFFECT_STOP;
        status = HidP_InitializeReportForID( HidP_Output, effect_control->id, preparsed,
                                             impl->effect_control_buf, report_len );

        if (status != HIDP_STATUS_SUCCESS) hr = status;
        else status = HidP_SetUsageValue( HidP_Output, HID_USAGE_PAGE_PID, 0, PID_USAGE_EFFECT_BLOCK_INDEX,
                                          impl->index, preparsed, impl->effect_control_buf, report_len );

        if (status != HIDP_STATUS_SUCCESS) hr = status;
        else status = HidP_SetUsages( HidP_Output, HID_USAGE_PAGE_PID, effect_control->control_coll,
                                      &control, &count, preparsed, impl->effect_control_buf, report_len );

        if (status != HIDP_STATUS_SUCCESS) hr = status;
        else status = HidP_SetUsageValue( HidP_Output, HID_USAGE_PAGE_PID, 0, PID_USAGE_LOOP_COUNT,
                                          0, preparsed, impl->effect_control_buf, report_len );

        if (status != HIDP_STATUS_SUCCESS) hr = status;
        else if (WriteFile( device, impl->effect_control_buf, report_len, NULL, NULL )) hr = DI_OK;
        else hr = DIERR_INPUTLOST;

        impl->status &= ~DIEGES_PLAYING;
    }
    LeaveCriticalSection( &impl->joystick->base.crit );

    return hr;
}

static HRESULT WINAPI hid_joystick_effect_GetEffectStatus( IDirectInputEffect *iface, DWORD *status )
{
    struct hid_joystick_effect *impl = impl_from_IDirectInputEffect( iface );
    HRESULT hr = DI_OK;

    TRACE( "iface %p, status %p.\n", iface, status );

    if (!status) return E_POINTER;
    *status = 0;

    EnterCriticalSection( &impl->joystick->base.crit );
    if (!is_exclusively_acquired( impl->joystick ))
        hr = DIERR_NOTEXCLUSIVEACQUIRED;
    else if (!impl->index)
        hr = DIERR_NOTDOWNLOADED;
    else
        *status = impl->status;
    LeaveCriticalSection( &impl->joystick->base.crit );

    return hr;
}

static void set_parameter_value( struct hid_joystick_effect *impl, char *report_buf,
                                 struct hid_value_caps *caps, LONG value )
{
    return set_report_value( impl->joystick, report_buf, caps, value );
}

static void set_parameter_value_angle( struct hid_joystick_effect *impl, char *report_buf,
                                       struct hid_value_caps *caps, LONG value )
{
    LONG exp;
    if (!caps) return;
    exp = caps->units_exp;
    if (caps->units != 0x14) WARN( "unknown angle unit caps %#lx\n", caps->units );
    else if (exp < -2) while (exp++ < -2) value *= 10;
    else if (exp > -2) while (exp-- > -2) value /= 10;
    set_parameter_value( impl, report_buf, caps, value );
}

static void set_parameter_value_us( struct hid_joystick_effect *impl, char *report_buf,
                                    struct hid_value_caps *caps, LONG value )
{
    LONG exp;
    if (!caps) return;
    exp = caps->units_exp;
    if (value == INFINITE) value = caps->physical_min - 1;
    else if (caps->units != 0x1003) WARN( "unknown time unit caps %#lx\n", caps->units );
    else if (exp < -6) while (exp++ < -6) value *= 10;
    else if (exp > -6) while (exp-- > -6) value /= 10;
    set_parameter_value( impl, report_buf, caps, value );
}

static BOOL is_axis_usage_enabled( struct hid_joystick_effect *impl, USAGE usage )
{
    DWORD i = impl->params.cAxes;
    while (i--) if (LOWORD(impl->params.rgdwAxes[i]) == usage) return TRUE;
    return FALSE;
}

static HRESULT WINAPI hid_joystick_effect_Download( IDirectInputEffect *iface )
{
    static const DWORD complete_mask = DIEP_AXES | DIEP_DIRECTION | DIEP_TYPESPECIFICPARAMS;
    struct hid_joystick_effect *impl = impl_from_IDirectInputEffect( iface );
    struct pid_set_constant_force *set_constant_force = &impl->joystick->pid_set_constant_force;
    struct pid_set_ramp_force *set_ramp_force = &impl->joystick->pid_set_ramp_force;
    struct pid_effect_update *effect_update = &impl->joystick->pid_effect_update;
    struct pid_set_condition *set_condition = &impl->joystick->pid_set_condition;
    struct pid_set_periodic *set_periodic = &impl->joystick->pid_set_periodic;
    struct pid_set_envelope *set_envelope = &impl->joystick->pid_set_envelope;
    ULONG report_len = impl->joystick->caps.OutputReportByteLength;
    HANDLE device = impl->joystick->device;
    struct hid_value_caps *caps;
    LONG directions[4] = {0};
    DWORD i, tmp, count;
    DIEFFECT spherical;
    NTSTATUS status;
    USAGE usage;
    HRESULT hr;

    TRACE( "iface %p\n", iface );

    EnterCriticalSection( &impl->joystick->base.crit );
    if (impl->modified) hr = DI_OK;
    else hr = DI_NOEFFECT;

    if (!is_exclusively_acquired( impl->joystick ))
        hr = DIERR_NOTEXCLUSIVEACQUIRED;
    else if ((impl->flags & complete_mask) != complete_mask)
        hr = DIERR_INCOMPLETEEFFECT;
    else if (!impl->index && SUCCEEDED(hr = find_next_effect_id( impl->joystick, &impl->index, impl->type )))
    {
        if (!impl->type_specific_buf[0]) status = HIDP_STATUS_SUCCESS;
        else status = HidP_SetUsageValue( HidP_Output, HID_USAGE_PAGE_PID, 0, PID_USAGE_EFFECT_BLOCK_INDEX,
                                          impl->index, impl->joystick->preparsed, impl->type_specific_buf, report_len );
        if (status != HIDP_STATUS_SUCCESS) WARN( "HidP_SetUsageValue returned %#lx\n", status );

        if (!impl->set_envelope_buf[0]) status = HIDP_STATUS_SUCCESS;
        else status = HidP_SetUsageValue( HidP_Output, HID_USAGE_PAGE_PID, 0, PID_USAGE_EFFECT_BLOCK_INDEX,
                                          impl->index, impl->joystick->preparsed, impl->set_envelope_buf, report_len );
        if (status != HIDP_STATUS_SUCCESS) WARN( "HidP_SetUsageValue returned %#lx\n", status );

        status = HidP_SetUsageValue( HidP_Output, HID_USAGE_PAGE_PID, 0, PID_USAGE_EFFECT_BLOCK_INDEX,
                                     impl->index, impl->joystick->preparsed, impl->effect_update_buf, report_len );
        if (status != HIDP_STATUS_SUCCESS) hr = status;
        else hr = DI_OK;
    }

    if (hr == DI_OK)
    {
        switch (impl->type)
        {
        case PID_USAGE_ET_SQUARE:
        case PID_USAGE_ET_SINE:
        case PID_USAGE_ET_TRIANGLE:
        case PID_USAGE_ET_SAWTOOTH_UP:
        case PID_USAGE_ET_SAWTOOTH_DOWN:
            if (!(impl->modified & DIEP_TYPESPECIFICPARAMS)) break;

            set_parameter_value( impl, impl->type_specific_buf, set_periodic->magnitude_caps,
                                 impl->periodic.dwMagnitude );
            set_parameter_value_us( impl, impl->type_specific_buf, set_periodic->period_caps,
                                    impl->periodic.dwPeriod );
            set_parameter_value( impl, impl->type_specific_buf, set_periodic->phase_caps,
                                 impl->periodic.dwPhase );
            set_parameter_value( impl, impl->type_specific_buf, set_periodic->offset_caps,
                                 impl->periodic.lOffset );

            if (!WriteFile( device, impl->type_specific_buf, report_len, NULL, NULL )) hr = DIERR_INPUTLOST;
            else impl->modified &= ~DIEP_TYPESPECIFICPARAMS;
            break;
        case PID_USAGE_ET_SPRING:
        case PID_USAGE_ET_DAMPER:
        case PID_USAGE_ET_INERTIA:
        case PID_USAGE_ET_FRICTION:
            if (!(impl->modified & DIEP_TYPESPECIFICPARAMS)) break;

            for (i = 0; i < impl->params.cbTypeSpecificParams / sizeof(DICONDITION); ++i)
            {
                status = HidP_SetUsageValue( HidP_Output, HID_USAGE_PAGE_PID, 0, PID_USAGE_PARAMETER_BLOCK_OFFSET,
                                             i, impl->joystick->preparsed, impl->type_specific_buf, report_len );
                if (status != HIDP_STATUS_SUCCESS) WARN( "HidP_SetUsageValue %04x:%04x returned %#lx\n",
                                                         HID_USAGE_PAGE_PID, PID_USAGE_PARAMETER_BLOCK_OFFSET, status );
                set_parameter_value( impl, impl->type_specific_buf, set_condition->center_point_offset_caps,
                                     impl->condition[i].lOffset );
                set_parameter_value( impl, impl->type_specific_buf, set_condition->positive_coefficient_caps,
                                     impl->condition[i].lPositiveCoefficient );
                set_parameter_value( impl, impl->type_specific_buf, set_condition->negative_coefficient_caps,
                                     impl->condition[i].lNegativeCoefficient );
                set_parameter_value( impl, impl->type_specific_buf, set_condition->positive_saturation_caps,
                                     impl->condition[i].dwPositiveSaturation );
                set_parameter_value( impl, impl->type_specific_buf, set_condition->negative_saturation_caps,
                                     impl->condition[i].dwNegativeSaturation );
                set_parameter_value( impl, impl->type_specific_buf, set_condition->dead_band_caps,
                                     impl->condition[i].lDeadBand );

                if (!WriteFile( device, impl->type_specific_buf, report_len, NULL, NULL )) hr = DIERR_INPUTLOST;
                else impl->modified &= ~DIEP_TYPESPECIFICPARAMS;
            }
            break;
        case PID_USAGE_ET_CONSTANT_FORCE:
            if (!(impl->modified & DIEP_TYPESPECIFICPARAMS)) break;

            set_parameter_value( impl, impl->type_specific_buf, set_constant_force->magnitude_caps,
                                 impl->constant_force.lMagnitude );

            if (!WriteFile( device, impl->type_specific_buf, report_len, NULL, NULL )) hr = DIERR_INPUTLOST;
            else impl->modified &= ~DIEP_TYPESPECIFICPARAMS;
            break;
        case PID_USAGE_ET_RAMP:
            if (!(impl->modified & DIEP_TYPESPECIFICPARAMS)) break;

            set_parameter_value( impl, impl->type_specific_buf, set_ramp_force->start_caps,
                                 impl->ramp_force.lStart );
            set_parameter_value( impl, impl->type_specific_buf, set_ramp_force->end_caps,
                                 impl->ramp_force.lEnd );

            if (!WriteFile( device, impl->type_specific_buf, report_len, NULL, NULL )) hr = DIERR_INPUTLOST;
            else impl->modified &= ~DIEP_TYPESPECIFICPARAMS;
            break;
        }
    }

    if (hr == DI_OK)
    {
        switch (impl->type)
        {
        case PID_USAGE_ET_SQUARE:
        case PID_USAGE_ET_SINE:
        case PID_USAGE_ET_TRIANGLE:
        case PID_USAGE_ET_SAWTOOTH_UP:
        case PID_USAGE_ET_SAWTOOTH_DOWN:
        case PID_USAGE_ET_CONSTANT_FORCE:
        case PID_USAGE_ET_RAMP:
            if (!(impl->flags & DIEP_ENVELOPE)) break;
            if (!(impl->modified & DIEP_ENVELOPE)) break;

            set_parameter_value( impl, impl->set_envelope_buf, set_envelope->attack_level_caps,
                                 impl->envelope.dwAttackLevel );
            set_parameter_value_us( impl, impl->set_envelope_buf, set_envelope->attack_time_caps,
                                    impl->envelope.dwAttackTime );
            set_parameter_value( impl, impl->set_envelope_buf, set_envelope->fade_level_caps,
                                 impl->envelope.dwFadeLevel );
            set_parameter_value_us( impl, impl->set_envelope_buf, set_envelope->fade_time_caps,
                                    impl->envelope.dwFadeTime );

            if (!WriteFile( device, impl->set_envelope_buf, report_len, NULL, NULL )) hr = DIERR_INPUTLOST;
            else impl->modified &= ~DIEP_ENVELOPE;
            break;
        }
    }

    if (hr == DI_OK && impl->modified)
    {
        set_parameter_value_us( impl, impl->effect_update_buf, effect_update->duration_caps,
                                impl->params.dwDuration );
        set_parameter_value( impl, impl->effect_update_buf, effect_update->gain_caps,
                             impl->params.dwGain );
        set_parameter_value_us( impl, impl->effect_update_buf, effect_update->sample_period_caps,
                                impl->params.dwSamplePeriod );
        set_parameter_value_us( impl, impl->effect_update_buf, effect_update->start_delay_caps,
                                impl->params.dwStartDelay );
        set_parameter_value_us( impl, impl->effect_update_buf, effect_update->trigger_repeat_interval_caps,
                                impl->params.dwTriggerRepeatInterval );

        count = 1;
        usage = PID_USAGE_DIRECTION_ENABLE;
        status = HidP_SetUsages( HidP_Output, HID_USAGE_PAGE_PID, 0, &usage, &count,
                                 impl->joystick->preparsed, impl->effect_update_buf, report_len );
        if (status != HIDP_STATUS_SUCCESS) WARN( "HidP_SetUsages returned %#lx\n", status );

        spherical.rglDirection = directions;
        convert_directions_to_spherical( &impl->params, &spherical );

        /* FIXME: as far as the test cases go, directions are only written if
         * either X or Y axes are enabled, maybe need more tests though */
        if (!is_axis_usage_enabled( impl, HID_USAGE_GENERIC_X ) &&
            !is_axis_usage_enabled( impl, HID_USAGE_GENERIC_Y ))
            WARN( "neither X or Y axes are selected, skipping direction\n" );
        else for (i = 0; i < min( effect_update->direction_count, spherical.cAxes ); ++i)
        {
            tmp = directions[i] + (i == 0 ? 9000 : 0);
            caps = effect_update->direction_caps[effect_update->direction_count - i - 1];
            set_parameter_value_angle( impl, impl->effect_update_buf, caps, tmp % 36000 );
        }

        status = HidP_SetUsageValue( HidP_Output, HID_USAGE_PAGE_PID, 0, PID_USAGE_TRIGGER_BUTTON,
                                     impl->params.dwTriggerButton, impl->joystick->preparsed,
                                     impl->effect_update_buf, report_len );
        if (status != HIDP_STATUS_SUCCESS) WARN( "HidP_SetUsageValue returned %#lx\n", status );

        if (!WriteFile( device, impl->effect_update_buf, report_len, NULL, NULL )) hr = DIERR_INPUTLOST;
        else impl->modified = 0;

        if (SUCCEEDED(hr)) impl->joystick->base.force_feedback_state &= ~DIGFFS_EMPTY;
    }
    LeaveCriticalSection( &impl->joystick->base.crit );

    return hr;
}

static void check_empty_force_feedback_state( struct hid_joystick *joystick )
{
    struct hid_joystick_effect *effect;
    LIST_FOR_EACH_ENTRY( effect, &joystick->effect_list, struct hid_joystick_effect, entry )
        if (effect->index) return;
    joystick->base.force_feedback_state |= DIGFFS_EMPTY;
}

static HRESULT WINAPI hid_joystick_effect_Unload( IDirectInputEffect *iface )
{
    struct hid_joystick_effect *impl = impl_from_IDirectInputEffect( iface );
    struct hid_joystick *joystick = impl->joystick;
    struct pid_device_pool *device_pool = &joystick->pid_device_pool;
    struct pid_block_free *block_free = &joystick->pid_block_free;
    ULONG report_len = joystick->caps.OutputReportByteLength;
    HRESULT hr = DI_OK;
    NTSTATUS status;

    TRACE( "iface %p\n", iface );

    EnterCriticalSection( &joystick->base.crit );
    if (!impl->index)
        hr = DI_NOEFFECT;
    else if (SUCCEEDED(hr = IDirectInputEffect_Stop( iface )))
    {
        if (!device_pool->device_managed_caps)
            joystick->effect_inuse[impl->index - 1] = FALSE;
        else if (block_free->id)
        {
            status = HidP_InitializeReportForID( HidP_Output, block_free->id, joystick->preparsed,
                                                 joystick->output_report_buf, report_len );

            if (status != HIDP_STATUS_SUCCESS) hr = status;
            else status = HidP_SetUsageValue( HidP_Output, HID_USAGE_PAGE_PID, 0, PID_USAGE_EFFECT_BLOCK_INDEX,
                                              impl->index, joystick->preparsed, joystick->output_report_buf, report_len );

            if (status != HIDP_STATUS_SUCCESS) hr = status;
            else if (WriteFile( joystick->device, joystick->output_report_buf, report_len, NULL, NULL )) hr = DI_OK;
            else hr = DIERR_INPUTLOST;
        }

        impl->modified = ~0;
        impl->index = 0;
        check_empty_force_feedback_state( joystick );
    }
    LeaveCriticalSection( &joystick->base.crit );

    return hr;
}

static HRESULT WINAPI hid_joystick_effect_Escape( IDirectInputEffect *iface, DIEFFESCAPE *escape )
{
    FIXME( "iface %p, escape %p stub!\n", iface, escape );
    return DIERR_UNSUPPORTED;
}

static IDirectInputEffectVtbl hid_joystick_effect_vtbl =
{
    /*** IUnknown methods ***/
    hid_joystick_effect_QueryInterface,
    hid_joystick_effect_AddRef,
    hid_joystick_effect_Release,
    /*** IDirectInputEffect methods ***/
    hid_joystick_effect_Initialize,
    hid_joystick_effect_GetEffectGuid,
    hid_joystick_effect_GetParameters,
    hid_joystick_effect_SetParameters,
    hid_joystick_effect_Start,
    hid_joystick_effect_Stop,
    hid_joystick_effect_GetEffectStatus,
    hid_joystick_effect_Download,
    hid_joystick_effect_Unload,
    hid_joystick_effect_Escape,
};

static HRESULT hid_joystick_create_effect( IDirectInputDevice8W *iface, IDirectInputEffect **out )
{
    struct hid_joystick *joystick = impl_from_IDirectInputDevice8W( iface );
    struct hid_joystick_effect *impl;
    ULONG report_len;

    if (!(impl = calloc( 1, sizeof(*impl) ))) return DIERR_OUTOFMEMORY;
    impl->IDirectInputEffect_iface.lpVtbl = &hid_joystick_effect_vtbl;
    impl->ref = 1;
    impl->joystick = joystick;
    dinput_device_internal_addref( &joystick->base );

    EnterCriticalSection( &joystick->base.crit );
    list_add_tail( &joystick->effect_list, &impl->entry );
    LeaveCriticalSection( &joystick->base.crit );

    report_len = joystick->caps.OutputReportByteLength;
    if (!(impl->effect_control_buf = malloc( report_len ))) goto failed;
    if (!(impl->effect_update_buf = malloc( report_len ))) goto failed;
    if (!(impl->type_specific_buf = malloc( report_len ))) goto failed;
    if (!(impl->set_envelope_buf = malloc( report_len ))) goto failed;

    impl->envelope.dwSize = sizeof(DIENVELOPE);
    impl->params.dwSize = sizeof(DIEFFECT);
    impl->params.rgdwAxes = impl->axes;
    impl->params.rglDirection = impl->directions;
    impl->params.dwTriggerButton = -1;
    impl->modified = ~0;
    impl->status = 0;

    *out = &impl->IDirectInputEffect_iface;
    return DI_OK;

failed:
    IDirectInputEffect_Release( &impl->IDirectInputEffect_iface );
    return DIERR_OUTOFMEMORY;
}<|MERGE_RESOLUTION|>--- conflicted
+++ resolved
@@ -175,10 +175,6 @@
 struct hid_joystick
 {
     struct dinput_device base;
-<<<<<<< HEAD
-    BOOL wgi_device;
-=======
->>>>>>> 6eb373f5
 
     HANDLE device;
     OVERLAPPED read_ovl;
