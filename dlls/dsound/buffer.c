/*  			DirectSound
 *
 * Copyright 1998 Marcus Meissner
 * Copyright 1998 Rob Riggs
 * Copyright 2000-2002 TransGaming Technologies, Inc.
 *
 * This library is free software; you can redistribute it and/or
 * modify it under the terms of the GNU Lesser General Public
 * License as published by the Free Software Foundation; either
 * version 2.1 of the License, or (at your option) any later version.
 *
 * This library is distributed in the hope that it will be useful,
 * but WITHOUT ANY WARRANTY; without even the implied warranty of
 * MERCHANTABILITY or FITNESS FOR A PARTICULAR PURPOSE.  See the GNU
 * Lesser General Public License for more details.
 *
 * You should have received a copy of the GNU Lesser General Public
 * License along with this library; if not, write to the Free Software
 * Foundation, Inc., 51 Franklin St, Fifth Floor, Boston, MA 02110-1301, USA
 */

#include <stdarg.h>

#define COBJMACROS

#include "windef.h"
#include "winbase.h"
#include "winuser.h"
#include "mmsystem.h"
#include "vfwmsgs.h"
#include "wine/debug.h"
#include "dsound.h"
#include "dsound_private.h"
#include "dsconf.h"

WINE_DEFAULT_DEBUG_CHANNEL(dsound);
WINE_DECLARE_DEBUG_CHANNEL(winediag);

/*******************************************************************************
 *		IDirectSoundNotify
 */

static inline struct IDirectSoundBufferImpl *impl_from_IDirectSoundNotify(IDirectSoundNotify *iface)
{
    return CONTAINING_RECORD(iface, struct IDirectSoundBufferImpl, IDirectSoundNotify_iface);
}

static HRESULT WINAPI IDirectSoundNotifyImpl_QueryInterface(IDirectSoundNotify *iface, REFIID riid,
        void **ppobj)
{
    IDirectSoundBufferImpl *This = impl_from_IDirectSoundNotify(iface);

    TRACE("(%p,%s,%p)\n", This, debugstr_guid(riid), ppobj);

    return IDirectSoundBuffer8_QueryInterface(&This->IDirectSoundBuffer8_iface, riid, ppobj);
}

static ULONG WINAPI IDirectSoundNotifyImpl_AddRef(IDirectSoundNotify *iface)
{
    IDirectSoundBufferImpl *This = impl_from_IDirectSoundNotify(iface);
    ULONG ref = InterlockedIncrement(&This->refn);

    TRACE("(%p) ref %ld\n", This, ref);

    if(ref == 1)
        InterlockedIncrement(&This->numIfaces);

    return ref;
}

static ULONG WINAPI IDirectSoundNotifyImpl_Release(IDirectSoundNotify *iface)
{
    IDirectSoundBufferImpl *This = impl_from_IDirectSoundNotify(iface);
    ULONG ref = InterlockedDecrement(&This->refn);

    TRACE("(%p) ref %ld\n", This, ref);

    if (!ref && !InterlockedDecrement(&This->numIfaces))
        secondarybuffer_destroy(This);

    return ref;
}

static int __cdecl notify_compar(const void *l, const void *r)
{
    const DSBPOSITIONNOTIFY *left = l;
    const DSBPOSITIONNOTIFY *right = r;

    /* place DSBPN_OFFSETSTOP at the start of the sorted array */
    if(left->dwOffset == DSBPN_OFFSETSTOP){
        if(right->dwOffset != DSBPN_OFFSETSTOP)
            return -1;
    }else if(right->dwOffset == DSBPN_OFFSETSTOP)
        return 1;

    if(left->dwOffset == right->dwOffset)
        return 0;

    if(left->dwOffset < right->dwOffset)
        return -1;

    return 1;
}

static void commit_next_chunk(IDirectSoundBufferImpl *dsb)
{
    void *dstbuff = dsb->committedbuff, *srcbuff = dsb->buffer->memory;
    DWORD srcoff = dsb->sec_mixpos, srcsize = dsb->buflen, cpysize = dsb->writelead;

    if(dsb->state != STATE_PLAYING)
        return;

    if(cpysize > srcsize - srcoff) {
        DWORD overflow = cpysize - (srcsize - srcoff);
        memcpy(dstbuff, (BYTE*)srcbuff + srcoff, srcsize - srcoff);
        memcpy((BYTE*)dstbuff + (srcsize - srcoff), srcbuff, overflow);
    }else{
        memcpy(dstbuff, (BYTE*)srcbuff + srcoff, cpysize);
    }

    dsb->use_committed = TRUE;
    dsb->committed_mixpos = 0;
    TRACE("committing %lu bytes from offset %lu\n", dsb->writelead, dsb->sec_mixpos);
}

static HRESULT WINAPI IDirectSoundNotifyImpl_SetNotificationPositions(IDirectSoundNotify *iface,
        DWORD howmuch, const DSBPOSITIONNOTIFY *notify)
{
        IDirectSoundBufferImpl *This = impl_from_IDirectSoundNotify(iface);

	TRACE("(%p,0x%08lx,%p)\n",This,howmuch,notify);

        if (howmuch > 0 && notify == NULL) {
	    WARN("invalid parameter: notify == NULL\n");
	    return DSERR_INVALIDPARAM;
	}

	if (TRACE_ON(dsound)) {
	    unsigned int	i;
	    for (i=0;i<howmuch;i++)
		TRACE("notify at %ld to %p\n",
		    notify[i].dwOffset,notify[i].hEventNotify);
	}

	if (howmuch > 0) {
	    /* Make an internal copy of the caller-supplied array.
	     * Replace the existing copy if one is already present. */
            free(This->notifies);
            This->notifies = malloc(howmuch * sizeof(DSBPOSITIONNOTIFY));

            if (This->notifies == NULL) {
		    WARN("out of memory\n");
		    return DSERR_OUTOFMEMORY;
	    }
            CopyMemory(This->notifies, notify, howmuch * sizeof(DSBPOSITIONNOTIFY));
            This->nrofnotifies = howmuch;
            qsort(This->notifies, howmuch, sizeof(DSBPOSITIONNOTIFY), notify_compar);
	} else {
           free(This->notifies);
           This->notifies = NULL;
           This->nrofnotifies = 0;
	}

	return S_OK;
}

static const IDirectSoundNotifyVtbl dsnvt =
{
    IDirectSoundNotifyImpl_QueryInterface,
    IDirectSoundNotifyImpl_AddRef,
    IDirectSoundNotifyImpl_Release,
    IDirectSoundNotifyImpl_SetNotificationPositions,
};

/*******************************************************************************
 *		IDirectSoundBuffer
 */

static inline IDirectSoundBufferImpl *impl_from_IDirectSoundBuffer8(IDirectSoundBuffer8 *iface)
{
    return CONTAINING_RECORD(iface, IDirectSoundBufferImpl, IDirectSoundBuffer8_iface);
}

static inline BOOL is_primary_buffer(IDirectSoundBufferImpl *This)
{
    return (This->dsbd.dwFlags & DSBCAPS_PRIMARYBUFFER) != 0;
}

static HRESULT WINAPI IDirectSoundBufferImpl_SetFormat(IDirectSoundBuffer8 *iface,
        LPCWAVEFORMATEX wfex)
{
    IDirectSoundBufferImpl *This = impl_from_IDirectSoundBuffer8(iface);

    TRACE("(%p,%p)\n", iface, wfex);

    if (is_primary_buffer(This))
        return primarybuffer_SetFormat(This->device, wfex);
    else {
        WARN("not available for secondary buffers.\n");
        return DSERR_INVALIDCALL;
    }
}

static HRESULT WINAPI IDirectSoundBufferImpl_SetVolume(IDirectSoundBuffer8 *iface, LONG vol)
{
        IDirectSoundBufferImpl *This = impl_from_IDirectSoundBuffer8(iface);
	LONG oldVol;

	HRESULT hres = DS_OK;

	TRACE("(%p,%ld)\n",This,vol);

	if (!(This->dsbd.dwFlags & DSBCAPS_CTRLVOLUME)) {
		WARN("control unavailable: This->dsbd.dwFlags = 0x%08lx\n", This->dsbd.dwFlags);
		return DSERR_CONTROLUNAVAIL;
	}

	if ((vol > DSBVOLUME_MAX) || (vol < DSBVOLUME_MIN)) {
		WARN("invalid parameter: vol = %ld\n", vol);
		return DSERR_INVALIDPARAM;
	}

	AcquireSRWLockExclusive(&This->lock);

	if (This->dsbd.dwFlags & DSBCAPS_CTRL3D) {
		oldVol = This->ds3db_lVolume;
		This->ds3db_lVolume = vol;
		if (vol != oldVol)
			/* recalc 3d volume, which in turn recalcs the pans */
			DSOUND_Calc3DBuffer(This);
	} else {
		oldVol = This->volpan.lVolume;
		This->volpan.lVolume = vol;
		if (vol != oldVol)
			DSOUND_RecalcVolPan(&(This->volpan));
	}

	ReleaseSRWLockExclusive(&This->lock);

	return hres;
}

static HRESULT WINAPI IDirectSoundBufferImpl_GetVolume(IDirectSoundBuffer8 *iface, LONG *vol)
{
        IDirectSoundBufferImpl *This = impl_from_IDirectSoundBuffer8(iface);

	TRACE("(%p,%p)\n",This,vol);

	if (!(This->dsbd.dwFlags & DSBCAPS_CTRLVOLUME)) {
		WARN("control unavailable\n");
		return DSERR_CONTROLUNAVAIL;
	}

	if (vol == NULL) {
		WARN("invalid parameter: vol == NULL\n");
		return DSERR_INVALIDPARAM;
	}

	*vol = This->volpan.lVolume;

	return DS_OK;
}

static HRESULT WINAPI IDirectSoundBufferImpl_SetFrequency(IDirectSoundBuffer8 *iface, DWORD freq)
{
        IDirectSoundBufferImpl *This = impl_from_IDirectSoundBuffer8(iface);
	DWORD oldFreq;
	void *newcommitted;

	TRACE("(%p,%ld)\n",This,freq);

        if (is_primary_buffer(This)) {
                WARN("not available for primary buffers.\n");
                return DSERR_CONTROLUNAVAIL;
        }

	if (!(This->dsbd.dwFlags & DSBCAPS_CTRLFREQUENCY)) {
		WARN("control unavailable\n");
		return DSERR_CONTROLUNAVAIL;
	}

	if (freq == DSBFREQUENCY_ORIGINAL)
		freq = This->pwfx->nSamplesPerSec;

	if ((freq < DSBFREQUENCY_MIN) || (freq > DSBFREQUENCY_MAX)) {
		WARN("invalid parameter: freq = %ld\n", freq);
		return DSERR_INVALIDPARAM;
	}

	AcquireSRWLockExclusive(&This->lock);

	oldFreq = This->freq;
	This->freq = freq;
	if (freq != oldFreq) {
		This->freqAdjustNum = This->freq;
		This->freqAdjustDen = This->device->pwfx->nSamplesPerSec;
		This->nAvgBytesPerSec = freq * This->pwfx->nBlockAlign;
		DSOUND_RecalcFormat(This);

		newcommitted = realloc(This->committedbuff, This->writelead);
		if(!newcommitted) {
			ReleaseSRWLockExclusive(&This->lock);
			return DSERR_OUTOFMEMORY;
		}
		This->committedbuff = newcommitted;
	}

	ReleaseSRWLockExclusive(&This->lock);

	return DS_OK;
}

static HRESULT WINAPI IDirectSoundBufferImpl_Play(IDirectSoundBuffer8 *iface, DWORD reserved1,
        DWORD reserved2, DWORD flags)
{
        IDirectSoundBufferImpl *This = impl_from_IDirectSoundBuffer8(iface);
	HRESULT hres = DS_OK;
	int i;

	TRACE("(%p,%08lx,%08lx,%08lx)\n",This,reserved1,reserved2,flags);

	AcquireSRWLockExclusive(&This->lock);

	This->playflags = flags;
	if (This->state == STATE_STOPPED) {
		This->leadin = TRUE;
		This->state = STATE_STARTING;
	}

	for (i = 0; i < This->num_filters; i++) {
		IMediaObject_Discontinuity(This->filters[i].obj, 0);
	}

	ReleaseSRWLockExclusive(&This->lock);

	return hres;
}

static HRESULT WINAPI IDirectSoundBufferImpl_Stop(IDirectSoundBuffer8 *iface)
{
        IDirectSoundBufferImpl *This = impl_from_IDirectSoundBuffer8(iface);
	HRESULT hres = DS_OK;

	TRACE("(%p)\n",This);

	AcquireSRWLockExclusive(&This->lock);

	if (This->state == STATE_PLAYING || This->state == STATE_STARTING)
	{
		This->state = STATE_STOPPED;
		This->use_committed = FALSE;
		This->committed_mixpos = 0;
		DSOUND_CheckEvent(This, 0, 0);
	}

	ReleaseSRWLockExclusive(&This->lock);

	return hres;
}

static ULONG WINAPI IDirectSoundBufferImpl_AddRef(IDirectSoundBuffer8 *iface)
{
    IDirectSoundBufferImpl *This = impl_from_IDirectSoundBuffer8(iface);
    ULONG ref = InterlockedIncrement(&This->ref);

    TRACE("(%p) ref %ld\n", This, ref);

    if(ref == 1)
        InterlockedIncrement(&This->numIfaces);

    return ref;
}

static ULONG WINAPI IDirectSoundBufferImpl_Release(IDirectSoundBuffer8 *iface)
{
    IDirectSoundBufferImpl *This = impl_from_IDirectSoundBuffer8(iface);
    ULONG ref;

    if (is_primary_buffer(This)){
        ref = capped_refcount_dec(&This->ref);
        if(!ref)
            capped_refcount_dec(&This->numIfaces);
        TRACE("(%p) ref %ld\n", This, ref);
        return ref;
    }

    ref = InterlockedDecrement(&This->ref);
    if (!ref && !InterlockedDecrement(&This->numIfaces))
            secondarybuffer_destroy(This);

    TRACE("(%p) ref %ld\n", This, ref);

    return ref;
}

static HRESULT WINAPI IDirectSoundBufferImpl_GetCurrentPosition(IDirectSoundBuffer8 *iface,
        DWORD *playpos, DWORD *writepos)
{
        IDirectSoundBufferImpl *This = impl_from_IDirectSoundBuffer8(iface);
	DWORD pos;

	TRACE("(%p,%p,%p)\n",This,playpos,writepos);

	AcquireSRWLockShared(&This->lock);

	pos = This->sec_mixpos;

	/* sanity */
	if (pos >= This->buflen){
		FIXME("Bad play position. playpos: %ld, buflen: %ld\n", pos, This->buflen);
		pos %= This->buflen;
	}

	if (playpos)
		*playpos = pos;
	if (writepos)
		*writepos = pos;

	if (writepos && This->state != STATE_STOPPED) {
		/* apply the documented 10ms lead to writepos */
		*writepos += This->writelead;
		*writepos %= This->buflen;
	}

	ReleaseSRWLockShared(&This->lock);

	TRACE("playpos = %ld, writepos = %ld, buflen=%ld (%p, time=%ld)\n",
		playpos?*playpos:-1, writepos?*writepos:-1, This->buflen, This, GetTickCount());

	return DS_OK;
}

static HRESULT WINAPI IDirectSoundBufferImpl_GetStatus(IDirectSoundBuffer8 *iface, DWORD *status)
{
        IDirectSoundBufferImpl *This = impl_from_IDirectSoundBuffer8(iface);

	TRACE("(%p,%p)\n",This,status);

	if (status == NULL) {
		WARN("invalid parameter: status = NULL\n");
		return DSERR_INVALIDPARAM;
	}

	*status = 0;
	AcquireSRWLockShared(&This->lock);
	if ((This->state == STATE_STARTING) || (This->state == STATE_PLAYING)) {
		*status |= DSBSTATUS_PLAYING;
		if (This->playflags & DSBPLAY_LOOPING)
			*status |= DSBSTATUS_LOOPING;
	}
	if (This->dsbd.dwFlags & DSBCAPS_LOCDEFER)
		*status |= DSBSTATUS_LOCSOFTWARE;
	ReleaseSRWLockShared(&This->lock);

	TRACE("status=%lx\n", *status);
	return DS_OK;
}


static HRESULT WINAPI IDirectSoundBufferImpl_GetFormat(IDirectSoundBuffer8 *iface,
        LPWAVEFORMATEX lpwf, DWORD wfsize, DWORD *wfwritten)
{
    IDirectSoundBufferImpl *This = impl_from_IDirectSoundBuffer8(iface);
    DWORD size;

    TRACE("(%p,%p,%ld,%p)\n",This,lpwf,wfsize,wfwritten);

    size = sizeof(WAVEFORMATEX) + This->pwfx->cbSize;

    if (lpwf) { /* NULL is valid */
        if (wfsize >= size) {
            CopyMemory(lpwf,This->pwfx,size);
            if (wfwritten)
                *wfwritten = size;
        } else {
            WARN("invalid parameter: wfsize too small\n");
            CopyMemory(lpwf,This->pwfx,wfsize);
            if (wfwritten)
                *wfwritten = wfsize;
            return DSERR_INVALIDPARAM;
        }
    } else {
        if (wfwritten)
            *wfwritten = sizeof(WAVEFORMATEX) + This->pwfx->cbSize;
        else {
            WARN("invalid parameter: wfwritten == NULL\n");
            return DSERR_INVALIDPARAM;
        }
    }

    return DS_OK;
}

static HRESULT WINAPI IDirectSoundBufferImpl_Lock(IDirectSoundBuffer8 *iface, DWORD writecursor,
        DWORD writebytes, void **lplpaudioptr1, DWORD *audiobytes1, void **lplpaudioptr2,
        DWORD *audiobytes2, DWORD flags)
{
        IDirectSoundBufferImpl *This = impl_from_IDirectSoundBuffer8(iface);
	HRESULT hres = DS_OK;

        TRACE("(%p,%ld,%ld,%p,%p,%p,%p,0x%08lx) at %ld\n", This, writecursor, writebytes, lplpaudioptr1,
                audiobytes1, lplpaudioptr2, audiobytes2, flags, GetTickCount());

        if (!audiobytes1)
            return DSERR_INVALIDPARAM;

        /* when this flag is set, writecursor is meaningless and must be calculated */
	if (flags & DSBLOCK_FROMWRITECURSOR) {
		/* GetCurrentPosition does too much magic to duplicate here */
		hres = IDirectSoundBufferImpl_GetCurrentPosition(iface, NULL, &writecursor);
		if (hres != DS_OK) {
			WARN("IDirectSoundBufferImpl_GetCurrentPosition failed\n");
			return hres;
		}
	}

        /* when this flag is set, writebytes is meaningless and must be set */
	if (flags & DSBLOCK_ENTIREBUFFER)
		writebytes = This->buflen;

	if (writecursor >= This->buflen) {
		WARN("Invalid parameter, writecursor: %lu >= buflen: %lu\n",
		     writecursor, This->buflen);
		return DSERR_INVALIDPARAM;
        }

	if (writebytes > This->buflen) {
		WARN("Invalid parameter, writebytes: %lu > buflen: %lu\n",
		     writebytes, This->buflen);
		return DSERR_INVALIDPARAM;
        }

	AcquireSRWLockShared(&This->lock);

	if (writecursor+writebytes <= This->buflen) {
		*(LPBYTE*)lplpaudioptr1 = This->buffer->memory+writecursor;
		if (This->sec_mixpos >= writecursor && This->sec_mixpos < writecursor + writebytes && This->state == STATE_PLAYING) {
			WARN("Overwriting mixing position, case 1\n");
			commit_next_chunk(This);
		}
		*audiobytes1 = writebytes;
		if (lplpaudioptr2)
			*(LPBYTE*)lplpaudioptr2 = NULL;
		if (audiobytes2)
			*audiobytes2 = 0;
		TRACE("Locked %p(%li bytes) and %p(%li bytes) writecursor=%ld\n",
		  *(LPBYTE*)lplpaudioptr1, *audiobytes1, lplpaudioptr2 ? *(LPBYTE*)lplpaudioptr2 : NULL, audiobytes2 ? *audiobytes2: 0, writecursor);
		TRACE("->%ld.0\n",writebytes);
		This->buffer->lockedbytes += writebytes;
	} else {
		DWORD remainder = writebytes + writecursor - This->buflen;
		*(LPBYTE*)lplpaudioptr1 = This->buffer->memory+writecursor;
		*audiobytes1 = This->buflen-writecursor;
		This->buffer->lockedbytes += *audiobytes1;
		if (This->sec_mixpos >= writecursor && This->sec_mixpos < writecursor + writebytes && This->state == STATE_PLAYING) {
			WARN("Overwriting mixing position, case 2\n");
			commit_next_chunk(This);
		}
		if (lplpaudioptr2)
			*(LPBYTE*)lplpaudioptr2 = This->buffer->memory;
		if (audiobytes2) {
			*audiobytes2 = writebytes-(This->buflen-writecursor);
			This->buffer->lockedbytes += *audiobytes2;
		}
		if (audiobytes2 && This->sec_mixpos < remainder && This->state == STATE_PLAYING) {
			WARN("Overwriting mixing position, case 3\n");
			commit_next_chunk(This);
		}
		TRACE("Locked %p(%li bytes) and %p(%li bytes) writecursor=%ld\n", *(LPBYTE*)lplpaudioptr1, *audiobytes1, lplpaudioptr2 ? *(LPBYTE*)lplpaudioptr2 : NULL, audiobytes2 ? *audiobytes2: 0, writecursor);
	}

	ReleaseSRWLockShared(&This->lock);

	return DS_OK;
}

static HRESULT WINAPI IDirectSoundBufferImpl_SetCurrentPosition(IDirectSoundBuffer8 *iface,
        DWORD newpos)
{
        IDirectSoundBufferImpl *This = impl_from_IDirectSoundBuffer8(iface);
	HRESULT hres = DS_OK;

	TRACE("(%p,%ld)\n",This,newpos);

	AcquireSRWLockExclusive(&This->lock);

	/* start mixing from this new location instead */
	newpos %= This->buflen;
	newpos -= newpos%This->pwfx->nBlockAlign;
	This->sec_mixpos = newpos;

	This->use_committed = FALSE;
	This->committed_mixpos = 0;

	/* at this point, do not attempt to reset buffers, mess with primary mix position,
           or anything like that to reduce latency. The data already prebuffered cannot be changed */

	ReleaseSRWLockExclusive(&This->lock);

	return hres;
}

static HRESULT WINAPI IDirectSoundBufferImpl_SetPan(IDirectSoundBuffer8 *iface, LONG pan)
{
        IDirectSoundBufferImpl *This = impl_from_IDirectSoundBuffer8(iface);
	HRESULT hres = DS_OK;

	TRACE("(%p,%ld)\n",This,pan);

	if ((pan > DSBPAN_RIGHT) || (pan < DSBPAN_LEFT)) {
		WARN("invalid parameter: pan = %ld\n", pan);
		return DSERR_INVALIDPARAM;
	}

	if (!(This->dsbd.dwFlags & DSBCAPS_CTRLPAN)) {
		WARN("control unavailable\n");
		return DSERR_CONTROLUNAVAIL;
	}

	AcquireSRWLockExclusive(&This->lock);

	if (This->volpan.lPan != pan) {
		This->volpan.lPan = pan;
		DSOUND_RecalcVolPan(&(This->volpan));
	}

	ReleaseSRWLockExclusive(&This->lock);

	return hres;
}

static HRESULT WINAPI IDirectSoundBufferImpl_GetPan(IDirectSoundBuffer8 *iface, LONG *pan)
{
        IDirectSoundBufferImpl *This = impl_from_IDirectSoundBuffer8(iface);

	TRACE("(%p,%p)\n",This,pan);

	if (!(This->dsbd.dwFlags & DSBCAPS_CTRLPAN)) {
		WARN("control unavailable\n");
		return DSERR_CONTROLUNAVAIL;
	}

	if (pan == NULL) {
		WARN("invalid parameter: pan = NULL\n");
		return DSERR_INVALIDPARAM;
	}

	*pan = This->volpan.lPan;

	return DS_OK;
}

static HRESULT WINAPI IDirectSoundBufferImpl_Unlock(IDirectSoundBuffer8 *iface, void *p1, DWORD x1,
        void *p2, DWORD x2)
{
        IDirectSoundBufferImpl *This = impl_from_IDirectSoundBuffer8(iface), *iter;
	HRESULT hres = DS_OK;

	TRACE("(%p,%p,%ld,%p,%ld)\n", This,p1,x1,p2,x2);

	if (!p2)
		x2 = 0;

	if((p1 && ((BYTE*)p1 < This->buffer->memory || (BYTE*)p1 >= This->buffer->memory + This->buflen)) ||
	   (p2 && ((BYTE*)p2 < This->buffer->memory || (BYTE*)p2 >= This->buffer->memory + This->buflen)))
		return DSERR_INVALIDPARAM;

	if (x1 || x2)
	{
		AcquireSRWLockShared(&This->device->buffer_list_lock);
		LIST_FOR_EACH_ENTRY(iter, &This->buffer->buffers, IDirectSoundBufferImpl, entry )
		{
			AcquireSRWLockShared(&iter->lock);
			if (x1)
                        {
			    if(x1 + (DWORD_PTR)p1 - (DWORD_PTR)iter->buffer->memory > iter->buflen)
			      hres = DSERR_INVALIDPARAM;
			    else
			      iter->buffer->lockedbytes -= x1;
                        }

			if (x2)
			{
			    if(x2 + (DWORD_PTR)p2 - (DWORD_PTR)iter->buffer->memory > iter->buflen)
			      hres = DSERR_INVALIDPARAM;
			    else
			      iter->buffer->lockedbytes -= x2;
			}
			ReleaseSRWLockShared(&iter->lock);
		}
		ReleaseSRWLockShared(&This->device->buffer_list_lock);
	}

	return hres;
}

static HRESULT WINAPI IDirectSoundBufferImpl_Restore(IDirectSoundBuffer8 *iface)
{
        IDirectSoundBufferImpl *This = impl_from_IDirectSoundBuffer8(iface);

	FIXME("(%p):stub\n",This);
	return DS_OK;
}

static HRESULT WINAPI IDirectSoundBufferImpl_GetFrequency(IDirectSoundBuffer8 *iface, DWORD *freq)
{
        IDirectSoundBufferImpl *This = impl_from_IDirectSoundBuffer8(iface);

	TRACE("(%p,%p)\n",This,freq);

	if (freq == NULL) {
		WARN("invalid parameter: freq = NULL\n");
		return DSERR_INVALIDPARAM;
	}

	*freq = This->freq;
	TRACE("-> %ld\n", *freq);

	return DS_OK;
}

static const char* dump_DSFX_guid(const DSEFFECTDESC *desc)
{
#define FE(guid) if (IsEqualGUID(&guid, &desc->guidDSFXClass)) return #guid
    FE(GUID_DSFX_STANDARD_GARGLE);
    FE(GUID_DSFX_STANDARD_CHORUS);
    FE(GUID_DSFX_STANDARD_FLANGER);
    FE(GUID_DSFX_STANDARD_ECHO);
    FE(GUID_DSFX_STANDARD_DISTORTION);
    FE(GUID_DSFX_STANDARD_COMPRESSOR);
    FE(GUID_DSFX_STANDARD_PARAMEQ);
    FE(GUID_DSFX_STANDARD_I3DL2REVERB);
    FE(GUID_DSFX_WAVES_REVERB);
#undef FE

    return debugstr_guid(&desc->guidDSFXClass);
}

static HRESULT WINAPI IDirectSoundBufferImpl_SetFX(IDirectSoundBuffer8 *iface, DWORD dwEffectsCount,
        LPDSEFFECTDESC pDSFXDesc, DWORD *pdwResultCodes)
{
        IDirectSoundBufferImpl *This = impl_from_IDirectSoundBuffer8(iface);
	DWORD u;
	DSFilter *filters;
	HRESULT hr, hr2;
	DMO_MEDIA_TYPE dmt;
	WAVEFORMATEX wfx;

	TRACE("(%p,%lu,%p,%p)\n", This, dwEffectsCount, pDSFXDesc, pdwResultCodes);

	if (pdwResultCodes)
		for (u=0; u<dwEffectsCount; u++) pdwResultCodes[u] = DSFXR_UNKNOWN;

	if ((dwEffectsCount > 0 && !pDSFXDesc) ||
		(dwEffectsCount == 0 && (pDSFXDesc || pdwResultCodes))
	)
		return E_INVALIDARG;

	if (!(This->dsbd.dwFlags & DSBCAPS_CTRLFX)) {
		WARN("attempted to call SetFX on buffer without DSBCAPS_CTRLFX\n");
		return DSERR_CONTROLUNAVAIL;
	}

	if (This->state != STATE_STOPPED)
		return DSERR_INVALIDCALL;

	if (This->buffer->lockedbytes > 0)
		return DSERR_INVALIDCALL;

	if (dwEffectsCount == 0) {
		if (This->num_filters > 0) {
			for (u = 0; u < This->num_filters; u++) {
				IMediaObject_Release(This->filters[u].obj);
			}
			free(This->filters);

			This->filters = NULL;
			This->num_filters = 0;
		}

		return DS_OK;
	}

	filters = malloc(dwEffectsCount * sizeof(DSFilter));
	if (!filters) {
		WARN("out of memory\n");
		return DSERR_OUTOFMEMORY;
	}

	hr = DS_OK;

	wfx.wFormatTag = WAVE_FORMAT_IEEE_FLOAT;
	wfx.nChannels = This->pwfx->nChannels;
	wfx.nSamplesPerSec = This->pwfx->nSamplesPerSec;
	wfx.wBitsPerSample = sizeof(float) * 8;
	wfx.nBlockAlign = (wfx.nChannels * wfx.wBitsPerSample)/8;
	wfx.nAvgBytesPerSec = wfx.nSamplesPerSec * wfx.nBlockAlign;
	wfx.cbSize = sizeof(wfx);

	dmt.majortype = KSDATAFORMAT_TYPE_AUDIO;
	dmt.subtype = KSDATAFORMAT_SUBTYPE_IEEE_FLOAT;
	dmt.bFixedSizeSamples = TRUE;
	dmt.bTemporalCompression = FALSE;
	dmt.lSampleSize = sizeof(float) * This->pwfx->nChannels / 8;
	dmt.formattype = FORMAT_WaveFormatEx;
	dmt.pUnk = NULL;
	dmt.cbFormat = sizeof(WAVEFORMATEX);
	dmt.pbFormat = (BYTE*)&wfx;

	for (u = 0; u < dwEffectsCount; u++) {
		TRACE("%ld: 0x%08lx, %s\n", u, pDSFXDesc[u].dwFlags, dump_DSFX_guid(&pDSFXDesc[u]));

		hr2 = CoCreateInstance(&pDSFXDesc[u].guidDSFXClass, NULL, CLSCTX_INPROC_SERVER, &IID_IMediaObject, (LPVOID*)&filters[u].obj);

		if (SUCCEEDED(hr2)) {
			hr2 = IMediaObject_SetInputType(filters[u].obj, 0, &dmt, 0);
			if (FAILED(hr2))
				WARN("Could not set DMO input type\n");
		}

		if (SUCCEEDED(hr2)) {
			hr2 = IMediaObject_SetOutputType(filters[u].obj, 0, &dmt, 0);
			if (FAILED(hr2))
				WARN("Could not set DMO output type\n");
		}

		if (FAILED(hr2)) {
			if (hr == DS_OK)
				hr = hr2;

			if (pdwResultCodes)
				pdwResultCodes[u] = (hr2 == REGDB_E_CLASSNOTREG) ? DSFXR_UNKNOWN : DSFXR_FAILED;
		} else {
			if (pdwResultCodes)
				pdwResultCodes[u] = DSFXR_LOCSOFTWARE;
		}
	}

	if (FAILED(hr)) {
		for (u = 0; u < dwEffectsCount; u++) {
			if (pdwResultCodes)
				pdwResultCodes[u] = (pdwResultCodes[u] != DSFXR_UNKNOWN) ? DSFXR_PRESENT : DSFXR_UNKNOWN;

			if (filters[u].obj)
				IMediaObject_Release(filters[u].obj);
		}

		free(filters);
	} else {
		if (This->num_filters > 0) {
			for (u = 0; u < This->num_filters; u++) {
				IMediaObject_Release(This->filters[u].obj);
				if (This->filters[u].inplace) IMediaObjectInPlace_Release(This->filters[u].inplace);
			}
			free(This->filters);
		}

		for (u = 0; u < dwEffectsCount; u++) {
			memcpy(&filters[u].guid, &pDSFXDesc[u].guidDSFXClass, sizeof(GUID));
			if (FAILED(IMediaObject_QueryInterface(filters[u].obj, &IID_IMediaObjectInPlace, (void*)&filters[u].inplace)))
				filters[u].inplace = NULL;
		}

		This->filters = filters;
		This->num_filters = dwEffectsCount;
	}

	return hr;
}

static HRESULT WINAPI IDirectSoundBufferImpl_AcquireResources(IDirectSoundBuffer8 *iface,
        DWORD dwFlags, DWORD dwEffectsCount, DWORD *pdwResultCodes)
{
        IDirectSoundBufferImpl *This = impl_from_IDirectSoundBuffer8(iface);
	DWORD u;

	FIXME("(%p,%08lu,%lu,%p): stub, faking success\n",This,dwFlags,dwEffectsCount,pdwResultCodes);

	if (pdwResultCodes)
		for (u=0; u<dwEffectsCount; u++) pdwResultCodes[u] = DSFXR_UNKNOWN;

	WARN("control unavailable\n");
	return DS_OK;
}

static HRESULT WINAPI IDirectSoundBufferImpl_GetObjectInPath(IDirectSoundBuffer8 *iface,
        REFGUID clsid, DWORD index, REFGUID iid, void **out)
{
    IDirectSoundBufferImpl *This = impl_from_IDirectSoundBuffer8(iface);
    DWORD i, count = 0;

    TRACE("(%p,%s,%lu,%s,%p)\n", This, debugstr_guid(clsid), index, debugstr_guid(iid), out);

    if (!out)
        return E_INVALIDARG;

    for (i = 0; i < This->num_filters; i++)
    {
        if (IsEqualGUID(clsid, &This->filters[i].guid) || IsEqualGUID(clsid, &GUID_All_Objects))
        {
            if (count++ == index)
                return IMediaObject_QueryInterface(This->filters[i].obj, iid, out);
        }
    }
    return DSERR_OBJECTNOTFOUND;
}

static HRESULT WINAPI IDirectSoundBufferImpl_Initialize(IDirectSoundBuffer8 *iface,
        IDirectSound *dsound, LPCDSBUFFERDESC dbsd)
{
        IDirectSoundBufferImpl *This = impl_from_IDirectSoundBuffer8(iface);

	WARN("(%p) already initialized\n", This);
	return DSERR_ALREADYINITIALIZED;
}

static HRESULT WINAPI IDirectSoundBufferImpl_GetCaps(IDirectSoundBuffer8 *iface, LPDSBCAPS caps)
{
        IDirectSoundBufferImpl *This = impl_from_IDirectSoundBuffer8(iface);

  	TRACE("(%p)->(%p)\n",This,caps);

	if (caps == NULL) {
		WARN("invalid parameter: caps == NULL\n");
		return DSERR_INVALIDPARAM;
	}

	if (caps->dwSize < sizeof(*caps)) {
		WARN("invalid parameter: caps->dwSize = %ld\n",caps->dwSize);
		return DSERR_INVALIDPARAM;
	}

	caps->dwFlags = This->dsbd.dwFlags;
	caps->dwFlags |= DSBCAPS_LOCSOFTWARE;

	caps->dwBufferBytes = This->buflen;

	/* According to windows, this is zero*/
	caps->dwUnlockTransferRate = 0;
	caps->dwPlayCpuOverhead = 0;

	return DS_OK;
}

static HRESULT WINAPI IDirectSoundBufferImpl_QueryInterface(IDirectSoundBuffer8 *iface, REFIID riid,
        void **ppobj)
{
        IDirectSoundBufferImpl *This = impl_from_IDirectSoundBuffer8(iface);

	TRACE("(%p,%s,%p)\n",This,debugstr_guid(riid),ppobj);

	if (ppobj == NULL) {
		WARN("invalid parameter\n");
		return E_INVALIDARG;
	}

	*ppobj = NULL;	/* assume failure */

	if ( IsEqualGUID(riid, &IID_IUnknown) ||
	     IsEqualGUID(riid, &IID_IDirectSoundBuffer) ||
	     IsEqualGUID(riid, &IID_IDirectSoundBuffer8) ) {
                IDirectSoundBuffer8_AddRef(iface);
                *ppobj = iface;
                return S_OK;
	}

        if ( IsEqualGUID( &IID_IDirectSoundNotify, riid ) ) {
            if(This->dsbd.dwFlags & DSBCAPS_CTRLPOSITIONNOTIFY) {
                IDirectSoundNotify_AddRef(&This->IDirectSoundNotify_iface);
                *ppobj = &This->IDirectSoundNotify_iface;
                return S_OK;
            }

            TRACE( "App requested IDirectSoundNotify without DSBCAPS_CTRLPOSITIONNOTIFY flag.\n");
            return E_NOINTERFACE;
        }

	if ( IsEqualGUID( &IID_IDirectSound3DBuffer, riid ) ) {
            if(This->dsbd.dwFlags & DSBCAPS_CTRL3D){
                IDirectSound3DBuffer_AddRef(&This->IDirectSound3DBuffer_iface);
                *ppobj = &This->IDirectSound3DBuffer_iface;
                return S_OK;
            }
            TRACE("app requested IDirectSound3DBuffer on non-3D secondary buffer\n");
            return E_NOINTERFACE;
	}

	if ( IsEqualGUID( &IID_IDirectSound3DListener, riid ) ) {
		ERR("app requested IDirectSound3DListener on secondary buffer\n");
		return E_NOINTERFACE;
	}

	if ( IsEqualGUID( &IID_IKsPropertySet, riid ) ) {
                IKsPropertySet_AddRef(&This->IKsPropertySet_iface);
                *ppobj = &This->IKsPropertySet_iface;
                return S_OK;
	}

	FIXME( "Unknown IID %s\n", debugstr_guid( riid ) );

	return E_NOINTERFACE;
}

static const IDirectSoundBuffer8Vtbl dsbvt =
{
	IDirectSoundBufferImpl_QueryInterface,
	IDirectSoundBufferImpl_AddRef,
	IDirectSoundBufferImpl_Release,
	IDirectSoundBufferImpl_GetCaps,
	IDirectSoundBufferImpl_GetCurrentPosition,
	IDirectSoundBufferImpl_GetFormat,
	IDirectSoundBufferImpl_GetVolume,
	IDirectSoundBufferImpl_GetPan,
	IDirectSoundBufferImpl_GetFrequency,
	IDirectSoundBufferImpl_GetStatus,
	IDirectSoundBufferImpl_Initialize,
	IDirectSoundBufferImpl_Lock,
	IDirectSoundBufferImpl_Play,
	IDirectSoundBufferImpl_SetCurrentPosition,
	IDirectSoundBufferImpl_SetFormat,
	IDirectSoundBufferImpl_SetVolume,
	IDirectSoundBufferImpl_SetPan,
	IDirectSoundBufferImpl_SetFrequency,
	IDirectSoundBufferImpl_Stop,
	IDirectSoundBufferImpl_Unlock,
	IDirectSoundBufferImpl_Restore,
	IDirectSoundBufferImpl_SetFX,
	IDirectSoundBufferImpl_AcquireResources,
	IDirectSoundBufferImpl_GetObjectInPath
};

HRESULT secondarybuffer_create(DirectSoundDevice *device, const DSBUFFERDESC *dsbd,
        IDirectSoundBuffer **buffer)
{
	IDirectSoundBufferImpl *dsb;
	LPWAVEFORMATEX wfex = dsbd->lpwfxFormat;
	HRESULT err = DS_OK;
	DWORD capf = 0;
	size_t bufsize;

        TRACE("(%p,%p,%p)\n", device, dsbd, buffer);

	if (dsbd->dwBufferBytes < DSBSIZE_MIN || dsbd->dwBufferBytes > DSBSIZE_MAX) {
		WARN("invalid parameter: dsbd->dwBufferBytes = %ld\n", dsbd->dwBufferBytes);
		return DSERR_INVALIDPARAM; /* FIXME: which error? */
	}

	dsb = calloc(1, sizeof(*dsb));

        if (!dsb)
		return DSERR_OUTOFMEMORY;

	TRACE("Created buffer at %p\n", dsb);

        dsb->ref = 1;
        dsb->refn = 0;
        dsb->ref3D = 0;
        dsb->refiks = 0;
        dsb->numIfaces = 1;
	dsb->device = device;
	dsb->IDirectSoundBuffer8_iface.lpVtbl = &dsbvt;
        dsb->IDirectSoundNotify_iface.lpVtbl = &dsnvt;
        dsb->IDirectSound3DBuffer_iface.lpVtbl = &ds3dbvt;
        dsb->IKsPropertySet_iface.lpVtbl = &iksbvt;

	/* size depends on version */
	CopyMemory(&dsb->dsbd, dsbd, dsbd->dwSize);

	dsb->pwfx = DSOUND_CopyFormat(wfex);
        if (!dsb->pwfx) {
                IDirectSoundBuffer8_Release(&dsb->IDirectSoundBuffer8_iface);
		return DSERR_OUTOFMEMORY;
	}

	if (dsbd->dwBufferBytes % dsbd->lpwfxFormat->nBlockAlign)
		dsb->buflen = dsbd->dwBufferBytes + 
			(dsbd->lpwfxFormat->nBlockAlign - 
			(dsbd->dwBufferBytes % dsbd->lpwfxFormat->nBlockAlign));
	else
		dsb->buflen = dsbd->dwBufferBytes;

	dsb->freq = dsbd->lpwfxFormat->nSamplesPerSec;
	dsb->notifies = NULL;
	dsb->nrofnotifies = 0;

	/* Check necessary hardware mixing capabilities */
	if (wfex->nChannels==2) capf |= DSCAPS_SECONDARYSTEREO;
	else capf |= DSCAPS_SECONDARYMONO;
	if (wfex->wBitsPerSample==16) capf |= DSCAPS_SECONDARY16BIT;
	else capf |= DSCAPS_SECONDARY8BIT;

	TRACE("capf = 0x%08lx, device->drvcaps.dwFlags = 0x%08lx\n", capf, device->drvcaps.dwFlags);

	/* Allocate an empty buffer */
	bufsize = (sizeof(*(dsb->buffer)) + sizeof(void *) - 1) & ~(sizeof(void *) - 1);
	dsb->buffer = malloc(bufsize + dsb->buflen);
        if (!dsb->buffer) {
                IDirectSoundBuffer8_Release(&dsb->IDirectSoundBuffer8_iface);
		return DSERR_OUTOFMEMORY;
	}

	/* Allocate system memory for buffer */
	dsb->buffer->memory = (BYTE *)dsb->buffer + bufsize;

	dsb->buffer->ref = 1;
	dsb->buffer->lockedbytes = 0;
	list_init(&dsb->buffer->buffers);
	list_add_head(&dsb->buffer->buffers, &dsb->entry);
	FillMemory(dsb->buffer->memory, dsb->buflen, dsbd->lpwfxFormat->wBitsPerSample == 8 ? 128 : 0);

	/* It's not necessary to initialize values to zero since */
	/* we allocated this structure with calloc... */
	dsb->sec_mixpos = 0;
	dsb->state = STATE_STOPPED;

	dsb->freqAdjustNum = dsb->freq;
	dsb->freqAdjustDen = device->pwfx->nSamplesPerSec;
	dsb->nAvgBytesPerSec = dsb->freq *
		dsbd->lpwfxFormat->nBlockAlign;

	/* calculate fragment size and write lead */
	DSOUND_RecalcFormat(dsb);

	dsb->committedbuff = malloc(dsb->writelead);
	if(!dsb->committedbuff) {
		IDirectSoundBuffer8_Release(&dsb->IDirectSoundBuffer8_iface);
		return DSERR_OUTOFMEMORY;
	}

	dsb->eax.reverb_mix = EAX_REVERBMIX_USEDISTANCE;

	if (dsb->dsbd.dwFlags & DSBCAPS_CTRL3D) {
		dsb->ds3db_ds3db.dwSize = sizeof(DS3DBUFFER);
		dsb->ds3db_ds3db.vPosition.x = 0.0;
		dsb->ds3db_ds3db.vPosition.y = 0.0;
		dsb->ds3db_ds3db.vPosition.z = 0.0;
		dsb->ds3db_ds3db.vVelocity.x = 0.0;
		dsb->ds3db_ds3db.vVelocity.y = 0.0;
		dsb->ds3db_ds3db.vVelocity.z = 0.0;
		dsb->ds3db_ds3db.dwInsideConeAngle = DS3D_DEFAULTCONEANGLE;
		dsb->ds3db_ds3db.dwOutsideConeAngle = DS3D_DEFAULTCONEANGLE;
		dsb->ds3db_ds3db.vConeOrientation.x = 0.0;
		dsb->ds3db_ds3db.vConeOrientation.y = 0.0;
		dsb->ds3db_ds3db.vConeOrientation.z = 0.0;
		dsb->ds3db_ds3db.lConeOutsideVolume = DS3D_DEFAULTCONEOUTSIDEVOLUME;
		dsb->ds3db_ds3db.flMinDistance = DS3D_DEFAULTMINDISTANCE;
		dsb->ds3db_ds3db.flMaxDistance = DS3D_DEFAULTMAXDISTANCE;
		dsb->ds3db_ds3db.dwMode = DS3DMODE_NORMAL;

		dsb->ds3db_need_recalc = FALSE;
		DSOUND_Calc3DBuffer(dsb);
	} else
		DSOUND_RecalcVolPan(&(dsb->volpan));

        InitializeSRWLock(&dsb->lock);
	if (dsb->device->eax.using_eax)
		init_eax_buffer(dsb);

        /* register buffer */
        err = DirectSoundDevice_AddBuffer(device, dsb);
        if (err == DS_OK)
                *buffer = (IDirectSoundBuffer*)&dsb->IDirectSoundBuffer8_iface;
        else
                IDirectSoundBuffer8_Release(&dsb->IDirectSoundBuffer8_iface);

	return err;
}

void secondarybuffer_destroy(IDirectSoundBufferImpl *This)
{
    ULONG ref = InterlockedIncrement(&This->numIfaces);

    if (ref > 1)
        WARN("Destroying buffer with %lu in use interfaces\n", ref - 1);

    if (This->dsbd.dwFlags & DSBCAPS_LOCHARDWARE)
        This->device->drvcaps.dwFreeHwMixingAllBuffers++;

    DirectSoundDevice_RemoveBuffer(This->device, This);

    This->buffer->ref--;
    list_remove(&This->entry);
    if (This->buffer->ref == 0)
        free(This->buffer);

    free(This->notifies);
    free(This->pwfx);
    free(This->committedbuff);

    if (This->filters) {
        int i;
        for (i = 0; i < This->num_filters; i++) {
            IMediaObject_Release(This->filters[i].obj);
            if (This->filters[i].inplace) IMediaObjectInPlace_Release(This->filters[i].inplace);
        }
        free(This->filters);
    }

    free_eax_buffer(This);

    TRACE("(%p) released\n", This);

    free(This);
}

BOOL secondarybuffer_is_audible(IDirectSoundBufferImpl *This)
{
    UINT i;
    for (i = 0; i < This->device->pwfx->nChannels; i++) {
        if (This->volpan.dwTotalAmpFactor[i] != 0)
            return TRUE;
    }

   return FALSE;
}

HRESULT IDirectSoundBufferImpl_Duplicate(
    DirectSoundDevice *device,
    IDirectSoundBufferImpl **ppdsb,
    IDirectSoundBufferImpl *pdsb)
{
    IDirectSoundBufferImpl *dsb;
    HRESULT hres = DS_OK;
    VOID *committedbuff;
    TRACE("(%p,%p,%p)\n", device, ppdsb, pdsb);

<<<<<<< HEAD
    dsb = HeapAlloc(GetProcessHeap(),HEAP_ZERO_MEMORY,sizeof(*dsb));
=======
    dsb = malloc(sizeof(*dsb));
>>>>>>> 6eb373f5
    if (dsb == NULL) {
        WARN("out of memory\n");
        *ppdsb = NULL;
        return DSERR_OUTOFMEMORY;
    }

    committedbuff = malloc(pdsb->writelead);
    if (committedbuff == NULL) {
        free(dsb);
        *ppdsb = NULL;
        return DSERR_OUTOFMEMORY;
    }

    AcquireSRWLockShared(&pdsb->lock);

    CopyMemory(dsb, pdsb, sizeof(*dsb));

    dsb->pwfx = DSOUND_CopyFormat(pdsb->pwfx);

    ReleaseSRWLockShared(&pdsb->lock);

    if (dsb->pwfx == NULL) {
        free(committedbuff);
        free(dsb);
        *ppdsb = NULL;
        return DSERR_OUTOFMEMORY;
    }

    dsb->buffer->ref++;
    list_add_head(&dsb->buffer->buffers, &dsb->entry);
    dsb->ref = 0;
    dsb->refn = 0;
    dsb->ref3D = 0;
    dsb->refiks = 0;
    dsb->numIfaces = 0;
    dsb->state = STATE_STOPPED;
    dsb->sec_mixpos = 0;
    dsb->notifies = NULL;
    dsb->nrofnotifies = 0;
    dsb->device = device;
    dsb->committedbuff = committedbuff;
    dsb->use_committed = FALSE;
    dsb->committed_mixpos = 0;
    DSOUND_RecalcFormat(dsb);

    InitializeSRWLock(&dsb->lock);

    init_eax_buffer(dsb); /* FIXME: should we duplicate EAX properties? */

    /* register buffer */
    hres = DirectSoundDevice_AddBuffer(device, dsb);
    if (hres != DS_OK) {
        list_remove(&dsb->entry);
        dsb->buffer->ref--;
        free(dsb->pwfx);
        free(dsb->committedbuff);
        free(dsb);
        dsb = NULL;
    }else
        IDirectSoundBuffer8_AddRef(&dsb->IDirectSoundBuffer8_iface);

    *ppdsb = dsb;
    return hres;
}

/*******************************************************************************
 *              IKsPropertySet
 */

static inline IDirectSoundBufferImpl *impl_from_IKsPropertySet(IKsPropertySet *iface)
{
    return CONTAINING_RECORD(iface, IDirectSoundBufferImpl, IKsPropertySet_iface);
}

/* IUnknown methods */
static HRESULT WINAPI IKsPropertySetImpl_QueryInterface(IKsPropertySet *iface, REFIID riid,
        void **ppobj)
{
    IDirectSoundBufferImpl *This = impl_from_IKsPropertySet(iface);

    TRACE("(%p,%s,%p)\n",This,debugstr_guid(riid),ppobj);

    return IDirectSoundBuffer8_QueryInterface(&This->IDirectSoundBuffer8_iface, riid, ppobj);
}

static ULONG WINAPI IKsPropertySetImpl_AddRef(IKsPropertySet *iface)
{
    IDirectSoundBufferImpl *This = impl_from_IKsPropertySet(iface);
    ULONG ref = InterlockedIncrement(&This->refiks);

    TRACE("(%p) ref %ld\n", This, ref);

    if(ref == 1)
        InterlockedIncrement(&This->numIfaces);

    return ref;
}

static ULONG WINAPI IKsPropertySetImpl_Release(IKsPropertySet *iface)
{
    IDirectSoundBufferImpl *This = impl_from_IKsPropertySet(iface);
    ULONG ref;

    if (is_primary_buffer(This)){
        ref = capped_refcount_dec(&This->refiks);
        if(!ref)
            capped_refcount_dec(&This->numIfaces);
        TRACE("(%p) ref %ld\n", This, ref);
        return ref;
    }

    ref = InterlockedDecrement(&This->refiks);
    if (!ref && !InterlockedDecrement(&This->numIfaces))
        secondarybuffer_destroy(This);

    TRACE("(%p) ref %ld\n", This, ref);

    return ref;
}

static HRESULT WINAPI IKsPropertySetImpl_Get(IKsPropertySet *iface, REFGUID guidPropSet,
        ULONG dwPropID, void *pInstanceData, ULONG cbInstanceData, void *pPropData,
        ULONG cbPropData, ULONG *pcbReturned)
{
    IDirectSoundBufferImpl *This = impl_from_IKsPropertySet(iface);

    TRACE("(iface=%p,guidPropSet=%s,dwPropID=%ld,pInstanceData=%p,cbInstanceData=%ld,pPropData=%p,cbPropData=%ld,pcbReturned=%p)\n",
    This,debugstr_guid(guidPropSet),dwPropID,pInstanceData,cbInstanceData,pPropData,cbPropData,pcbReturned);

    if (IsEqualGUID(&DSPROPSETID_EAX_ReverbProperties, guidPropSet) || IsEqualGUID(&DSPROPSETID_EAXBUFFER_ReverbProperties, guidPropSet))
        return EAX_Get(This, guidPropSet, dwPropID, pInstanceData, cbInstanceData, pPropData, cbPropData, pcbReturned);

    return E_PROP_ID_UNSUPPORTED;
}

static HRESULT WINAPI IKsPropertySetImpl_Set(IKsPropertySet *iface, REFGUID guidPropSet,
        ULONG dwPropID, void *pInstanceData, ULONG cbInstanceData, void *pPropData,
        ULONG cbPropData)
{
    IDirectSoundBufferImpl *This = impl_from_IKsPropertySet(iface);

    TRACE("(%p,%s,%ld,%p,%ld,%p,%ld)\n",This,debugstr_guid(guidPropSet),dwPropID,pInstanceData,cbInstanceData,pPropData,cbPropData);

    if (IsEqualGUID(&DSPROPSETID_EAX_ReverbProperties, guidPropSet) || IsEqualGUID(&DSPROPSETID_EAXBUFFER_ReverbProperties, guidPropSet) ||
        IsEqualGUID(&DSPROPSETID_EAX20_ListenerProperties, guidPropSet) || IsEqualGUID(&DSPROPSETID_EAX20_BufferProperties, guidPropSet))
        return EAX_Set(This, guidPropSet, dwPropID, pInstanceData, cbInstanceData, pPropData, cbPropData);

    return E_PROP_ID_UNSUPPORTED;
}

static HRESULT WINAPI IKsPropertySetImpl_QuerySupport(IKsPropertySet *iface, REFGUID guidPropSet,
        ULONG dwPropID, ULONG *pTypeSupport)
{
    IDirectSoundBufferImpl *This = impl_from_IKsPropertySet(iface);

    TRACE("(%p,%s,%ld,%p)\n",This,debugstr_guid(guidPropSet),dwPropID,pTypeSupport);

    if (EAX_QuerySupport(guidPropSet, dwPropID, pTypeSupport)) {
        static int once;
        if (!once++)
            FIXME_(winediag)("EAX sound effects are enabled - try to disable it if your app crashes unexpectedly\n");
        return S_OK;
    }

    return E_PROP_ID_UNSUPPORTED;
}

const IKsPropertySetVtbl iksbvt = {
    IKsPropertySetImpl_QueryInterface,
    IKsPropertySetImpl_AddRef,
    IKsPropertySetImpl_Release,
    IKsPropertySetImpl_Get,
    IKsPropertySetImpl_Set,
    IKsPropertySetImpl_QuerySupport
};<|MERGE_RESOLUTION|>--- conflicted
+++ resolved
@@ -1224,11 +1224,7 @@
     VOID *committedbuff;
     TRACE("(%p,%p,%p)\n", device, ppdsb, pdsb);
 
-<<<<<<< HEAD
-    dsb = HeapAlloc(GetProcessHeap(),HEAP_ZERO_MEMORY,sizeof(*dsb));
-=======
     dsb = malloc(sizeof(*dsb));
->>>>>>> 6eb373f5
     if (dsb == NULL) {
         WARN("out of memory\n");
         *ppdsb = NULL;
