/*  			DirectSound
 *
 * Copyright 1998 Marcus Meissner
 * Copyright 1998 Rob Riggs
 * Copyright 2000-2002 TransGaming Technologies, Inc.
 * Copyright 2007 Peter Dons Tychsen
 * Copyright 2007 Maarten Lankhorst
 * Copyright 2011 Owen Rudge for CodeWeavers
 *
 * This library is free software; you can redistribute it and/or
 * modify it under the terms of the GNU Lesser General Public
 * License as published by the Free Software Foundation; either
 * version 2.1 of the License, or (at your option) any later version.
 *
 * This library is distributed in the hope that it will be useful,
 * but WITHOUT ANY WARRANTY; without even the implied warranty of
 * MERCHANTABILITY or FITNESS FOR A PARTICULAR PURPOSE.  See the GNU
 * Lesser General Public License for more details.
 *
 * You should have received a copy of the GNU Lesser General Public
 * License along with this library; if not, write to the Free Software
 * Foundation, Inc., 51 Franklin St, Fifth Floor, Boston, MA 02110-1301, USA
 */

#include <assert.h>
#include <stdarg.h>
#include <math.h>	/* Insomnia - pow() function */

#define COBJMACROS

#include "windef.h"
#include "winbase.h"
#include "mmsystem.h"
#include "wingdi.h"
#include "mmreg.h"
#include "wine/debug.h"
#include "dsound.h"
#include "ks.h"
#include "ksmedia.h"
#include "dsound_private.h"
#include "fir.h"

WINE_DEFAULT_DEBUG_CHANNEL(dsound);

void DSOUND_RecalcVolPan(PDSVOLUMEPAN volpan)
{
	double temp;
	TRACE("(%p)\n",volpan);

	TRACE("Vol=%ld Pan=%ld\n", volpan->lVolume, volpan->lPan);
	/* the AmpFactors are expressed in 16.16 fixed point */

	/* FIXME: use calculated vol and pan ampfactors */
	temp = (double) (volpan->lVolume - (volpan->lPan > 0 ? volpan->lPan : 0));
	volpan->dwTotalAmpFactor[0] = (ULONG) (pow(2.0, temp / 600.0) * 0xffff);
	temp = (double) (volpan->lVolume + (volpan->lPan < 0 ? volpan->lPan : 0));
	volpan->dwTotalAmpFactor[1] = (ULONG) (pow(2.0, temp / 600.0) * 0xffff);

	TRACE("left = %lx, right = %lx\n", volpan->dwTotalAmpFactor[0], volpan->dwTotalAmpFactor[1]);
}

void DSOUND_AmpFactorToVolPan(PDSVOLUMEPAN volpan)
{
    double left,right;
    TRACE("(%p)\n",volpan);

    TRACE("left=%lx, right=%lx\n",volpan->dwTotalAmpFactor[0],volpan->dwTotalAmpFactor[1]);
    if (volpan->dwTotalAmpFactor[0]==0)
        left=-10000;
    else
        left=600 * log(((double)volpan->dwTotalAmpFactor[0]) / 0xffff) / log(2);
    if (volpan->dwTotalAmpFactor[1]==0)
        right=-10000;
    else
        right=600 * log(((double)volpan->dwTotalAmpFactor[1]) / 0xffff) / log(2);
    if (left<right)
        volpan->lVolume=right;
    else
        volpan->lVolume=left;
    if (volpan->lVolume < -10000)
        volpan->lVolume=-10000;
    volpan->lPan=right-left;
    if (volpan->lPan < -10000)
        volpan->lPan=-10000;

    TRACE("Vol=%ld Pan=%ld\n", volpan->lVolume, volpan->lPan);
}

/**
 * Recalculate the size for temporary buffer, and new writelead
 * Should be called when one of the following things occur:
 * - Primary buffer format is changed
 * - This buffer format (frequency) is changed
 */
void DSOUND_RecalcFormat(IDirectSoundBufferImpl *dsb)
{
	DWORD ichannels = dsb->pwfx->nChannels;
	DWORD ochannels = dsb->device->pwfx->nChannels;
	WAVEFORMATEXTENSIBLE *pwfxe;
	BOOL ieee = FALSE;

	TRACE("(%p)\n",dsb);

	pwfxe = (WAVEFORMATEXTENSIBLE *) dsb->pwfx;
	dsb->freqAdjustNum = dsb->freq;
	dsb->freqAdjustDen = dsb->device->pwfx->nSamplesPerSec;

	if ((pwfxe->Format.wFormatTag == WAVE_FORMAT_IEEE_FLOAT) || ((pwfxe->Format.wFormatTag == WAVE_FORMAT_EXTENSIBLE)
	    && (IsEqualGUID(&pwfxe->SubFormat, &KSDATAFORMAT_SUBTYPE_IEEE_FLOAT))))
		ieee = TRUE;

	/**
	 * Recalculate FIR step and gain.
	 *
	 * firstep says how many points of the FIR exist per one
	 * sample in the secondary buffer. firgain specifies what
	 * to multiply the FIR output by in order to attenuate it correctly.
	 */
	if (dsb->freqAdjustNum / dsb->freqAdjustDen > 0) {
		/**
		 * Yes, round it a bit to make sure that the
		 * linear interpolation factor never changes.
		 */
		dsb->firstep = fir_step * dsb->freqAdjustDen / dsb->freqAdjustNum;
	} else {
		dsb->firstep = fir_step;
	}
	dsb->firgain = (float)dsb->firstep / fir_step;

	/* calculate the 10ms write lead */
	dsb->writelead = (dsb->freq / 100) * dsb->pwfx->nBlockAlign;

	dsb->freqAccNum = 0;

	dsb->get_aux = ieee ? getbpp[4] : getbpp[dsb->pwfx->wBitsPerSample/8 - 1];
	dsb->put_aux = putieee32;

	dsb->get = dsb->get_aux;
	dsb->put = dsb->put_aux;

	if (ichannels == ochannels)
	{
		dsb->mix_channels = ichannels;
		if (ichannels > 32) {
			FIXME("Copying %lu channels is unsupported, limiting to first 32\n", ichannels);
			dsb->mix_channels = 32;
		}
	}
	else if (ichannels == 1)
	{
		dsb->mix_channels = 1;

		if (ochannels == 2)
			dsb->put = put_mono2stereo;
		else if (ochannels == 4)
			dsb->put = put_mono2quad;
		else if (ochannels == 6)
			dsb->put = put_mono2surround51;
	}
	else if (ochannels == 1)
	{
		dsb->mix_channels = 1;
		dsb->get = get_mono;
	}
	else if (ichannels == 2 && ochannels == 4)
	{
		dsb->mix_channels = 2;
		dsb->put = put_stereo2quad;
	}
	else if (ichannels == 2 && ochannels == 6)
	{
		dsb->mix_channels = 2;
		dsb->put = put_stereo2surround51;
	}
	else if (ichannels == 6 && ochannels == 2)
	{
		dsb->mix_channels = 6;
		dsb->put = put_surround512stereo;
		dsb->put_aux = putieee32_sum;
	}
	else if (ichannels == 8 && ochannels == 2)
	{
		dsb->mix_channels = 8;
		dsb->put = put_surround712stereo;
		dsb->put_aux = putieee32_sum;
	}
	else if (ichannels == 4 && ochannels == 2)
	{
		dsb->mix_channels = 4;
		dsb->put = put_quad2stereo;
		dsb->put_aux = putieee32_sum;
	}
	else
	{
		if (ichannels > 2)
			FIXME("Conversion from %lu to %lu channels is not implemented, falling back to stereo\n", ichannels, ochannels);
		dsb->mix_channels = 2;
	}
}

/**
 * Check for application callback requests for when the play position
 * reaches certain points.
 *
 * The offsets that will be triggered will be those between the recorded
 * "last played" position for the buffer (i.e. dsb->playpos) and "len" bytes
 * beyond that position.
 */
void DSOUND_CheckEvent(const IDirectSoundBufferImpl *dsb, DWORD playpos, int len)
{
    int first, left, right, check;

    if(dsb->nrofnotifies == 0)
        return;

    if(dsb->state == STATE_STOPPED){
        TRACE("Stopped...\n");
        /* DSBPN_OFFSETSTOP notifies are always at the start of the sorted array */
        for(left = 0; left < dsb->nrofnotifies; ++left){
            if(dsb->notifies[left].dwOffset != DSBPN_OFFSETSTOP)
                break;

            TRACE("Signalling %p\n", dsb->notifies[left].hEventNotify);
            SetEvent(dsb->notifies[left].hEventNotify);
        }
        return;
    }

    for(first = 0; first < dsb->nrofnotifies && dsb->notifies[first].dwOffset == DSBPN_OFFSETSTOP; ++first)
        ;

    if(first == dsb->nrofnotifies)
        return;

    check = left = first;
    right = dsb->nrofnotifies - 1;

    /* find leftmost notify that is greater than playpos */
    while(left != right){
        check = left + (right - left) / 2;
        if(dsb->notifies[check].dwOffset < playpos)
            left = check + 1;
        else if(dsb->notifies[check].dwOffset > playpos)
            right = check;
        else{
            left = check;
            break;
        }
    }

    TRACE("Not stopped: first notify: %u (%lu), left notify: %u (%lu), range: [%lu,%lu)\n",
            first, dsb->notifies[first].dwOffset,
            left, dsb->notifies[left].dwOffset,
            playpos, (playpos + len) % dsb->buflen);

    /* send notifications in range */
    if(dsb->notifies[left].dwOffset >= playpos){
        for(check = left; check < dsb->nrofnotifies; ++check){
            if(dsb->notifies[check].dwOffset >= playpos + len)
                break;

            TRACE("Signalling %p (%lu)\n", dsb->notifies[check].hEventNotify, dsb->notifies[check].dwOffset);
            SetEvent(dsb->notifies[check].hEventNotify);
        }
    }

    if(playpos + len > dsb->buflen){
        for(check = first; check < left; ++check){
            if(dsb->notifies[check].dwOffset >= (playpos + len) % dsb->buflen)
                break;

            TRACE("Signalling %p (%lu)\n", dsb->notifies[check].hEventNotify, dsb->notifies[check].dwOffset);
            SetEvent(dsb->notifies[check].hEventNotify);
        }
    }
}

static inline float get_current_sample(const IDirectSoundBufferImpl *dsb,
        BYTE *buffer, DWORD buflen, DWORD mixpos, DWORD channel)
{
    if (mixpos >= buflen && !(dsb->playflags & DSBPLAY_LOOPING))
        return 0.0f;
    return dsb->get(dsb, buffer + (mixpos % buflen), channel);
}

static UINT cp_fields_noresample(IDirectSoundBufferImpl *dsb, bitsputfunc put, UINT ostride, UINT count)
{
    UINT istride = dsb->pwfx->nBlockAlign;
    UINT committed_samples = 0;
    DWORD channel, i;

    if (!secondarybuffer_is_audible(dsb))
        return count;

    if(dsb->use_committed) {
        committed_samples = (dsb->writelead - dsb->committed_mixpos) / istride;
        committed_samples = committed_samples <= count ? committed_samples : count;
    }

    for (i = 0; i < committed_samples; i++)
        for (channel = 0; channel < dsb->mix_channels; channel++)
            dsb->put(dsb, i * ostride, channel, get_current_sample(dsb, dsb->committedbuff,
                dsb->writelead, dsb->committed_mixpos + i * istride, channel));

    for (; i < count; i++)
        for (channel = 0; channel < dsb->mix_channels; channel++)
            put(dsb, i * ostride, channel, get_current_sample(dsb, dsb->buffer->memory,
                dsb->buflen, dsb->sec_mixpos + i * istride, channel));
    return count;
}

static UINT cp_fields_resample_lq(IDirectSoundBufferImpl *dsb, bitsputfunc put,
                                  UINT ostride, UINT count, LONG64 *freqAccNum)
{
    UINT i, channel;
    UINT istride = dsb->pwfx->nBlockAlign;
    UINT channels = dsb->mix_channels;

    LONG64 freqAcc_start = *freqAccNum;
    LONG64 freqAcc_end = freqAcc_start + count * dsb->freqAdjustNum;
    UINT max_ipos = freqAcc_end / dsb->freqAdjustDen;

    for (i = 0; i < count; ++i) {
        float cur_freqAcc = (freqAcc_start + i * dsb->freqAdjustNum) / (float)dsb->freqAdjustDen;
        float cur_freqAcc2;
        UINT ipos = cur_freqAcc;
        UINT idx = dsb->sec_mixpos + ipos * istride;
        cur_freqAcc -= (int)cur_freqAcc;
        cur_freqAcc2 = 1.0f - cur_freqAcc;
        for (channel = 0; channel < channels; channel++) {
            /**
             * Generally we cannot cache the result of get_current_sample().
             * Consider the case of resampling from 192000 Hz to 44100 Hz -
             * none of the values will get reused for the next value of i.
             * OTOH, for resampling from 44100 Hz to 192000 Hz both values
             * will likely be reused.
             *
             * So far, this possibility of saving calls to
             * get_current_sample() is ignored.
             */
            float s1 = get_current_sample(dsb, dsb->buffer->memory, dsb->buflen, idx, channel);
            float s2 = get_current_sample(dsb, dsb->buffer->memory, dsb->buflen, idx + istride, channel);
            float result = s1 * cur_freqAcc2 + s2 * cur_freqAcc;
            put(dsb, i * ostride, channel, result);
        }
    }

    *freqAccNum = freqAcc_end % dsb->freqAdjustDen;
    return max_ipos;
}

static UINT cp_fields_resample_hq(IDirectSoundBufferImpl *dsb, bitsputfunc put,
                                  UINT ostride, UINT count, LONG64 *freqAccNum)
{
    UINT i, channel;
    UINT istride = dsb->pwfx->nBlockAlign;
    UINT committed_samples = 0;

    LONG64 freqAcc_start = *freqAccNum;
    LONG64 freqAcc_end = freqAcc_start + count * dsb->freqAdjustNum;
    UINT dsbfirstep = dsb->firstep;
    UINT channels = dsb->mix_channels;
    UINT max_ipos = (freqAcc_start + count * dsb->freqAdjustNum) / dsb->freqAdjustDen;

    UINT fir_cachesize = (fir_len + dsbfirstep - 2) / dsbfirstep;
    UINT required_input = max_ipos + fir_cachesize;
    float *intermediate, *fir_copy, *itmp;

    DWORD len = required_input * channels;
    len += fir_cachesize;
    len *= sizeof(float);

    *freqAccNum = freqAcc_end % dsb->freqAdjustDen;

    if (!secondarybuffer_is_audible(dsb))
        return max_ipos;

    if (!dsb->device->cp_buffer) {
        dsb->device->cp_buffer = malloc(len);
        dsb->device->cp_buffer_len = len;
    } else if (len > dsb->device->cp_buffer_len) {
        dsb->device->cp_buffer = realloc(dsb->device->cp_buffer, len);
        dsb->device->cp_buffer_len = len;
    }

    fir_copy = dsb->device->cp_buffer;
    intermediate = fir_copy + fir_cachesize;

    if(dsb->use_committed) {
        committed_samples = (dsb->writelead - dsb->committed_mixpos) / istride;
        committed_samples = committed_samples <= required_input ? committed_samples : required_input;
    }

    /* Important: this buffer MUST be non-interleaved
     * if you want -msse3 to have any effect.
     * This is good for CPU cache effects, too.
     */
    itmp = intermediate;
    for (channel = 0; channel < channels; channel++) {
        for (i = 0; i < committed_samples; i++)
            *(itmp++) = get_current_sample(dsb, dsb->committedbuff,
                dsb->writelead, dsb->committed_mixpos + i * istride, channel);
        for (; i < required_input; i++)
            *(itmp++) = get_current_sample(dsb, dsb->buffer->memory,
                    dsb->buflen, dsb->sec_mixpos + i * istride, channel);
    }

    for(i = 0; i < count; ++i) {
        UINT int_fir_steps = (freqAcc_start + i * dsb->freqAdjustNum) * dsbfirstep / dsb->freqAdjustDen;
        float total_fir_steps = (freqAcc_start + i * dsb->freqAdjustNum) * dsbfirstep / (float)dsb->freqAdjustDen;
        UINT ipos = int_fir_steps / dsbfirstep;

        UINT idx = (ipos + 1) * dsbfirstep - int_fir_steps - 1;
        float rem = int_fir_steps + 1.0 - total_fir_steps;

        int fir_used = 0;
        while (idx < fir_len - 1) {
            fir_copy[fir_used++] = fir[idx] * (1.0 - rem) + fir[idx + 1] * rem;
            idx += dsb->firstep;
        }

        assert(fir_used <= fir_cachesize);
        assert(ipos + fir_used <= required_input);

        for (channel = 0; channel < dsb->mix_channels; channel++) {
            int j;
            float sum = 0.0;
            float* cache = &intermediate[channel * required_input + ipos];
            for (j = 0; j < fir_used; j++)
                sum += fir_copy[j] * cache[j];
            put(dsb, i * ostride, channel, sum * dsb->firgain);
        }
    }

    return max_ipos;
}

static void cp_fields(IDirectSoundBufferImpl *dsb, bitsputfunc put,
                      UINT ostride, UINT count, LONG64 *freqAccNum)
{
    DWORD ipos, adv;

    if (dsb->freqAdjustNum == dsb->freqAdjustDen)
        adv = cp_fields_noresample(dsb, put, ostride, count); /* *freqAcc is unmodified */
    else if (dsb->device->nrofbuffers > ds_hq_buffers_max)
        adv = cp_fields_resample_lq(dsb, put, ostride, count, freqAccNum);
    else
        adv = cp_fields_resample_hq(dsb, put, ostride, count, freqAccNum);

    ipos = dsb->sec_mixpos + adv * dsb->pwfx->nBlockAlign;
    if (ipos >= dsb->buflen) {
        if (dsb->playflags & DSBPLAY_LOOPING)
            ipos %= dsb->buflen;
        else {
            ipos = 0;
            dsb->state = STATE_STOPPED;
        }
    }

    dsb->sec_mixpos = ipos;

    if(dsb->use_committed) {
        dsb->committed_mixpos += adv * dsb->pwfx->nBlockAlign;
        if(dsb->committed_mixpos >= dsb->writelead)
            dsb->use_committed = FALSE;
    }
}

/**
 * Calculate the distance between two buffer offsets, taking wraparound
 * into account.
 */
static inline DWORD DSOUND_BufPtrDiff(DWORD buflen, DWORD ptr1, DWORD ptr2)
{
/* If these asserts fail, the problem is not here, but in the underlying code */
	assert(ptr1 < buflen);
	assert(ptr2 < buflen);
	if (ptr1 >= ptr2) {
		return ptr1 - ptr2;
	} else {
		return buflen + ptr1 - ptr2;
	}
}

static float getieee32_dsp(const IDirectSoundBufferImpl *dsb, DWORD pos, DWORD channel)
{
    const BYTE *buf = (BYTE *)dsb->device->dsp_buffer;
    const float *fbuf = (const float*)(buf + pos + sizeof(float) * channel);
    return *fbuf;
}

static void putieee32_dsp(const IDirectSoundBufferImpl *dsb, DWORD pos, DWORD channel, float value)
{
    BYTE *buf = (BYTE *)dsb->device->dsp_buffer;
    float *fbuf = (float*)(buf + pos + sizeof(float) * channel);
    *fbuf = value;
}

/**
 * Mix at most the given amount of data into the allocated temporary buffer
 * of the given secondary buffer, starting from the dsb's first currently
 * unsampled frame (writepos), translating frequency (pitch), stereo/mono
 * and bits-per-sample so that it is ideal for the primary buffer.
 * Doesn't perform any mixing - this is a straight copy/convert operation.
 *
 * dsb = the secondary buffer
 * writepos = Starting position of changed buffer
 * len = number of bytes to resample from writepos
 *
 * NOTE: writepos + len <= buflen. When called by mixer, MixOne makes sure of this.
 */
static void DSOUND_MixToTemporary(IDirectSoundBufferImpl *dsb, DWORD frames)
{
    BOOL using_filters = dsb->num_filters > 0 || dsb->device->eax.using_eax;
    UINT istride, ostride, size_bytes;
    DWORD channel, i;
    bitsputfunc put;
	HRESULT hr;

<<<<<<< HEAD
    put = dsb->put;
    ostride = dsb->device->pwfx->nChannels * sizeof(float);
    size_bytes = frames * ostride;

    if (dsb->device->tmp_buffer_len < size_bytes || !dsb->device->tmp_buffer) {
		if (dsb->device->tmp_buffer)
			dsb->device->tmp_buffer = HeapReAlloc(GetProcessHeap(), 0, dsb->device->tmp_buffer, size_bytes);
		else
			dsb->device->tmp_buffer = HeapAlloc(GetProcessHeap(), 0, size_bytes);
        dsb->device->tmp_buffer_len = size_bytes;
=======
	if (dsb->device->tmp_buffer_len < size_bytes || !dsb->device->tmp_buffer)
	{
		dsb->device->tmp_buffer_len = size_bytes;
		dsb->device->tmp_buffer = realloc(dsb->device->tmp_buffer, size_bytes);
>>>>>>> 6eb373f5
	}
    if(dsb->put_aux == putieee32_sum)
        memset(dsb->device->tmp_buffer, 0, dsb->device->tmp_buffer_len);

    if (using_filters) {
        put = putieee32_dsp;
        ostride = dsb->mix_channels * sizeof(float);
        size_bytes = frames * ostride;

        if (dsb->device->dsp_buffer_len < size_bytes || !dsb->device->dsp_buffer) {
            if (dsb->device->dsp_buffer)
                dsb->device->dsp_buffer = HeapReAlloc(GetProcessHeap(), 0, dsb->device->dsp_buffer, size_bytes);
            else
                dsb->device->dsp_buffer = HeapAlloc(GetProcessHeap(), 0, size_bytes);
            dsb->device->dsp_buffer_len = size_bytes;
        }
    }

    cp_fields(dsb, put, ostride, frames, &dsb->freqAccNum);

    if (using_filters) {
        if (frames > 0) {
            for (i = 0; i < dsb->num_filters; i++) {
                if (dsb->filters[i].inplace) {
                    hr = IMediaObjectInPlace_Process(dsb->filters[i].inplace, frames * sizeof(float) * dsb->mix_channels,
                                                     (BYTE *)dsb->device->dsp_buffer, 0, DMO_INPLACE_NORMAL);
                    if (FAILED(hr))
                        WARN("IMediaObjectInPlace_Process failed for filter %lu\n", i);
                } else
                    WARN("filter %lu has no inplace object - unsupported\n", i);
            }
        }

        if (dsb->device->eax.using_eax)
            process_eax_buffer(dsb, dsb->device->dsp_buffer, frames * dsb->mix_channels);

        istride = ostride;
        ostride = dsb->device->pwfx->nChannels * sizeof(float);
        for (i = 0; i < frames; i++) {
            for (channel = 0; channel < dsb->mix_channels; channel++) {
                dsb->put(dsb, i * ostride, channel, getieee32_dsp(dsb, i * istride, channel));
            }
        }
    }
}

static void DSOUND_MixerVol(const IDirectSoundBufferImpl *dsb, INT frames)
{
	INT	i;
	float vols[DS_MAX_CHANNELS];
	UINT channels = dsb->device->pwfx->nChannels, chan;

	TRACE("(%p,%d)\n",dsb,frames);
	TRACE("left = %lx, right = %lx\n", dsb->volpan.dwTotalAmpFactor[0],
		dsb->volpan.dwTotalAmpFactor[1]);

	if ((!(dsb->dsbd.dwFlags & DSBCAPS_CTRLPAN) || (dsb->volpan.lPan == 0)) &&
	    (!(dsb->dsbd.dwFlags & DSBCAPS_CTRLVOLUME) || (dsb->volpan.lVolume == 0)) &&
	     !(dsb->dsbd.dwFlags & DSBCAPS_CTRL3D))
		return; /* Nothing to do */

	if (channels > DS_MAX_CHANNELS)
	{
		FIXME("There is no support for %u channels\n", channels);
		return;
	}

	for (i = 0; i < channels; ++i)
		vols[i] = dsb->volpan.dwTotalAmpFactor[i] / ((float)0xFFFF);

	for(i = 0; i < frames; ++i){
		for(chan = 0; chan < channels; ++chan){
			dsb->device->tmp_buffer[i * channels + chan] *= vols[chan];
		}
	}
}

/**
 * Mix (at most) the given number of bytes into the given position of the
 * device buffer, from the secondary buffer "dsb" (starting at the current
 * mix position for that buffer).
 *
 * Returns the number of bytes actually mixed into the device buffer. This
 * will match fraglen unless the end of the secondary buffer is reached
 * (and it is not looping).
 *
 * dsb  = the secondary buffer to mix from
 * fraglen = number of bytes to mix
 */
static DWORD DSOUND_MixInBuffer(IDirectSoundBufferImpl *dsb, float *mix_buffer, DWORD frames)
{
	float *ibuf;
	DWORD oldpos;

	TRACE("sec_mixpos=%ld/%ld\n", dsb->sec_mixpos, dsb->buflen);
	TRACE("(%p, frames=%ld)\n",dsb,frames);

	/* Resample buffer to temporary buffer specifically allocated for this purpose, if needed */
	oldpos = dsb->sec_mixpos;
	DSOUND_MixToTemporary(dsb, frames);
	ibuf = dsb->device->tmp_buffer;

	if (secondarybuffer_is_audible(dsb)) {
		/* Apply volume if needed */
		DSOUND_MixerVol(dsb, frames);

		mixieee32(ibuf, mix_buffer, frames * dsb->device->pwfx->nChannels);
	}

	/* check for notification positions */
	if (dsb->dsbd.dwFlags & DSBCAPS_CTRLPOSITIONNOTIFY &&
	    dsb->state != STATE_STARTING) {
		INT ilen = DSOUND_BufPtrDiff(dsb->buflen, dsb->sec_mixpos, oldpos);
		DSOUND_CheckEvent(dsb, oldpos, ilen);
	}

	return frames;
}

/**
 * Mix some frames from the given secondary buffer "dsb" into the device
 * primary buffer.
 *
 * dsb = the secondary buffer
 * playpos = the current play position in the device buffer (primary buffer)
 * frames = the maximum number of frames in the primary buffer to mix, from the
 *          current writepos.
 *
 * Returns: the number of frames beyond the writepos that were mixed.
 */
static DWORD DSOUND_MixOne(IDirectSoundBufferImpl *dsb, float *mix_buffer, DWORD frames)
{
	DWORD primary_done = 0;

	TRACE("(%p, frames=%ld)\n",dsb,frames);
	TRACE("looping=%ld, leadin=%ld\n", dsb->playflags, dsb->leadin);

	/* If leading in, only mix about 20 ms, and 'skip' mixing the rest, for more fluid pointer advancement */
	/* FIXME: Is this needed? */
	if (dsb->leadin && dsb->state == STATE_STARTING) {
		if (frames > 2 * dsb->device->frag_frames) {
			primary_done = frames - 2 * dsb->device->frag_frames;
			frames = 2 * dsb->device->frag_frames;
			dsb->sec_mixpos += primary_done *
				dsb->pwfx->nBlockAlign * dsb->freqAdjustNum / dsb->freqAdjustDen;
		}
	}

	dsb->leadin = FALSE;

	TRACE("frames (primary) = %li\n", frames);

	/* First try to mix to the end of the buffer if possible
	 * Theoretically it would allow for better optimization
	*/
	primary_done += DSOUND_MixInBuffer(dsb, mix_buffer, frames);

	TRACE("total mixed data=%ld\n", primary_done);

	/* Report back the total prebuffered amount for this buffer */
	return primary_done;
}

/**
 * For a DirectSoundDevice, go through all the currently playing buffers and
 * mix them in to the device buffer.
 *
 * frames = the maximum amount to mix into the primary buffer
 * all_stopped = reports back if all buffers have stopped
 *
 * Returns:  the length beyond the writepos that was mixed to.
 */

static void DSOUND_MixToPrimary(const DirectSoundDevice *device, float *mix_buffer, DWORD frames, BOOL *all_stopped)
{
	INT i;
	IDirectSoundBufferImpl	*dsb;

	/* unless we find a running buffer, all have stopped */
	*all_stopped = TRUE;

	TRACE("(frames %ld)\n", frames);
	for (i = 0; i < device->nrofbuffers; i++) {
		dsb = device->buffers[i];

		TRACE("MixToPrimary for %p, state=%ld\n", dsb, dsb->state);

		if (dsb->buflen && dsb->state) {
			TRACE("Checking %p, frames=%ld\n", dsb, frames);
			AcquireSRWLockShared(&dsb->lock);
			if (dsb->state != STATE_STOPPED) {

				/* if the buffer was starting, it must be playing now */
				if (dsb->state == STATE_STARTING)
					dsb->state = STATE_PLAYING;

				/* mix next buffer into the main buffer */
				DSOUND_MixOne(dsb, mix_buffer, frames);

				*all_stopped = FALSE;
			}
			ReleaseSRWLockShared(&dsb->lock);
		}
	}
}

/**
 * Add buffers to the emulated wave device system.
 *
 * device = The current dsound playback device
 * force = If TRUE, the function will buffer up as many frags as possible,
 *         even though and will ignore the actual state of the primary buffer.
 *
 * Returns:  None
 */

static void DSOUND_WaveQueue(DirectSoundDevice *device, LPBYTE pos, DWORD bytes)
{
	BYTE *buffer;
	HRESULT hr;

	TRACE("(%p)\n", device);

	hr = IAudioRenderClient_GetBuffer(device->render, bytes / device->pwfx->nBlockAlign, &buffer);
	if(FAILED(hr)){
		WARN("GetBuffer failed: %08lx\n", hr);
		return;
	}

	memcpy(buffer, pos, bytes);

	hr = IAudioRenderClient_ReleaseBuffer(device->render, bytes / device->pwfx->nBlockAlign, 0);
	if(FAILED(hr)) {
		ERR("ReleaseBuffer failed: %08lx\n", hr);
		IAudioRenderClient_ReleaseBuffer(device->render, 0, 0);
		return;
	}

	device->pad += bytes;
}

/**
 * Perform mixing for a Direct Sound device. That is, go through all the
 * secondary buffers (the sound bites currently playing) and mix them in
 * to the primary buffer (the device buffer).
 *
 * The mixing procedure goes:
 *
 * secondary->buffer (secondary format)
 *   =[Resample]=> device->tmp_buffer (float format)
 *   =[Volume]=> device->tmp_buffer (float format)
 *   =[Reformat]=> device->buffer (device format, skipped on float)
 */
static void DSOUND_PerformMix(DirectSoundDevice *device)
{
	DWORD block, pad_bytes, frames;
	UINT32 pad_frames;
	HRESULT hr;

	TRACE("(%p)\n", device);

	/* **** */
	EnterCriticalSection(&device->mixlock);

	hr = IAudioClient_GetCurrentPadding(device->client, &pad_frames);
	if(FAILED(hr)){
		WARN("GetCurrentPadding failed: %08lx\n", hr);
		LeaveCriticalSection(&device->mixlock);
		return;
	}
	block = device->pwfx->nBlockAlign;
	pad_bytes = pad_frames * block;
	device->playpos += device->pad - pad_bytes;
	device->playpos %= device->buflen;
	device->pad = pad_bytes;

	frames = device->ac_frames - pad_frames;
	if(!frames){
		/* nothing to do! */
		LeaveCriticalSection(&device->mixlock);
		return;
	}
	if (frames > device->frag_frames * 3)
		frames = device->frag_frames * 3;

	if (device->priolevel != DSSCL_WRITEPRIMARY) {
		BOOL all_stopped = FALSE;
		int nfiller;
		void *buffer = NULL;

		/* the sound of silence */
		nfiller = device->pwfx->wBitsPerSample == 8 ? 128 : 0;

		/* check for underrun. underrun occurs when the write position passes the mix position
		 * also wipe out just-played sound data */
		if (!pad_frames)
			WARN("Probable buffer underrun\n");

		hr = IAudioRenderClient_GetBuffer(device->render, frames, (BYTE **)&buffer);
		if(FAILED(hr)){
			WARN("GetBuffer failed: %08lx\n", hr);
			LeaveCriticalSection(&device->mixlock);
			return;
		}

		memset(buffer, nfiller, frames * block);

		if (!device->normfunction)
			DSOUND_MixToPrimary(device, buffer, frames, &all_stopped);
		else {
			memset(device->buffer, nfiller, device->buflen);

			/* do the mixing */
			DSOUND_MixToPrimary(device, (float*)device->buffer, frames, &all_stopped);

			device->normfunction(device->buffer, buffer, frames * device->pwfx->nChannels);
		}

		hr = IAudioRenderClient_ReleaseBuffer(device->render, frames, 0);
		if(FAILED(hr))
			ERR("ReleaseBuffer failed: %08lx\n", hr);

		device->pad += frames * block;
	} else if (!device->stopped) {
                DWORD writepos = (device->playpos + pad_bytes) % device->buflen;
                DWORD bytes = frames * block;

		if (bytes > device->buflen)
			bytes = device->buflen;
		if (writepos + bytes > device->buflen) {
			DSOUND_WaveQueue(device, device->buffer + writepos, device->buflen - writepos);
			DSOUND_WaveQueue(device, device->buffer, writepos + bytes - device->buflen);
		} else
			DSOUND_WaveQueue(device, device->buffer + writepos, bytes);
	}

	LeaveCriticalSection(&(device->mixlock));
	/* **** */
}

DWORD CALLBACK DSOUND_mixthread(void *p)
{
	DirectSoundDevice *dev = p;
	TRACE("(%p)\n", dev);
	SetThreadDescription(GetCurrentThread(), L"wine_dsound_mixer");

	while (dev->ref) {
		DWORD ret;

		/*
		 * Some audio drivers are retarded and won't fire after being
		 * stopped, add a timeout to handle this.
		 */
		ret = WaitForSingleObject(dev->sleepev, dev->sleeptime);
		if (ret == WAIT_FAILED)
			WARN("wait returned error %lu %08lx!\n", GetLastError(), GetLastError());
		else if (ret != WAIT_OBJECT_0)
			WARN("wait returned %08lx!\n", ret);
		if (!dev->ref)
			break;

		AcquireSRWLockShared(&dev->buffer_list_lock);
		DSOUND_PerformMix(dev);
		ReleaseSRWLockShared(&dev->buffer_list_lock);
	}
	return 0;
}<|MERGE_RESOLUTION|>--- conflicted
+++ resolved
@@ -517,23 +517,10 @@
     bitsputfunc put;
 	HRESULT hr;
 
-<<<<<<< HEAD
-    put = dsb->put;
-    ostride = dsb->device->pwfx->nChannels * sizeof(float);
-    size_bytes = frames * ostride;
-
-    if (dsb->device->tmp_buffer_len < size_bytes || !dsb->device->tmp_buffer) {
-		if (dsb->device->tmp_buffer)
-			dsb->device->tmp_buffer = HeapReAlloc(GetProcessHeap(), 0, dsb->device->tmp_buffer, size_bytes);
-		else
-			dsb->device->tmp_buffer = HeapAlloc(GetProcessHeap(), 0, size_bytes);
-        dsb->device->tmp_buffer_len = size_bytes;
-=======
 	if (dsb->device->tmp_buffer_len < size_bytes || !dsb->device->tmp_buffer)
 	{
 		dsb->device->tmp_buffer_len = size_bytes;
 		dsb->device->tmp_buffer = realloc(dsb->device->tmp_buffer, size_bytes);
->>>>>>> 6eb373f5
 	}
     if(dsb->put_aux == putieee32_sum)
         memset(dsb->device->tmp_buffer, 0, dsb->device->tmp_buffer_len);
