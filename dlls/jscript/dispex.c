/*
 * Copyright 2008 Jacek Caban for CodeWeavers
 *
 * This library is free software; you can redistribute it and/or
 * modify it under the terms of the GNU Lesser General Public
 * License as published by the Free Software Foundation; either
 * version 2.1 of the License, or (at your option) any later version.
 *
 * This library is distributed in the hope that it will be useful,
 * but WITHOUT ANY WARRANTY; without even the implied warranty of
 * MERCHANTABILITY or FITNESS FOR A PARTICULAR PURPOSE.  See the GNU
 * Lesser General Public License for more details.
 *
 * You should have received a copy of the GNU Lesser General Public
 * License along with this library; if not, write to the Free Software
 * Foundation, Inc., 51 Franklin St, Fifth Floor, Boston, MA 02110-1301, USA
 */

#include <assert.h>
#include <limits.h>

#include "jscript.h"
#include "engine.h"

#include "wine/debug.h"

WINE_DEFAULT_DEBUG_CHANNEL(jscript);

static const GUID GUID_JScriptTypeInfo = {0xc59c6b12,0xf6c1,0x11cf,{0x88,0x35,0x00,0xa0,0xc9,0x11,0xe8,0xb2}};

#define FDEX_VERSION_MASK 0xf0000000
#define GOLDEN_RATIO 0x9E3779B9U

typedef enum {
    PROP_JSVAL,
    PROP_BUILTIN,
    PROP_PROTREF,
    PROP_ACCESSOR,
    PROP_PROXY,
    PROP_DELETED,
    PROP_IDX
} prop_type_t;

struct _dispex_prop_t {
    WCHAR *name;
    unsigned hash;
    prop_type_t type;
    DWORD flags;

    union {
        jsval_t val;
        const builtin_prop_t *p;
        DWORD ref;
        unsigned idx;
        struct {
            jsdisp_t *getter;
            jsdisp_t *setter;
        } accessor;
        DISPID proxy_id;
    } u;

    int bucket_head;
    int bucket_next;
};

static HRESULT fix_overridden_prop(jsdisp_t *This, dispex_prop_t *prop);

static void fix_protref_prop(jsdisp_t *jsdisp, dispex_prop_t *prop)
{
    DWORD ref;

    if(prop->type != PROP_PROTREF)
        return;
    ref = prop->u.ref;

    while((jsdisp = jsdisp->prototype)) {
        if(ref >= jsdisp->prop_cnt || jsdisp->props[ref].type == PROP_DELETED)
            break;
        if(jsdisp->props[ref].type != PROP_PROTREF)
            return;
        ref = jsdisp->props[ref].u.ref;
    }
    prop->type = PROP_DELETED;
}

static inline DISPID prop_to_id(jsdisp_t *This, dispex_prop_t *prop)
{
    /* don't overlap with DISPID_VALUE */
    return prop - This->props + 1;
}

static inline dispex_prop_t *get_prop(jsdisp_t *This, DISPID id)
{
    dispex_prop_t *prop;
    DWORD idx = id - 1;

    if(idx >= This->prop_cnt)
        return NULL;
    prop = &This->props[idx];

    fix_overridden_prop(This, prop);
    fix_protref_prop(This, prop);
    return prop->type == PROP_DELETED ? NULL : prop;
}

static inline BOOL is_function_prop(dispex_prop_t *prop)
{
    BOOL ret = FALSE;

    if (is_object_instance(prop->u.val))
    {
        jsdisp_t *jsdisp = iface_to_jsdisp(get_object(prop->u.val));

        if (jsdisp) ret = is_class(jsdisp, JSCLASS_FUNCTION);
        jsdisp_release(jsdisp);
    }
    return ret;
}

static inline BOOL override_idx(jsdisp_t *This, const WCHAR *name, unsigned *ret_idx)
{
    /* Typed Arrays override every positive index */
    if(This->builtin_info->class >= FIRST_TYPEDARRAY_JSCLASS && This->builtin_info->class <= LAST_TYPEDARRAY_JSCLASS) {
        const WCHAR *ptr;
        unsigned idx = 0;

        for(ptr = name; is_digit(*ptr) && idx <= (UINT_MAX-9 / 10); ptr++)
            idx = idx*10 + (*ptr-'0');
        if(!*ptr) {
            *ret_idx = idx;
            return TRUE;
        }else {
            while(is_digit(*ptr)) ptr++;
            if(!*ptr) {
                *ret_idx = UINT_MAX;
                return TRUE;
            }
        }
    }
    return FALSE;
}

static DWORD get_flags(jsdisp_t *This, dispex_prop_t *prop)
{
    if(prop->type == PROP_PROTREF) {
        dispex_prop_t *parent = NULL;

        if(prop->u.ref < This->prototype->prop_cnt)
            parent = &This->prototype->props[prop->u.ref];

        if(!parent || parent->type == PROP_DELETED) {
            prop->type = PROP_DELETED;
            return 0;
        }

        return get_flags(This->prototype, parent);
    }

    return prop->flags;
}

static const builtin_prop_t *find_builtin_prop(jsdisp_t *This, const WCHAR *name, BOOL case_insens)
{
    int min = 0, max = This->builtin_info->props_cnt-1, i, r;
    unsigned version;

    if(case_insens) {
        for(i = min; i <= max; i++)
            if(!wcsicmp(name, This->builtin_info->props[i].name))
                goto found;
        return NULL;
    }

    while(min <= max) {
        i = (min+max)/2;

        r = wcscmp(name, This->builtin_info->props[i].name);
        if(!r)
            goto found;

        if(r < 0)
            max = i-1;
        else
            min = i+1;
    }

    return NULL;

found:
    /* Skip prop if it's available only in higher compatibility mode. */
    version = (This->builtin_info->props[i].flags & PROPF_VERSION_MASK) >> PROPF_VERSION_SHIFT;
    if(version && version > This->ctx->version)
        return NULL;

    /* Skip prop if it's available only in HTML mode and we're not running in HTML mode. */
    if((This->builtin_info->props[i].flags & PROPF_HTML) && !This->ctx->html_mode)
        return NULL;

    return This->builtin_info->props + i;
}

static inline unsigned string_hash(const WCHAR *name)
{
    unsigned h = 0;
    for(; *name; name++)
        h = (h>>(sizeof(unsigned)*8-4)) ^ (h<<4) ^ towlower(*name);
    return h;
}

static inline unsigned get_props_idx(jsdisp_t *This, unsigned hash)
{
    return (hash*GOLDEN_RATIO) & (This->buf_size-1);
}

static inline HRESULT resize_props(jsdisp_t *This)
{
    dispex_prop_t *props;
    int i, bucket;

    if(This->buf_size != This->prop_cnt)
        return S_FALSE;

    props = realloc(This->props, sizeof(dispex_prop_t) * This->buf_size * 2);
    if(!props)
        return E_OUTOFMEMORY;
    This->buf_size *= 2;
    This->props = props;

    for(i=0; i<This->buf_size; i++) {
        This->props[i].bucket_head = ~0;
        This->props[i].bucket_next = ~0;
    }

    for(i=0; i<This->prop_cnt; i++) {
        props = This->props+i;

        bucket = get_props_idx(This, props->hash);
        props->bucket_next = This->props[bucket].bucket_head;
        This->props[bucket].bucket_head = i;
    }

    return S_OK;
}

static inline dispex_prop_t* alloc_prop(jsdisp_t *This, const WCHAR *name, prop_type_t type, DWORD flags)
{
    dispex_prop_t *prop;
    unsigned bucket;

    if(FAILED(resize_props(This)))
        return NULL;

    prop = &This->props[This->prop_cnt];
    prop->name = wcsdup(name);
    if(!prop->name)
        return NULL;
    prop->type = type;
    prop->flags = flags;
    prop->hash = string_hash(name);

    bucket = get_props_idx(This, prop->hash);
    prop->bucket_next = This->props[bucket].bucket_head;
    This->props[bucket].bucket_head = This->prop_cnt++;
    return prop;
}

static HRESULT alloc_proxy_prop(jsdisp_t *This, struct proxy_prop_info *info, dispex_prop_t **ret)
{
    dispex_prop_t *prop;
    jsdisp_t *funcs[2];
    prop_type_t type;
    HRESULT hres;

    if(!info->func[0].invoke)
        type = PROP_PROXY;
    else {
        hres = create_proxy_functions(This, info, funcs);
        if(FAILED(hres))
            return hres;
        type = (info->flags & PROPF_METHOD) ? PROP_JSVAL : PROP_ACCESSOR;
    }

    if((prop = *ret)) {
        prop->type = type;
        prop->flags = info->flags & PROPF_ALL;
    }else {
        prop = alloc_prop(This, info->name, type, info->flags & PROPF_ALL);
        if(!prop) {
            if(type != PROP_PROXY) {
                jsdisp_release(funcs[0]);
                if(funcs[1])
                    jsdisp_release(funcs[1]);
            }
            return E_OUTOFMEMORY;
        }
        *ret = prop;
    }

    if(type == PROP_PROXY)
        prop->u.proxy_id = info->dispid;
    else if(type == PROP_JSVAL)
        prop->u.val = jsval_obj(funcs[0]);
    else {
        prop->u.accessor.getter = funcs[0];
        prop->u.accessor.setter = funcs[1];
    }

    return S_OK;
}

static dispex_prop_t *alloc_protref(jsdisp_t *This, const WCHAR *name, DWORD ref)
{
    dispex_prop_t *ret;

    ret = alloc_prop(This, name, PROP_PROTREF, 0);
    if(!ret)
        return NULL;

    ret->u.ref = ref;
    return ret;
}

static dispex_prop_t *find_prop_name_raw(jsdisp_t *This, unsigned hash, const WCHAR *name, BOOL case_insens)
{
    unsigned bucket, pos, prev = ~0;

    bucket = get_props_idx(This, hash);
    pos = This->props[bucket].bucket_head;
    while(pos != ~0) {
        if(case_insens ? !wcsicmp(name, This->props[pos].name) : !wcscmp(name, This->props[pos].name)) {
            if(prev != ~0) {
                This->props[prev].bucket_next = This->props[pos].bucket_next;
                This->props[pos].bucket_next = This->props[bucket].bucket_head;
                This->props[bucket].bucket_head = pos;
            }

            return &This->props[pos];
        }

        prev = pos;
        pos = This->props[pos].bucket_next;
    }
    return NULL;
}

static HRESULT find_prop_name(jsdisp_t *This, unsigned hash, const WCHAR *name, BOOL case_insens, dispex_prop_t **ret)
{
    dispex_prop_t *prop = find_prop_name_raw(This, hash, name, case_insens);
    const builtin_prop_t *builtin;
    HRESULT hres;

    if(prop) {
        hres = fix_overridden_prop(This, prop);
        *ret = prop;
        return hres;
    }

    if(This->proxy) {
        struct proxy_prop_info info;
        hres = This->proxy->lpVtbl->PropGetInfo(This->proxy, name, case_insens, &info);
        if(hres == S_OK) {
            *ret = NULL;
            return alloc_proxy_prop(This, &info, ret);
        }
        if(hres != DISP_E_UNKNOWNNAME)
            return hres;
    }

    builtin = find_builtin_prop(This, name, case_insens);
    if(builtin) {
        unsigned flags = builtin->flags;
        if(flags & PROPF_METHOD) {
            jsdisp_t *obj;

            hres = create_builtin_function(This->ctx, builtin->invoke, builtin->name, NULL, flags, NULL, &obj);
            if(FAILED(hres))
                return hres;

            prop = alloc_prop(This, builtin->name, PROP_JSVAL, (flags & PROPF_ALL) | PROPF_WRITABLE | PROPF_CONFIGURABLE);
            if(!prop) {
                jsdisp_release(obj);
                return E_OUTOFMEMORY;
            }

            prop->type = PROP_JSVAL;
            prop->u.val = jsval_obj(obj);
            *ret = prop;
            return S_OK;
        }else if(builtin->setter)
            flags |= PROPF_WRITABLE;
        flags &= PROPF_ENUMERABLE | PROPF_WRITABLE | PROPF_CONFIGURABLE;
        prop = alloc_prop(This, builtin->name, PROP_BUILTIN, flags);
        if(!prop)
            return E_OUTOFMEMORY;

        prop->u.p = builtin;
        *ret = prop;
        return S_OK;
    }

    if(This->builtin_info->idx_length) {
        const WCHAR *ptr;
        unsigned idx = 0;

        for(ptr = name; is_digit(*ptr) && idx < 0x10000; ptr++)
            idx = idx*10 + (*ptr-'0');
        if(!*ptr && idx < This->builtin_info->idx_length(This)) {
            unsigned flags = PROPF_ENUMERABLE;
            if(This->builtin_info->idx_put)
                flags |= PROPF_WRITABLE;
            prop = alloc_prop(This, name, PROP_IDX, flags);
            if(!prop)
                return E_OUTOFMEMORY;

            prop->u.idx = idx;
            *ret = prop;
            return S_OK;
        }
    }

    *ret = NULL;
    return S_OK;
}

static HRESULT find_prop_name_prot(jsdisp_t *This, unsigned hash, const WCHAR *name, BOOL case_insens, dispex_prop_t **ret)
{
    dispex_prop_t *prop, *del=NULL;
    HRESULT hres;

    hres = find_prop_name(This, hash, name, case_insens, &prop);
    if(FAILED(hres))
        return hres;
    if(prop && prop->type==PROP_DELETED) {
        del = prop;
    } else if(prop) {
        fix_protref_prop(This, prop);
        *ret = prop;
        return S_OK;
    }

    if(This->prototype) {
        hres = find_prop_name_prot(This->prototype, hash, name, case_insens, &prop);
        if(FAILED(hres))
            return hres;
        if(prop && prop->type != PROP_DELETED) {
            if(del) {
                del->type = PROP_PROTREF;
                del->u.ref = prop - This->prototype->props;
                prop = del;
            }else {
                prop = alloc_protref(This, prop->name, prop - This->prototype->props);
                if(!prop)
                    return E_OUTOFMEMORY;
            }

            *ret = prop;
            return S_OK;
        }
    }

    *ret = del;
    return S_OK;
}

static HRESULT ensure_prop_name(jsdisp_t *This, const WCHAR *name, DWORD create_flags, BOOL case_insens, dispex_prop_t **ret)
{
    dispex_prop_t *prop;
    HRESULT hres;

    hres = find_prop_name_prot(This, string_hash(name), name, case_insens, &prop);
    if(SUCCEEDED(hres) && (!prop || prop->type == PROP_DELETED)) {
        TRACE("creating prop %s flags %lx\n", debugstr_w(name), create_flags);

        if(prop) {
            prop->type = PROP_JSVAL;
            prop->flags = create_flags;
            prop->u.val = jsval_undefined();
        }else {
            prop = alloc_prop(This, name, PROP_JSVAL, create_flags);
            if(!prop)
                return E_OUTOFMEMORY;
        }

        prop->u.val = jsval_undefined();

        if(This->proxy) {
            struct proxy_prop_info info;

            info.name = name;
            hres = This->proxy->lpVtbl->PropDefineOverride(This->proxy, &info);
            if(hres == S_FALSE)
                hres = S_OK;
            else if(SUCCEEDED(hres))
                hres = alloc_proxy_prop(This, &info, &prop);
        }
    }

    *ret = prop;
    return hres;
}

static HRESULT fix_overridden_prop(jsdisp_t *This, dispex_prop_t *prop)
{
    struct proxy_prop_info info;
    HRESULT hres;

    if(!This->proxy)
        return S_OK;

    info.name = prop->name;
    info.dispid = DISPID_UNKNOWN;

    switch(prop->type) {
    case PROP_PROXY:
        info.dispid = prop->u.proxy_id;
        break;
    case PROP_PROTREF:
    case PROP_DELETED:
        break;
    default:
        return S_OK;
    }

    hres = This->proxy->lpVtbl->PropFixOverride(This->proxy, &info);
    if(hres != S_OK)
        return FAILED(hres) ? hres : S_OK;

    /* Either the prop was restored (to PROP_PROXY), or it was removed */
    if(info.dispid == DISPID_UNKNOWN) {
        if(This->prototype) {
            dispex_prop_t *prot_prop;

            hres = find_prop_name_prot(This->prototype, prop->hash, prop->name, FALSE, &prot_prop);
            if(FAILED(hres))
                return hres;
            if(prot_prop && prot_prop->type != PROP_DELETED) {
                prop->type = PROP_PROTREF;
                prop->u.ref = prot_prop - This->prototype->props;
                return hres;
            }
        }
        prop->type = PROP_DELETED;
    }else {
        info.func[0].invoke = NULL;
        hres = alloc_proxy_prop(This, &info, &prop);
    }

    return hres;
}

static IDispatch *get_this(DISPPARAMS *dp)
{
    DWORD i;

    for(i=0; i < dp->cNamedArgs; i++) {
        if(dp->rgdispidNamedArgs[i] == DISPID_THIS) {
            if(V_VT(dp->rgvarg+i) == VT_DISPATCH)
                return V_DISPATCH(dp->rgvarg+i);

            WARN("This is not VT_DISPATCH\n");
            return NULL;
        }
    }

    TRACE("no this passed\n");
    return NULL;
}

static HRESULT convert_params(script_ctx_t *ctx, const DISPPARAMS *dp, jsval_t *buf, unsigned *argc, jsval_t **ret)
{
    jsval_t *argv;
    unsigned cnt;
    unsigned i;
    HRESULT hres;

    cnt = dp->cArgs - dp->cNamedArgs;

    if(cnt > 6) {
        argv = malloc(cnt * sizeof(*argv));
        if(!argv)
            return E_OUTOFMEMORY;
    }else {
        argv = buf;
    }

    for(i = 0; i < cnt; i++) {
        hres = variant_to_jsval(ctx, dp->rgvarg+dp->cArgs-i-1, argv+i);
        if(FAILED(hres)) {
            while(i--)
                jsval_release(argv[i]);
            if(argv != buf)
                free(argv);
            return hres;
        }
    }

    *argc = cnt;
    *ret = argv;
    return S_OK;
}

static HRESULT proxy_disp_call(jsdisp_t *This, jsval_t vthis, DISPID id, unsigned flags, unsigned argc,
        jsval_t *argv, jsval_t *ret, IServiceProvider *caller)
{
    DISPPARAMS dp = { NULL, NULL, argc, 0 };
    IDispatch *this_obj, *converted = NULL;
    script_ctx_t *ctx = This->ctx;
    EXCEPINFO ei = { 0 };
    VARIANT buf[6], retv;
    jsdisp_t *jsdisp;
    HRESULT hres;
    unsigned i;

    if(!ctx->global)
        return E_UNEXPECTED;

    if(dp.cArgs <= ARRAY_SIZE(buf))
        dp.rgvarg = buf;
    else if(!(dp.rgvarg = malloc(dp.cArgs * sizeof(*dp.rgvarg))))
        return E_OUTOFMEMORY;

    for(i = 0; i < dp.cArgs; i++) {
        hres = jsval_to_variant(argv[i], &dp.rgvarg[dp.cArgs - i - 1]);
        if(FAILED(hres))
            goto cleanup;
    }

    if(is_undefined(vthis) || is_null(vthis))
        this_obj = lookup_global_host(ctx);
    else {
        hres = to_object(ctx, vthis, &converted);
        if(FAILED(hres))
            goto cleanup;
        this_obj = converted;
    }

    jsdisp = to_jsdisp(this_obj);
    if(jsdisp && jsdisp->proxy)
        this_obj = (IDispatch*)jsdisp->proxy;

    V_VT(&retv) = VT_EMPTY;
    flags &= ~DISPATCH_JSCRIPT_INTERNAL_MASK;
    hres = This->proxy->lpVtbl->PropInvoke(This->proxy, this_obj, id, ctx->lcid, flags, &dp, ret ? &retv : NULL, &ei, caller);
    if(converted)
        IDispatch_Release(converted);

    if(hres == DISP_E_EXCEPTION)
        disp_fill_exception(ctx, &ei);
    else if(SUCCEEDED(hres) && ret) {
        hres = variant_to_jsval(ctx, &retv, ret);
        VariantClear(&retv);
    }

cleanup:
    while(i--)
        VariantClear(&dp.rgvarg[i]);
    if(dp.rgvarg != buf)
        free(dp.rgvarg);
    return hres;
}

static HRESULT prop_get(jsdisp_t *This, dispex_prop_t *prop, jsval_t *r, IServiceProvider *caller)
{
    jsdisp_t *prop_obj = This;
    HRESULT hres;
    VARIANT var;

    while(prop->type == PROP_PROTREF) {
        prop_obj = prop_obj->prototype;
        prop = prop_obj->props + prop->u.ref;
    }

    if(prop_obj->proxy) {
        hres = prop_obj->proxy->lpVtbl->PropOverride(prop_obj->proxy, prop->name, &var);
        if(hres != S_FALSE) {
            if(SUCCEEDED(hres)) {
                hres = variant_to_jsval(This->ctx, &var, r);
                VariantClear(&var);
            }
            goto done;
        }
    }

    switch(prop->type) {
    case PROP_BUILTIN:
        hres = prop->u.p->getter(This->ctx, This, r);
        break;
    case PROP_JSVAL:
        hres = jsval_copy(prop->u.val, r);
        break;
    case PROP_ACCESSOR:
        if(prop->u.accessor.getter) {
            hres = jsdisp_call_value(prop->u.accessor.getter, jsval_obj(This), DISPATCH_METHOD, 0, NULL, r, caller);
        }else {
            *r = jsval_undefined();
            hres = S_OK;
        }
        break;
    case PROP_PROXY: {
        DISPPARAMS dp = { 0 };
        EXCEPINFO ei = { 0 };

        V_VT(&var) = VT_EMPTY;
        hres = prop_obj->proxy->lpVtbl->PropInvoke(prop_obj->proxy, This->proxy ? (IDispatch*)This->proxy : to_disp(This),
                                                   prop->u.proxy_id, This->ctx->lcid, DISPATCH_PROPERTYGET, &dp, &var, &ei, caller);
        if(hres == DISP_E_EXCEPTION)
            disp_fill_exception(This->ctx, &ei);
        else if(SUCCEEDED(hres)) {
            hres = variant_to_jsval(This->ctx, &var, r);
            VariantClear(&var);
        }
        break;
    }
    case PROP_IDX:
        hres = prop_obj->builtin_info->idx_get(prop_obj, prop->u.idx, r);
        break;
    default:
        ERR("type %d\n", prop->type);
        return E_FAIL;
    }
    if(SUCCEEDED(hres))
        hres = convert_to_proxy(This->ctx, r);

done:
    if(FAILED(hres)) {
        TRACE("fail %08lx\n", hres);
        return hres;
    }

    TRACE("%p.%s ret %s\n", This, debugstr_w(prop->name), debugstr_jsval(*r));
    return hres;
}

static HRESULT prop_put(jsdisp_t *This, dispex_prop_t *prop, jsval_t val, IServiceProvider *caller)
{
    jsdisp_t *prop_obj = This;
    HRESULT hres;

    if(prop->type == PROP_PROTREF) {
        dispex_prop_t *prop_iter = prop;
        jsdisp_t *prototype_iter = This;

        do {
            prototype_iter = prototype_iter->prototype;
            prop_iter = prototype_iter->props + prop_iter->u.ref;
        } while(prop_iter->type == PROP_PROTREF);

        if(prop_iter->type == PROP_ACCESSOR) {
            prop_obj = prototype_iter;
            prop = prop_iter;
        }
    }

    switch(prop->type) {
    case PROP_BUILTIN:
        if(!prop->u.p->setter) {
            TRACE("getter with no setter\n");
            return S_OK;
        }
        return prop->u.p->setter(This->ctx, This, val);
    case PROP_PROTREF:
    case PROP_DELETED:
        if(!This->extensible)
            return S_OK;
        prop->type = PROP_JSVAL;
        prop->flags = PROPF_ENUMERABLE | PROPF_CONFIGURABLE | PROPF_WRITABLE;
        prop->u.val = jsval_undefined();
        break;
    case PROP_JSVAL:
        if(!(prop->flags & PROPF_WRITABLE))
            return S_OK;

        jsval_release(prop->u.val);
        break;
    case PROP_ACCESSOR:
        if(!prop->u.accessor.setter) {
            TRACE("no setter\n");
            return S_OK;
        }
        return jsdisp_call_value(prop->u.accessor.setter, jsval_obj(This), DISPATCH_METHOD, 1, &val, NULL, caller);
    case PROP_PROXY: {
        static DISPID propput_dispid = DISPID_PROPERTYPUT;
        EXCEPINFO ei = { 0 };
        VARIANT var;
        DISPPARAMS dp = { &var, &propput_dispid, 1, 1 };

        if(!(prop->flags & PROPF_WRITABLE))
            return S_OK;
        hres = jsval_to_variant(val, &var);
        if(FAILED(hres))
            return hres;

        hres = prop_obj->proxy->lpVtbl->PropInvoke(prop_obj->proxy, This->proxy ? (IDispatch*)This->proxy : to_disp(This),
                                                   prop->u.proxy_id, This->ctx->lcid, DISPATCH_PROPERTYPUT, &dp, NULL, &ei, caller);
        VariantClear(&var);
        if(hres == S_FALSE) {
            prop->type = PROP_JSVAL;
            prop->flags = PROPF_ENUMERABLE | PROPF_CONFIGURABLE | PROPF_WRITABLE;
            prop->u.val = jsval_undefined();
            break;
        }
        if(hres == DISP_E_EXCEPTION)
            disp_fill_exception(This->ctx, &ei);
        return hres;
    }
    case PROP_IDX:
        if(!This->builtin_info->idx_put) {
            TRACE("no put_idx\n");
            return S_OK;
        }
        return This->builtin_info->idx_put(This, prop->u.idx, val);
    default:
        ERR("type %d\n", prop->type);
        return E_FAIL;
    }

    TRACE("%p.%s = %s\n", This, debugstr_w(prop->name), debugstr_jsval(val));

    hres = jsval_copy(val, &prop->u.val);
    if(FAILED(hres))
        return hres;

    if(This->builtin_info->on_put)
        This->builtin_info->on_put(This, prop->name);

    return S_OK;
}

static HRESULT invoke_prop_func(jsdisp_t *This, IDispatch *jsthis, dispex_prop_t *prop, WORD flags,
        unsigned argc, jsval_t *argv, jsval_t *r, IServiceProvider *caller)
{
    HRESULT hres;

    switch(prop->type) {
    case PROP_BUILTIN:
        return JS_E_FUNCTION_EXPECTED;
    case PROP_PROTREF:
        return invoke_prop_func(This->prototype, jsthis ? jsthis : (IDispatch *)&This->IDispatchEx_iface,
                                This->prototype->props+prop->u.ref, flags, argc, argv, r, caller);
    case PROP_JSVAL: {
        if(!is_object_instance(prop->u.val)) {
            FIXME("invoke %s\n", debugstr_jsval(prop->u.val));
            return E_FAIL;
        }

        TRACE("call %s %p\n", debugstr_w(prop->name), get_object(prop->u.val));

<<<<<<< HEAD
        return disp_call_value(This->ctx, get_object(prop->u.val),
                               jsval_disp(jsthis ? jsthis : (IDispatch*)&This->IDispatchEx_iface),
                               flags, argc, argv, r, caller);
=======
        return disp_call_value_with_caller(This->ctx, get_object(prop->u.val),
                jsval_disp(jsthis ? jsthis : (IDispatch*)&This->IDispatchEx_iface),
                flags, argc, argv, r, caller);
>>>>>>> 6eb373f5
    }
    case PROP_ACCESSOR:
    case PROP_IDX: {
        jsval_t val;

        hres = prop_get(This, prop, &val, caller);
        if(FAILED(hres))
            return hres;

        if(is_object_instance(val)) {
<<<<<<< HEAD
            hres = disp_call_value(This->ctx, get_object(val),
                                   jsval_disp(jsthis ? jsthis : (IDispatch*)&This->IDispatchEx_iface),
                                   flags, argc, argv, r, caller);
=======
            hres = disp_call_value_with_caller(This->ctx, get_object(val),
                    jsval_disp(jsthis ? jsthis : (IDispatch*)&This->IDispatchEx_iface),
                    flags, argc, argv, r, caller);
>>>>>>> 6eb373f5
        }else {
            FIXME("invoke %s\n", debugstr_jsval(val));
            hres = E_NOTIMPL;
        }

        jsval_release(val);
        return hres;
    }
    case PROP_PROXY:
        return proxy_disp_call(This, jsval_disp(jsthis ? jsthis : (IDispatch*)&This->IDispatchEx_iface),
                               prop->u.proxy_id, flags, argc, argv, r, caller);
    case PROP_DELETED:
        assert(0);
        break;
    }

    return E_FAIL;
}

HRESULT builtin_set_const(script_ctx_t *ctx, jsdisp_t *jsthis, jsval_t value)
{
    TRACE("%p %s\n", jsthis, debugstr_jsval(value));
    return S_OK;
}

static HRESULT fill_props(jsdisp_t *obj)
{
    dispex_prop_t *prop;
    HRESULT hres;

    if(obj->proxy) {
        hres = obj->proxy->lpVtbl->PropEnum(obj->proxy);
        if(FAILED(hres))
            return hres;
    }

    if(obj->builtin_info->idx_length) {
        unsigned i = 0, len = obj->builtin_info->idx_length(obj);
        WCHAR name[12];

        for(i = 0; i < len; i++) {
            swprintf(name, ARRAY_SIZE(name), L"%u", i);
            hres = find_prop_name(obj, string_hash(name), name, FALSE, &prop);
            if(FAILED(hres))
                return hres;
        }
    }

    return S_OK;
}

static HRESULT fill_protrefs(jsdisp_t *This)
{
    dispex_prop_t *iter, *prop;
    unsigned idx;
    HRESULT hres;

    hres = fill_props(This);
    if(FAILED(hres))
        return hres;

    if(!This->prototype)
        return S_OK;

    hres = fill_protrefs(This->prototype);
    if(FAILED(hres))
        return hres;

    for(iter = This->prototype->props; iter < This->prototype->props+This->prototype->prop_cnt; iter++) {
        if(override_idx(This, iter->name, &idx))
            continue;
        hres = find_prop_name(This, iter->hash, iter->name, FALSE, &prop);
        if(FAILED(hres))
            return hres;
        if(!prop || prop->type==PROP_DELETED) {
            if(prop) {
                prop->type = PROP_PROTREF;
                prop->flags = 0;
                prop->u.ref = iter - This->prototype->props;
            }else {
                prop = alloc_protref(This, iter->name, iter - This->prototype->props);
                if(!prop)
                    return E_OUTOFMEMORY;
            }
        }
    }

    return S_OK;
}

static void unlink_props(jsdisp_t *jsdisp)
{
    dispex_prop_t *prop = jsdisp->props, *end;

    for(end = prop + jsdisp->prop_cnt; prop < end; prop++) {
        switch(prop->type) {
        case PROP_DELETED:
        case PROP_PROTREF:
            continue;
        case PROP_JSVAL:
            jsval_release(prop->u.val);
            break;
        case PROP_ACCESSOR:
            if(prop->u.accessor.getter)
                jsdisp_release(prop->u.accessor.getter);
            if(prop->u.accessor.setter)
                jsdisp_release(prop->u.accessor.setter);
            break;
        default:
            break;
        }
        prop->type = PROP_DELETED;
    }
}



/*
 * To deal with circular refcounts, a basic Garbage Collector is used with a variant of the
 * mark-and-sweep algorithm that doesn't require knowing or traversing any specific "roots".
 * This works based on the assumption that circular references can only happen when objects
 * end up pointing to each other, and each other alone, without any external refs.
 *
 * An "external ref" is a ref to the object that's not from any other object. Example of such
 * refs can be local variables, the script ctx (which keeps a ref to the global object), etc.
 *
 * At a high level, there are 3 logical passes done on the entire list of objects:
 *
 * 1. Speculatively decrease refcounts of each linked-to-object from each object. This ensures
 *    that the only remaining refcount on each object is the number of "external refs" to it.
 *    At the same time, mark all of the objects so that they can be potentially collected.
 *
 * 2. For each object with a non-zero "external refcount", clear the mark from step 1, and
 *    recursively traverse all linked objects from it, clearing their marks as well (regardless
 *    of their refcount), stopping a given path when the object is unmarked (and then going back
 *    up the GC stack). This basically unmarks all of the objects with "external refcounts"
 *    and those accessible from them, and only the leaked dangling objects will still be marked.
 *
 * 3. For each object that is marked, unlink all of the objects linked from it, because they
 *    are dangling in a circular refcount and not accessible. This should release them.
 *
 * During unlinking (GC_TRAVERSE_UNLINK), it is important that we unlink *all* linked objects
 * from the object, to be certain that releasing the object later will not delete any other
 * objects. Otherwise calculating the "next" object in the list becomes impossible.
 *
 * This collection process has to be done periodically, but can be pretty expensive so there
 * has to be a balance between reclaiming dangling objects and performance.
 *
 */
struct gc_stack_chunk {
    jsdisp_t *objects[1020];
    struct gc_stack_chunk *prev;
};

struct gc_ctx {
    struct gc_stack_chunk *chunk;
    struct gc_stack_chunk *next;
    unsigned idx;
};

static HRESULT gc_stack_push(struct gc_ctx *gc_ctx, jsdisp_t *obj)
{
    if(!gc_ctx->idx) {
        if(gc_ctx->next)
            gc_ctx->chunk = gc_ctx->next;
        else {
            struct gc_stack_chunk *prev, *tmp = malloc(sizeof(*tmp));
            if(!tmp)
                return E_OUTOFMEMORY;
            prev = gc_ctx->chunk;
            gc_ctx->chunk = tmp;
            gc_ctx->chunk->prev = prev;
        }
        gc_ctx->idx = ARRAY_SIZE(gc_ctx->chunk->objects);
        gc_ctx->next = NULL;
    }
    gc_ctx->chunk->objects[--gc_ctx->idx] = obj;
    return S_OK;
}

static jsdisp_t *gc_stack_pop(struct gc_ctx *gc_ctx)
{
    jsdisp_t *obj = gc_ctx->chunk->objects[gc_ctx->idx];

    if(++gc_ctx->idx == ARRAY_SIZE(gc_ctx->chunk->objects)) {
        free(gc_ctx->next);
        gc_ctx->next = gc_ctx->chunk;
        gc_ctx->chunk = gc_ctx->chunk->prev;
        gc_ctx->idx = 0;
    }
    return obj;
}

HRESULT gc_run(script_ctx_t *ctx)
{
    /* Save original refcounts in a linked list of chunks */
    struct chunk
    {
        struct chunk *next;
        LONG ref[1020];
    } *head, *chunk;
    jsdisp_t *obj, *obj2, *link, *link2;
    dispex_prop_t *prop, *props_end;
    struct gc_ctx gc_ctx = { 0 };
    unsigned chunk_idx = 0;
    HRESULT hres = S_OK;
    struct list *iter;

    /* Prevent recursive calls from side-effects during unlinking (e.g. CollectGarbage from host object's Release) */
    if(ctx->gc_is_unlinking)
        return S_OK;

    if(!(head = malloc(sizeof(*head))))
        return E_OUTOFMEMORY;
    head->next = NULL;
    chunk = head;

    /* 1. Save actual refcounts and decrease them speculatively as-if we unlinked the objects */
    LIST_FOR_EACH_ENTRY(obj, &ctx->objects, jsdisp_t, entry) {
        if(chunk_idx == ARRAY_SIZE(chunk->ref)) {
            if(!(chunk->next = malloc(sizeof(*chunk)))) {
                do {
                    chunk = head->next;
                    free(head);
                    head = chunk;
                } while(head);
                return E_OUTOFMEMORY;
            }
            chunk = chunk->next, chunk_idx = 0;
            chunk->next = NULL;
        }
        chunk->ref[chunk_idx++] = obj->ref;
    }
    LIST_FOR_EACH_ENTRY(obj, &ctx->objects, jsdisp_t, entry) {
        for(prop = obj->props, props_end = prop + obj->prop_cnt; prop < props_end; prop++) {
            switch(prop->type) {
            case PROP_JSVAL:
                if(is_object_instance(prop->u.val) && (link = to_jsdisp(get_object(prop->u.val))) && link->ctx == ctx)
                    link->ref--;
                break;
            case PROP_ACCESSOR:
                if(prop->u.accessor.getter && prop->u.accessor.getter->ctx == ctx)
                    prop->u.accessor.getter->ref--;
                if(prop->u.accessor.setter && prop->u.accessor.setter->ctx == ctx)
                    prop->u.accessor.setter->ref--;
                break;
            default:
                break;
            }
        }

        if(obj->prototype && obj->prototype->ctx == ctx)
            obj->prototype->ref--;
        if(obj->builtin_info->gc_traverse)
            obj->builtin_info->gc_traverse(&gc_ctx, GC_TRAVERSE_SPECULATIVELY, obj);
        obj->gc_marked = TRUE;
    }

    /* 2. Clear mark on objects with non-zero "external refcount" and all objects accessible from them */
    LIST_FOR_EACH_ENTRY(obj, &ctx->objects, jsdisp_t, entry) {
        if(!obj->gc_marked || (!obj->ref && (!obj->proxy || obj->proxy->lpVtbl->CanGC(obj->proxy))))
            continue;

        hres = gc_stack_push(&gc_ctx, NULL);
        if(FAILED(hres))
            break;

        obj2 = obj;
        do
        {
            obj2->gc_marked = FALSE;

            for(prop = obj2->props, props_end = prop + obj2->prop_cnt; prop < props_end; prop++) {
                switch(prop->type) {
                case PROP_JSVAL:
                    if(!is_object_instance(prop->u.val))
                        continue;
                    link = to_jsdisp(get_object(prop->u.val));
                    link2 = NULL;
                    break;
                case PROP_ACCESSOR:
                    link = prop->u.accessor.getter;
                    link2 = prop->u.accessor.setter;
                    break;
                default:
                    continue;
                }
                if(link && link->gc_marked && link->ctx == ctx) {
                    hres = gc_stack_push(&gc_ctx, link);
                    if(FAILED(hres))
                        break;
                }
                if(link2 && link2->gc_marked && link2->ctx == ctx) {
                    hres = gc_stack_push(&gc_ctx, link2);
                    if(FAILED(hres))
                        break;
                }
            }

            if(FAILED(hres))
                break;

            if(obj2->prototype && obj2->prototype->gc_marked && obj2->prototype->ctx == ctx) {
                hres = gc_stack_push(&gc_ctx, obj2->prototype);
                if(FAILED(hres))
                    break;
            }

            if(obj2->builtin_info->gc_traverse) {
                hres = obj2->builtin_info->gc_traverse(&gc_ctx, GC_TRAVERSE, obj2);
                if(FAILED(hres))
                    break;
            }

            do obj2 = gc_stack_pop(&gc_ctx); while(obj2 && !obj2->gc_marked);
        } while(obj2);

        if(FAILED(hres)) {
            do obj2 = gc_stack_pop(&gc_ctx); while(obj2);
            break;
        }
    }
    free(gc_ctx.next);

    /* Restore */
    chunk = head, chunk_idx = 0;
    LIST_FOR_EACH_ENTRY(obj, &ctx->objects, jsdisp_t, entry) {
        obj->ref = chunk->ref[chunk_idx++];
        if(chunk_idx == ARRAY_SIZE(chunk->ref)) {
            struct chunk *next = chunk->next;
            free(chunk);
            chunk = next, chunk_idx = 0;
        }
    }
    free(chunk);

    if(FAILED(hres))
        return hres;

    /* 3. Remove all the links from the marked objects, since they are dangling */
    ctx->gc_is_unlinking = TRUE;

    iter = list_head(&ctx->objects);
    while(iter) {
        obj = LIST_ENTRY(iter, jsdisp_t, entry);
        if(!obj->gc_marked) {
            iter = list_next(&ctx->objects, iter);
            continue;
        }

        /* Grab it since it gets removed when unlinked */
        jsdisp_addref(obj);
        unlink_props(obj);

        if(obj->prototype) {
            jsdisp_release(obj->prototype);
            obj->prototype = NULL;
        }

        if(obj->builtin_info->gc_traverse)
            obj->builtin_info->gc_traverse(&gc_ctx, GC_TRAVERSE_UNLINK, obj);

        /* Releasing unlinked object should not delete any other object,
           so we can safely obtain the next pointer now */
        iter = list_next(&ctx->objects, iter);
        jsdisp_release(obj);
    }

    ctx->gc_is_unlinking = FALSE;
    ctx->gc_last_tick = GetTickCount();
    return S_OK;
}

HRESULT gc_process_linked_obj(struct gc_ctx *gc_ctx, enum gc_traverse_op op, jsdisp_t *obj, jsdisp_t *link, void **unlink_ref)
{
    if(op == GC_TRAVERSE_UNLINK) {
        *unlink_ref = NULL;
        jsdisp_release(link);
        return S_OK;
    }

    if(link->ctx != obj->ctx)
        return S_OK;
    if(op == GC_TRAVERSE_SPECULATIVELY)
        link->ref--;
    else if(link->gc_marked)
        return gc_stack_push(gc_ctx, link);
    return S_OK;
}

HRESULT gc_process_linked_val(struct gc_ctx *gc_ctx, enum gc_traverse_op op, jsdisp_t *obj, jsval_t *link)
{
    jsdisp_t *jsdisp;

    if(op == GC_TRAVERSE_UNLINK) {
        jsval_t val = *link;
        *link = jsval_undefined();
        jsval_release(val);
        return S_OK;
    }

    if(!is_object_instance(*link) || !(jsdisp = to_jsdisp(get_object(*link))) || jsdisp->ctx != obj->ctx)
        return S_OK;
    if(op == GC_TRAVERSE_SPECULATIVELY)
        jsdisp->ref--;
    else if(jsdisp->gc_marked)
        return gc_stack_push(gc_ctx, jsdisp);
    return S_OK;
}



struct typeinfo_func {
    dispex_prop_t *prop;
    function_code_t *code;
};

typedef struct {
    ITypeInfo ITypeInfo_iface;
    ITypeComp ITypeComp_iface;
    LONG ref;

    UINT num_funcs;
    UINT num_vars;
    struct typeinfo_func *funcs;
    dispex_prop_t **vars;

    jsdisp_t *jsdisp;
} ScriptTypeInfo;

static struct typeinfo_func *get_func_from_memid(const ScriptTypeInfo *typeinfo, MEMBERID memid)
{
    UINT a = 0, b = typeinfo->num_funcs;

    while (a < b)
    {
        UINT i = (a + b - 1) / 2;
        MEMBERID func_memid = prop_to_id(typeinfo->jsdisp, typeinfo->funcs[i].prop);

        if (memid == func_memid)
            return &typeinfo->funcs[i];
        else if (memid < func_memid)
            b = i;
        else
            a = i + 1;
    }
    return NULL;
}

static dispex_prop_t *get_var_from_memid(const ScriptTypeInfo *typeinfo, MEMBERID memid)
{
    UINT a = 0, b = typeinfo->num_vars;

    while (a < b)
    {
        UINT i = (a + b - 1) / 2;
        MEMBERID var_memid = prop_to_id(typeinfo->jsdisp, typeinfo->vars[i]);

        if (memid == var_memid)
            return typeinfo->vars[i];
        else if (memid < var_memid)
            b = i;
        else
            a = i + 1;
    }
    return NULL;
}

static inline ScriptTypeInfo *ScriptTypeInfo_from_ITypeInfo(ITypeInfo *iface)
{
    return CONTAINING_RECORD(iface, ScriptTypeInfo, ITypeInfo_iface);
}

static inline ScriptTypeInfo *ScriptTypeInfo_from_ITypeComp(ITypeComp *iface)
{
    return CONTAINING_RECORD(iface, ScriptTypeInfo, ITypeComp_iface);
}

static HRESULT WINAPI ScriptTypeInfo_QueryInterface(ITypeInfo *iface, REFIID riid, void **ppv)
{
    ScriptTypeInfo *This = ScriptTypeInfo_from_ITypeInfo(iface);

    if (IsEqualGUID(&IID_IUnknown, riid) || IsEqualGUID(&IID_ITypeInfo, riid))
        *ppv = &This->ITypeInfo_iface;
    else if (IsEqualGUID(&IID_ITypeComp, riid))
        *ppv = &This->ITypeComp_iface;
    else
    {
        WARN("(%p)->(%s %p)\n", This, debugstr_guid(riid), ppv);
        *ppv = NULL;
        return E_NOINTERFACE;
    }

    TRACE("(%p)->(%s %p)\n", This, debugstr_guid(riid), ppv);
    IUnknown_AddRef((IUnknown*)*ppv);
    return S_OK;
}

static ULONG WINAPI ScriptTypeInfo_AddRef(ITypeInfo *iface)
{
    ScriptTypeInfo *This = ScriptTypeInfo_from_ITypeInfo(iface);
    LONG ref = InterlockedIncrement(&This->ref);

    TRACE("(%p) ref=%ld\n", This, ref);

    return ref;
}

static ULONG WINAPI ScriptTypeInfo_Release(ITypeInfo *iface)
{
    ScriptTypeInfo *This = ScriptTypeInfo_from_ITypeInfo(iface);
    LONG ref = InterlockedDecrement(&This->ref);
    UINT i;

    TRACE("(%p) ref=%ld\n", This, ref);

    if (!ref)
    {
        for (i = This->num_funcs; i--;)
            release_bytecode(This->funcs[i].code->bytecode);
        IDispatchEx_Release(&This->jsdisp->IDispatchEx_iface);
        free(This->funcs);
        free(This->vars);
        free(This);
    }
    return ref;
}

static HRESULT WINAPI ScriptTypeInfo_GetTypeAttr(ITypeInfo *iface, TYPEATTR **ppTypeAttr)
{
    ScriptTypeInfo *This = ScriptTypeInfo_from_ITypeInfo(iface);
    TYPEATTR *attr;

    TRACE("(%p)->(%p)\n", This, ppTypeAttr);

    if (!ppTypeAttr) return E_INVALIDARG;

    attr = calloc(1, sizeof(*attr));
    if (!attr) return E_OUTOFMEMORY;

    attr->guid = GUID_JScriptTypeInfo;
    attr->lcid = LOCALE_USER_DEFAULT;
    attr->memidConstructor = MEMBERID_NIL;
    attr->memidDestructor = MEMBERID_NIL;
    attr->cbSizeInstance = 4;
    attr->typekind = TKIND_DISPATCH;
    attr->cFuncs = This->num_funcs;
    attr->cVars = This->num_vars;
    attr->cImplTypes = 1;
    attr->cbSizeVft = sizeof(IDispatchVtbl);
    attr->cbAlignment = 4;
    attr->wTypeFlags = TYPEFLAG_FDISPATCHABLE;
    attr->wMajorVerNum = JSCRIPT_MAJOR_VERSION;
    attr->wMinorVerNum = JSCRIPT_MINOR_VERSION;

    *ppTypeAttr = attr;
    return S_OK;
}

static HRESULT WINAPI ScriptTypeInfo_GetTypeComp(ITypeInfo *iface, ITypeComp **ppTComp)
{
    ScriptTypeInfo *This = ScriptTypeInfo_from_ITypeInfo(iface);

    TRACE("(%p)->(%p)\n", This, ppTComp);

    if (!ppTComp) return E_INVALIDARG;

    *ppTComp = &This->ITypeComp_iface;
    ITypeInfo_AddRef(iface);
    return S_OK;
}

static HRESULT WINAPI ScriptTypeInfo_GetFuncDesc(ITypeInfo *iface, UINT index, FUNCDESC **ppFuncDesc)
{
    ScriptTypeInfo *This = ScriptTypeInfo_from_ITypeInfo(iface);
    struct typeinfo_func *func;
    FUNCDESC *desc;
    unsigned i;

    TRACE("(%p)->(%u %p)\n", This, index, ppFuncDesc);

    if (!ppFuncDesc) return E_INVALIDARG;
    if (index >= This->num_funcs) return TYPE_E_ELEMENTNOTFOUND;
    func = &This->funcs[index];

    /* Store the parameter array after the FUNCDESC structure */
    desc = calloc(1, sizeof(*desc) + sizeof(ELEMDESC) * func->code->param_cnt);
    if (!desc) return E_OUTOFMEMORY;

    desc->memid = prop_to_id(This->jsdisp, func->prop);
    desc->funckind = FUNC_DISPATCH;
    desc->invkind = INVOKE_FUNC;
    desc->callconv = CC_STDCALL;
    desc->cParams = func->code->param_cnt;
    desc->elemdescFunc.tdesc.vt = VT_VARIANT;

    if (func->code->param_cnt) desc->lprgelemdescParam = (ELEMDESC*)(desc + 1);
    for (i = 0; i < func->code->param_cnt; i++)
        desc->lprgelemdescParam[i].tdesc.vt = VT_VARIANT;

    *ppFuncDesc = desc;
    return S_OK;
}

static HRESULT WINAPI ScriptTypeInfo_GetVarDesc(ITypeInfo *iface, UINT index, VARDESC **ppVarDesc)
{
    ScriptTypeInfo *This = ScriptTypeInfo_from_ITypeInfo(iface);
    VARDESC *desc;

    TRACE("(%p)->(%u %p)\n", This, index, ppVarDesc);

    if (!ppVarDesc) return E_INVALIDARG;
    if (index >= This->num_vars) return TYPE_E_ELEMENTNOTFOUND;

    desc = calloc(1, sizeof(*desc));
    if (!desc) return E_OUTOFMEMORY;

    desc->memid = prop_to_id(This->jsdisp, This->vars[index]);
    desc->varkind = VAR_DISPATCH;
    desc->elemdescVar.tdesc.vt = VT_VARIANT;

    *ppVarDesc = desc;
    return S_OK;
}

static HRESULT WINAPI ScriptTypeInfo_GetNames(ITypeInfo *iface, MEMBERID memid, BSTR *rgBstrNames,
        UINT cMaxNames, UINT *pcNames)
{
    ScriptTypeInfo *This = ScriptTypeInfo_from_ITypeInfo(iface);
    struct typeinfo_func *func;
    ITypeInfo *disp_typeinfo;
    dispex_prop_t *var;
    HRESULT hr;
    UINT i = 0;

    TRACE("(%p)->(%ld %p %u %p)\n", This, memid, rgBstrNames, cMaxNames, pcNames);

    if (!rgBstrNames || !pcNames) return E_INVALIDARG;
    if (memid <= 0) return TYPE_E_ELEMENTNOTFOUND;

    func = get_func_from_memid(This, memid);
    if (!func)
    {
        var = get_var_from_memid(This, memid);
        if (!var)
        {
            hr = get_dispatch_typeinfo(&disp_typeinfo);
            if (FAILED(hr)) return hr;

            return ITypeInfo_GetNames(disp_typeinfo, memid, rgBstrNames, cMaxNames, pcNames);
        }
    }

    *pcNames = 0;
    if (!cMaxNames) return S_OK;

    rgBstrNames[0] = SysAllocString(func ? func->prop->name : var->name);
    if (!rgBstrNames[0]) return E_OUTOFMEMORY;
    i++;

    if (func)
    {
        unsigned num = min(cMaxNames, func->code->param_cnt + 1);

        for (; i < num; i++)
        {
            if (!(rgBstrNames[i] = SysAllocString(func->code->params[i - 1])))
            {
                do SysFreeString(rgBstrNames[--i]); while (i);
                return E_OUTOFMEMORY;
            }
        }
    }

    *pcNames = i;
    return S_OK;
}

static HRESULT WINAPI ScriptTypeInfo_GetRefTypeOfImplType(ITypeInfo *iface, UINT index, HREFTYPE *pRefType)
{
    ScriptTypeInfo *This = ScriptTypeInfo_from_ITypeInfo(iface);

    TRACE("(%p)->(%u %p)\n", This, index, pRefType);

    /* We only inherit from IDispatch */
    if (!pRefType) return E_INVALIDARG;
    if (index != 0) return TYPE_E_ELEMENTNOTFOUND;

    *pRefType = 1;
    return S_OK;
}

static HRESULT WINAPI ScriptTypeInfo_GetImplTypeFlags(ITypeInfo *iface, UINT index, INT *pImplTypeFlags)
{
    ScriptTypeInfo *This = ScriptTypeInfo_from_ITypeInfo(iface);

    TRACE("(%p)->(%u %p)\n", This, index, pImplTypeFlags);

    if (!pImplTypeFlags) return E_INVALIDARG;
    if (index != 0) return TYPE_E_ELEMENTNOTFOUND;

    *pImplTypeFlags = 0;
    return S_OK;
}

static HRESULT WINAPI ScriptTypeInfo_GetIDsOfNames(ITypeInfo *iface, LPOLESTR *rgszNames, UINT cNames,
        MEMBERID *pMemId)
{
    ScriptTypeInfo *This = ScriptTypeInfo_from_ITypeInfo(iface);
    ITypeInfo *disp_typeinfo;
    const WCHAR *name;
    HRESULT hr = S_OK;
    int i, j, arg;

    TRACE("(%p)->(%p %u %p)\n", This, rgszNames, cNames, pMemId);

    if (!rgszNames || !cNames || !pMemId) return E_INVALIDARG;

    for (i = 0; i < cNames; i++) pMemId[i] = MEMBERID_NIL;
    name = rgszNames[0];

    for (i = 0; i < This->num_funcs; i++)
    {
        struct typeinfo_func *func = &This->funcs[i];

        if (wcsicmp(name, func->prop->name)) continue;
        pMemId[0] = prop_to_id(This->jsdisp, func->prop);

        for (j = 1; j < cNames; j++)
        {
            name = rgszNames[j];
            for (arg = func->code->param_cnt; --arg >= 0;)
                if (!wcsicmp(name, func->code->params[arg]))
                    break;
            if (arg >= 0)
                pMemId[j] = arg;
            else
                hr = DISP_E_UNKNOWNNAME;
        }
        return hr;
    }

    for (i = 0; i < This->num_vars; i++)
    {
        dispex_prop_t *var = This->vars[i];

        if (wcsicmp(name, var->name)) continue;
        pMemId[0] = prop_to_id(This->jsdisp, var);
        return S_OK;
    }

    /* Look into the inherited IDispatch */
    hr = get_dispatch_typeinfo(&disp_typeinfo);
    if (FAILED(hr)) return hr;

    return ITypeInfo_GetIDsOfNames(disp_typeinfo, rgszNames, cNames, pMemId);
}

static HRESULT WINAPI ScriptTypeInfo_Invoke(ITypeInfo *iface, PVOID pvInstance, MEMBERID memid, WORD wFlags,
        DISPPARAMS *pDispParams, VARIANT *pVarResult, EXCEPINFO *pExcepInfo, UINT *puArgErr)
{
    ScriptTypeInfo *This = ScriptTypeInfo_from_ITypeInfo(iface);
    ITypeInfo *disp_typeinfo;
    IDispatch *disp;
    HRESULT hr;

    TRACE("(%p)->(%p %ld %d %p %p %p %p)\n", This, pvInstance, memid, wFlags,
          pDispParams, pVarResult, pExcepInfo, puArgErr);

    if (!pvInstance) return E_INVALIDARG;
    if (memid <= 0) return TYPE_E_ELEMENTNOTFOUND;

    if (!get_func_from_memid(This, memid) && !get_var_from_memid(This, memid))
    {
        hr = get_dispatch_typeinfo(&disp_typeinfo);
        if (FAILED(hr)) return hr;

        return ITypeInfo_Invoke(disp_typeinfo, pvInstance, memid, wFlags, pDispParams,
                                pVarResult, pExcepInfo, puArgErr);
    }

    hr = IUnknown_QueryInterface((IUnknown*)pvInstance, &IID_IDispatch, (void**)&disp);
    if (FAILED(hr)) return hr;

    hr = IDispatch_Invoke(disp, memid, &IID_NULL, LOCALE_USER_DEFAULT, wFlags,
                          pDispParams, pVarResult, pExcepInfo, puArgErr);
    IDispatch_Release(disp);

    return hr;
}

static HRESULT WINAPI ScriptTypeInfo_GetDocumentation(ITypeInfo *iface, MEMBERID memid, BSTR *pBstrName,
        BSTR *pBstrDocString, DWORD *pdwHelpContext, BSTR *pBstrHelpFile)
{
    ScriptTypeInfo *This = ScriptTypeInfo_from_ITypeInfo(iface);
    struct typeinfo_func *func;
    ITypeInfo *disp_typeinfo;
    dispex_prop_t *var;
    HRESULT hr;

    TRACE("(%p)->(%ld %p %p %p %p)\n", This, memid, pBstrName, pBstrDocString, pdwHelpContext, pBstrHelpFile);

    if (pBstrDocString) *pBstrDocString = NULL;
    if (pdwHelpContext) *pdwHelpContext = 0;
    if (pBstrHelpFile) *pBstrHelpFile = NULL;

    if (memid == MEMBERID_NIL)
    {
        if (pBstrName && !(*pBstrName = SysAllocString(L"JScriptTypeInfo")))
            return E_OUTOFMEMORY;
        if (pBstrDocString &&
            !(*pBstrDocString = SysAllocString(L"JScript Type Info")))
        {
            if (pBstrName) SysFreeString(*pBstrName);
            return E_OUTOFMEMORY;
        }
        return S_OK;
    }
    if (memid <= 0) return TYPE_E_ELEMENTNOTFOUND;

    func = get_func_from_memid(This, memid);
    if (!func)
    {
        var = get_var_from_memid(This, memid);
        if (!var)
        {
            hr = get_dispatch_typeinfo(&disp_typeinfo);
            if (FAILED(hr)) return hr;

            return ITypeInfo_GetDocumentation(disp_typeinfo, memid, pBstrName, pBstrDocString,
                                              pdwHelpContext, pBstrHelpFile);
        }
    }

    if (pBstrName)
    {
        *pBstrName = SysAllocString(func ? func->prop->name : var->name);

        if (!*pBstrName)
            return E_OUTOFMEMORY;
    }
    return S_OK;
}

static HRESULT WINAPI ScriptTypeInfo_GetDllEntry(ITypeInfo *iface, MEMBERID memid, INVOKEKIND invKind,
        BSTR *pBstrDllName, BSTR *pBstrName, WORD *pwOrdinal)
{
    ScriptTypeInfo *This = ScriptTypeInfo_from_ITypeInfo(iface);
    ITypeInfo *disp_typeinfo;
    HRESULT hr;

    TRACE("(%p)->(%ld %d %p %p %p)\n", This, memid, invKind, pBstrDllName, pBstrName, pwOrdinal);

    if (pBstrDllName) *pBstrDllName = NULL;
    if (pBstrName) *pBstrName = NULL;
    if (pwOrdinal) *pwOrdinal = 0;

    if (!get_func_from_memid(This, memid) && !get_var_from_memid(This, memid))
    {
        hr = get_dispatch_typeinfo(&disp_typeinfo);
        if (FAILED(hr)) return hr;

        return ITypeInfo_GetDllEntry(disp_typeinfo, memid, invKind, pBstrDllName, pBstrName, pwOrdinal);
    }
    return TYPE_E_BADMODULEKIND;
}

static HRESULT WINAPI ScriptTypeInfo_GetRefTypeInfo(ITypeInfo *iface, HREFTYPE hRefType, ITypeInfo **ppTInfo)
{
    ScriptTypeInfo *This = ScriptTypeInfo_from_ITypeInfo(iface);
    HRESULT hr;

    TRACE("(%p)->(%lx %p)\n", This, hRefType, ppTInfo);

    if (!ppTInfo || (INT)hRefType < 0) return E_INVALIDARG;

    if (hRefType & ~3) return E_FAIL;
    if (hRefType & 1)
    {
        hr = get_dispatch_typeinfo(ppTInfo);
        if (FAILED(hr)) return hr;
    }
    else
        *ppTInfo = iface;

    ITypeInfo_AddRef(*ppTInfo);
    return S_OK;
}

static HRESULT WINAPI ScriptTypeInfo_AddressOfMember(ITypeInfo *iface, MEMBERID memid, INVOKEKIND invKind, PVOID *ppv)
{
    ScriptTypeInfo *This = ScriptTypeInfo_from_ITypeInfo(iface);
    ITypeInfo *disp_typeinfo;
    HRESULT hr;

    TRACE("(%p)->(%ld %d %p)\n", This, memid, invKind, ppv);

    if (!ppv) return E_INVALIDARG;
    *ppv = NULL;

    if (!get_func_from_memid(This, memid) && !get_var_from_memid(This, memid))
    {
        hr = get_dispatch_typeinfo(&disp_typeinfo);
        if (FAILED(hr)) return hr;

        return ITypeInfo_AddressOfMember(disp_typeinfo, memid, invKind, ppv);
    }
    return TYPE_E_BADMODULEKIND;
}

static HRESULT WINAPI ScriptTypeInfo_CreateInstance(ITypeInfo *iface, IUnknown *pUnkOuter, REFIID riid, PVOID *ppvObj)
{
    ScriptTypeInfo *This = ScriptTypeInfo_from_ITypeInfo(iface);

    TRACE("(%p)->(%p %s %p)\n", This, pUnkOuter, debugstr_guid(riid), ppvObj);

    if (!ppvObj) return E_INVALIDARG;

    *ppvObj = NULL;
    return TYPE_E_BADMODULEKIND;
}

static HRESULT WINAPI ScriptTypeInfo_GetMops(ITypeInfo *iface, MEMBERID memid, BSTR *pBstrMops)
{
    ScriptTypeInfo *This = ScriptTypeInfo_from_ITypeInfo(iface);
    ITypeInfo *disp_typeinfo;
    HRESULT hr;

    TRACE("(%p)->(%ld %p)\n", This, memid, pBstrMops);

    if (!pBstrMops) return E_INVALIDARG;

    if (!get_func_from_memid(This, memid) && !get_var_from_memid(This, memid))
    {
        hr = get_dispatch_typeinfo(&disp_typeinfo);
        if (FAILED(hr)) return hr;

        return ITypeInfo_GetMops(disp_typeinfo, memid, pBstrMops);
    }

    *pBstrMops = NULL;
    return S_OK;
}

static HRESULT WINAPI ScriptTypeInfo_GetContainingTypeLib(ITypeInfo *iface, ITypeLib **ppTLib, UINT *pIndex)
{
    ScriptTypeInfo *This = ScriptTypeInfo_from_ITypeInfo(iface);

    FIXME("(%p)->(%p %p)\n", This, ppTLib, pIndex);

    return E_NOTIMPL;
}

static void WINAPI ScriptTypeInfo_ReleaseTypeAttr(ITypeInfo *iface, TYPEATTR *pTypeAttr)
{
    ScriptTypeInfo *This = ScriptTypeInfo_from_ITypeInfo(iface);

    TRACE("(%p)->(%p)\n", This, pTypeAttr);

    free(pTypeAttr);
}

static void WINAPI ScriptTypeInfo_ReleaseFuncDesc(ITypeInfo *iface, FUNCDESC *pFuncDesc)
{
    ScriptTypeInfo *This = ScriptTypeInfo_from_ITypeInfo(iface);

    TRACE("(%p)->(%p)\n", This, pFuncDesc);

    free(pFuncDesc);
}

static void WINAPI ScriptTypeInfo_ReleaseVarDesc(ITypeInfo *iface, VARDESC *pVarDesc)
{
    ScriptTypeInfo *This = ScriptTypeInfo_from_ITypeInfo(iface);

    TRACE("(%p)->(%p)\n", This, pVarDesc);

    free(pVarDesc);
}

static const ITypeInfoVtbl ScriptTypeInfoVtbl = {
    ScriptTypeInfo_QueryInterface,
    ScriptTypeInfo_AddRef,
    ScriptTypeInfo_Release,
    ScriptTypeInfo_GetTypeAttr,
    ScriptTypeInfo_GetTypeComp,
    ScriptTypeInfo_GetFuncDesc,
    ScriptTypeInfo_GetVarDesc,
    ScriptTypeInfo_GetNames,
    ScriptTypeInfo_GetRefTypeOfImplType,
    ScriptTypeInfo_GetImplTypeFlags,
    ScriptTypeInfo_GetIDsOfNames,
    ScriptTypeInfo_Invoke,
    ScriptTypeInfo_GetDocumentation,
    ScriptTypeInfo_GetDllEntry,
    ScriptTypeInfo_GetRefTypeInfo,
    ScriptTypeInfo_AddressOfMember,
    ScriptTypeInfo_CreateInstance,
    ScriptTypeInfo_GetMops,
    ScriptTypeInfo_GetContainingTypeLib,
    ScriptTypeInfo_ReleaseTypeAttr,
    ScriptTypeInfo_ReleaseFuncDesc,
    ScriptTypeInfo_ReleaseVarDesc
};

static HRESULT WINAPI ScriptTypeComp_QueryInterface(ITypeComp *iface, REFIID riid, void **ppv)
{
    ScriptTypeInfo *This = ScriptTypeInfo_from_ITypeComp(iface);
    return ITypeInfo_QueryInterface(&This->ITypeInfo_iface, riid, ppv);
}

static ULONG WINAPI ScriptTypeComp_AddRef(ITypeComp *iface)
{
    ScriptTypeInfo *This = ScriptTypeInfo_from_ITypeComp(iface);
    return ITypeInfo_AddRef(&This->ITypeInfo_iface);
}

static ULONG WINAPI ScriptTypeComp_Release(ITypeComp *iface)
{
    ScriptTypeInfo *This = ScriptTypeInfo_from_ITypeComp(iface);
    return ITypeInfo_Release(&This->ITypeInfo_iface);
}

static HRESULT WINAPI ScriptTypeComp_Bind(ITypeComp *iface, LPOLESTR szName, ULONG lHashVal, WORD wFlags,
        ITypeInfo **ppTInfo, DESCKIND *pDescKind, BINDPTR *pBindPtr)
{
    ScriptTypeInfo *This = ScriptTypeInfo_from_ITypeComp(iface);
    UINT flags = wFlags ? wFlags : ~0;
    ITypeInfo *disp_typeinfo;
    ITypeComp *disp_typecomp;
    HRESULT hr;
    UINT i;

    TRACE("(%p)->(%s %08lx %d %p %p %p)\n", This, debugstr_w(szName), lHashVal,
          wFlags, ppTInfo, pDescKind, pBindPtr);

    if (!szName || !ppTInfo || !pDescKind || !pBindPtr)
        return E_INVALIDARG;

    for (i = 0; i < This->num_funcs; i++)
    {
        if (wcsicmp(szName, This->funcs[i].prop->name)) continue;
        if (!(flags & INVOKE_FUNC)) return TYPE_E_TYPEMISMATCH;

        hr = ITypeInfo_GetFuncDesc(&This->ITypeInfo_iface, i, &pBindPtr->lpfuncdesc);
        if (FAILED(hr)) return hr;

        *pDescKind = DESCKIND_FUNCDESC;
        *ppTInfo = &This->ITypeInfo_iface;
        ITypeInfo_AddRef(*ppTInfo);
        return S_OK;
    }

    for (i = 0; i < This->num_vars; i++)
    {
        if (wcsicmp(szName, This->vars[i]->name)) continue;
        if (!(flags & INVOKE_PROPERTYGET)) return TYPE_E_TYPEMISMATCH;

        hr = ITypeInfo_GetVarDesc(&This->ITypeInfo_iface, i, &pBindPtr->lpvardesc);
        if (FAILED(hr)) return hr;

        *pDescKind = DESCKIND_VARDESC;
        *ppTInfo = &This->ITypeInfo_iface;
        ITypeInfo_AddRef(*ppTInfo);
        return S_OK;
    }

    /* Look into the inherited IDispatch */
    hr = get_dispatch_typeinfo(&disp_typeinfo);
    if (FAILED(hr)) return hr;

    hr = ITypeInfo_GetTypeComp(disp_typeinfo, &disp_typecomp);
    if (FAILED(hr)) return hr;

    hr = ITypeComp_Bind(disp_typecomp, szName, lHashVal, wFlags, ppTInfo, pDescKind, pBindPtr);
    ITypeComp_Release(disp_typecomp);
    return hr;
}

static HRESULT WINAPI ScriptTypeComp_BindType(ITypeComp *iface, LPOLESTR szName, ULONG lHashVal,
        ITypeInfo **ppTInfo, ITypeComp **ppTComp)
{
    ScriptTypeInfo *This = ScriptTypeInfo_from_ITypeComp(iface);
    ITypeInfo *disp_typeinfo;
    ITypeComp *disp_typecomp;
    HRESULT hr;

    TRACE("(%p)->(%s %08lx %p %p)\n", This, debugstr_w(szName), lHashVal, ppTInfo, ppTComp);

    if (!szName || !ppTInfo || !ppTComp)
        return E_INVALIDARG;

    /* Look into the inherited IDispatch */
    hr = get_dispatch_typeinfo(&disp_typeinfo);
    if (FAILED(hr)) return hr;

    hr = ITypeInfo_GetTypeComp(disp_typeinfo, &disp_typecomp);
    if (FAILED(hr)) return hr;

    hr = ITypeComp_BindType(disp_typecomp, szName, lHashVal, ppTInfo, ppTComp);
    ITypeComp_Release(disp_typecomp);
    return hr;
}

static const ITypeCompVtbl ScriptTypeCompVtbl = {
    ScriptTypeComp_QueryInterface,
    ScriptTypeComp_AddRef,
    ScriptTypeComp_Release,
    ScriptTypeComp_Bind,
    ScriptTypeComp_BindType
};

static inline jsdisp_t *impl_from_IDispatchEx(IDispatchEx *iface)
{
    return CONTAINING_RECORD(iface, jsdisp_t, IDispatchEx_iface);
}

static HRESULT WINAPI DispatchEx_QueryInterface(IDispatchEx *iface, REFIID riid, void **ppv)
{
    jsdisp_t *This = impl_from_IDispatchEx(iface);

    if(IsEqualGUID(&IID_IUnknown, riid)) {
        TRACE("(%p)->(IID_IUnknown %p)\n", This, ppv);
        *ppv = &This->IDispatchEx_iface;
    }else if(IsEqualGUID(&IID_IDispatch, riid)) {
        TRACE("(%p)->(IID_IDispatch %p)\n", This, ppv);
        *ppv = &This->IDispatchEx_iface;
    }else if(IsEqualGUID(&IID_IDispatchEx, riid)) {
        TRACE("(%p)->(IID_IDispatchEx %p)\n", This, ppv);
        *ppv = &This->IDispatchEx_iface;
    }else {
        WARN("(%p)->(%s %p)\n", This, debugstr_guid(riid), ppv);
        *ppv = NULL;
        return E_NOINTERFACE;
    }

    jsdisp_addref(This);
    return S_OK;
}

static ULONG WINAPI DispatchEx_AddRef(IDispatchEx *iface)
{
    jsdisp_t *This = impl_from_IDispatchEx(iface);
    jsdisp_addref(This);
    return This->ref;
}

static ULONG WINAPI DispatchEx_Release(IDispatchEx *iface)
{
    jsdisp_t *This = impl_from_IDispatchEx(iface);
    ULONG ref = --This->ref;
    TRACE("(%p) ref=%ld\n", This, ref);
    if(!ref)
        jsdisp_free(This);
    return ref;
}

static HRESULT WINAPI DispatchEx_GetTypeInfoCount(IDispatchEx *iface, UINT *pctinfo)
{
    jsdisp_t *This = impl_from_IDispatchEx(iface);

    TRACE("(%p)->(%p)\n", This, pctinfo);

    *pctinfo = 1;
    return S_OK;
}

static HRESULT WINAPI DispatchEx_GetTypeInfo(IDispatchEx *iface, UINT iTInfo, LCID lcid,
                                              ITypeInfo **ppTInfo)
{
    jsdisp_t *This = impl_from_IDispatchEx(iface);
    dispex_prop_t *prop, *cur, *end, **typevar;
    UINT num_funcs = 0, num_vars = 0;
    struct typeinfo_func *typefunc;
    function_code_t *func_code;
    ScriptTypeInfo *typeinfo;
    unsigned pos;

    TRACE("(%p)->(%u %lu %p)\n", This, iTInfo, lcid, ppTInfo);

    if (iTInfo != 0) return DISP_E_BADINDEX;

    for (prop = This->props, end = prop + This->prop_cnt; prop != end; prop++)
    {
        if (prop->type != PROP_JSVAL || !(prop->flags & PROPF_ENUMERABLE))
            continue;

        /* If two identifiers differ only by case, the TypeInfo fails */
        pos = This->props[get_props_idx(This, prop->hash)].bucket_head;
        while (pos != ~0)
        {
            cur = This->props + pos;

            if (prop->hash == cur->hash && prop != cur &&
                cur->type == PROP_JSVAL && (cur->flags & PROPF_ENUMERABLE) &&
                !wcsicmp(prop->name, cur->name))
            {
                return TYPE_E_AMBIGUOUSNAME;
            }
            pos = cur->bucket_next;
        }

        if (is_function_prop(prop))
        {
            if (Function_get_code(as_jsdisp(get_object(prop->u.val))))
                num_funcs++;
        }
        else num_vars++;
    }

    if (!(typeinfo = malloc(sizeof(*typeinfo))))
        return E_OUTOFMEMORY;

    typeinfo->ITypeInfo_iface.lpVtbl = &ScriptTypeInfoVtbl;
    typeinfo->ITypeComp_iface.lpVtbl = &ScriptTypeCompVtbl;
    typeinfo->ref = 1;
    typeinfo->num_vars = num_vars;
    typeinfo->num_funcs = num_funcs;
    typeinfo->jsdisp = This;

    typeinfo->funcs = malloc(sizeof(*typeinfo->funcs) * num_funcs);
    if (!typeinfo->funcs)
    {
        free(typeinfo);
        return E_OUTOFMEMORY;
    }

    typeinfo->vars = malloc(sizeof(*typeinfo->vars) * num_vars);
    if (!typeinfo->vars)
    {
        free(typeinfo->funcs);
        free(typeinfo);
        return E_OUTOFMEMORY;
    }

    typefunc = typeinfo->funcs;
    typevar = typeinfo->vars;
    for (prop = This->props; prop != end; prop++)
    {
        if (prop->type != PROP_JSVAL || !(prop->flags & PROPF_ENUMERABLE))
            continue;

        if (is_function_prop(prop))
        {
            func_code = Function_get_code(as_jsdisp(get_object(prop->u.val)));
            if (!func_code) continue;

            typefunc->prop = prop;
            typefunc->code = func_code;
            typefunc++;

            /* The function may be deleted, so keep a ref */
            bytecode_addref(func_code->bytecode);
        }
        else
            *typevar++ = prop;
    }

    /* Keep a ref to the props and their names */
    IDispatchEx_AddRef(&This->IDispatchEx_iface);

    *ppTInfo = &typeinfo->ITypeInfo_iface;
    return S_OK;
}

static HRESULT WINAPI DispatchEx_GetIDsOfNames(IDispatchEx *iface, REFIID riid,
                                                LPOLESTR *rgszNames, UINT cNames, LCID lcid,
                                                DISPID *rgDispId)
{
    jsdisp_t *This = impl_from_IDispatchEx(iface);
    UINT i;
    HRESULT hres;

    TRACE("(%p)->(%s %p %u %lu %p)\n", This, debugstr_guid(riid), rgszNames, cNames,
          lcid, rgDispId);

    if(cNames == 0)
        return S_OK;

    hres = jsdisp_get_id(This, rgszNames[0], This->proxy ? fdexNameCaseInsensitive : 0, rgDispId);
    if(FAILED(hres))
        return hres;

    /* DISPIDs for parameters don't seem to be supported */
    if(cNames > 1) {
        for(i = 1; i < cNames; i++)
            rgDispId[i] = DISPID_UNKNOWN;
        hres = DISP_E_UNKNOWNNAME;
    }

    return hres;
}

static HRESULT WINAPI DispatchEx_Invoke(IDispatchEx *iface, DISPID dispIdMember,
                                        REFIID riid, LCID lcid, WORD wFlags, DISPPARAMS *pDispParams,
                            VARIANT *pVarResult, EXCEPINFO *pExcepInfo, UINT *puArgErr)
{
    jsdisp_t *This = impl_from_IDispatchEx(iface);

    TRACE("(%p)->(%ld %s %ld %d %p %p %p %p)\n", This, dispIdMember, debugstr_guid(riid),
          lcid, wFlags, pDispParams, pVarResult, pExcepInfo, puArgErr);

    return IDispatchEx_InvokeEx(&This->IDispatchEx_iface, dispIdMember, lcid, wFlags,
            pDispParams, pVarResult, pExcepInfo, NULL);
}

static HRESULT WINAPI DispatchEx_GetDispID(IDispatchEx *iface, BSTR bstrName, DWORD grfdex, DISPID *pid)
{
    jsdisp_t *This = impl_from_IDispatchEx(iface);

    TRACE("(%p)->(%s %lx %p)\n", This, debugstr_w(bstrName), grfdex, pid);

    if(grfdex & ~(fdexNameCaseSensitive|fdexNameCaseInsensitive|fdexNameEnsure|fdexNameImplicit|FDEX_VERSION_MASK)) {
        FIXME("Unsupported grfdex %lx\n", grfdex);
        return E_NOTIMPL;
    }

    return jsdisp_get_id(This, bstrName, grfdex, pid);
}

static HRESULT WINAPI DispatchEx_InvokeEx(IDispatchEx *iface, DISPID id, LCID lcid, WORD wFlags, DISPPARAMS *pdp,
        VARIANT *pvarRes, EXCEPINFO *pei, IServiceProvider *pspCaller)
{
    jsdisp_t *This = impl_from_IDispatchEx(iface);
    IServiceProvider *prev_caller;
    dispex_prop_t *prop;
    jsexcept_t ei;
    HRESULT hres;

    TRACE("(%p)->(%lx %lx %x %p %p %p %p)\n", This, id, lcid, wFlags, pdp, pvarRes, pei, pspCaller);

    if(pvarRes)
        V_VT(pvarRes) = VT_EMPTY;

    prop = get_prop(This, id);
    if(!prop && id != DISPID_VALUE) {
        TRACE("invalid id\n");
        return DISP_E_MEMBERNOTFOUND;
    }

    enter_script(This->ctx, &ei);

    prev_caller = This->ctx->jscaller->caller;
    This->ctx->jscaller->caller = pspCaller;
    if(pspCaller)
        IServiceProvider_AddRef(pspCaller);

    switch(wFlags) {
    case DISPATCH_METHOD|DISPATCH_PROPERTYGET:
        wFlags = DISPATCH_METHOD;
        /* fall through */
    case DISPATCH_METHOD:
    case DISPATCH_CONSTRUCT: {
        jsval_t *argv, buf[6], r;
        IDispatch *passed_this;
        unsigned argc;

        hres = convert_params(This->ctx, pdp, buf, &argc, &argv);
        if(FAILED(hres))
            break;

        passed_this = get_this(pdp);
        if(prop)
            hres = invoke_prop_func(This, passed_this, prop, wFlags, argc, argv, pvarRes ? &r : NULL, pspCaller);
        else
            hres = jsdisp_call_value(This, passed_this ? jsval_disp(passed_this) : jsval_undefined(),
                                     wFlags, argc, argv, pvarRes ? &r : NULL, pspCaller);

        while(argc--)
            jsval_release(argv[argc]);
        if(argv != buf)
            free(argv);
        if(SUCCEEDED(hres) && pvarRes) {
            hres = jsval_to_variant(r, pvarRes);
            jsval_release(r);
        }
        break;
    }
    case DISPATCH_PROPERTYGET: {
        jsval_t r;

        if(prop)
            hres = prop_get(This, prop, &r, pspCaller);
        else {
            hres = to_primitive(This->ctx, jsval_obj(This), &r, NO_HINT);
            if(hres == JS_E_TO_PRIMITIVE)
                hres = DISP_E_MEMBERNOTFOUND;
        }

        if(SUCCEEDED(hres)) {
            hres = jsval_to_variant(r, pvarRes);
            jsval_release(r);
        }
        break;
    }
    case DISPATCH_PROPERTYPUTREF | DISPATCH_PROPERTYPUT:
    case DISPATCH_PROPERTYPUTREF:
    case DISPATCH_PROPERTYPUT: {
        jsval_t val;
        DWORD i;

        if(!prop) {
            hres = DISP_E_MEMBERNOTFOUND;
            break;
        }

        for(i=0; i < pdp->cNamedArgs; i++) {
            if(pdp->rgdispidNamedArgs[i] == DISPID_PROPERTYPUT)
                break;
        }

        if(i == pdp->cNamedArgs) {
            TRACE("no value to set\n");
            hres = DISP_E_PARAMNOTOPTIONAL;
            break;
        }

        hres = variant_to_jsval(This->ctx, pdp->rgvarg+i, &val);
        if(FAILED(hres))
            break;

        hres = prop_put(This, prop, val, pspCaller);
        jsval_release(val);
        break;
    }
    default:
        FIXME("Unimplemented flags %x\n", wFlags);
        hres = E_INVALIDARG;
        break;
    }

    This->ctx->jscaller->caller = prev_caller;
    if(pspCaller)
        IServiceProvider_Release(pspCaller);
    return leave_script(This->ctx, hres);
}

static HRESULT delete_prop(jsdisp_t *prop_obj, dispex_prop_t *prop, BOOL *ret)
{
    if(prop->type == PROP_PROTREF) {
        *ret = TRUE;
        return S_OK;
    }

    if(prop_obj->proxy) {
        HRESULT hres = prop_obj->proxy->lpVtbl->PropOverride(prop_obj->proxy, prop->name, NULL);
        if(hres != S_FALSE) {
            *ret = TRUE;
            return hres;
        }
    }

    if(!(prop->flags & PROPF_CONFIGURABLE)) {
        *ret = FALSE;
        return S_OK;
    }

    *ret = TRUE;

    if(prop->type == PROP_PROXY) {
        HRESULT hres = prop_obj->proxy->lpVtbl->PropDelete(prop_obj->proxy, prop->u.proxy_id);
        if(SUCCEEDED(hres))
            prop->type = PROP_DELETED;
        return hres;
    }
    if(prop->type == PROP_JSVAL)
        jsval_release(prop->u.val);
    if(prop->type == PROP_ACCESSOR) {
        if(prop->u.accessor.getter)
            jsdisp_release(prop->u.accessor.getter);
        if(prop->u.accessor.setter)
            jsdisp_release(prop->u.accessor.setter);
    }
    prop->type = PROP_DELETED;
    return S_OK;
}

static HRESULT WINAPI DispatchEx_DeleteMemberByName(IDispatchEx *iface, BSTR bstrName, DWORD grfdex)
{
    jsdisp_t *This = impl_from_IDispatchEx(iface);
    dispex_prop_t *prop;
    unsigned idx;
    BOOL b;
    HRESULT hres;

    TRACE("(%p)->(%s %lx)\n", This, debugstr_w(bstrName), grfdex);

    if(grfdex & ~(fdexNameCaseSensitive|fdexNameCaseInsensitive|fdexNameEnsure|fdexNameImplicit|FDEX_VERSION_MASK))
        FIXME("Unsupported grfdex %lx\n", grfdex);

    if(override_idx(This, bstrName, &idx))
        return S_OK;

    hres = find_prop_name(This, string_hash(bstrName), bstrName, grfdex & fdexNameCaseInsensitive, &prop);
    if(FAILED(hres))
        return hres;
    if(!prop) {
        TRACE("not found\n");
        return S_OK;
    }

    return delete_prop(This, prop, &b);
}

static HRESULT WINAPI DispatchEx_DeleteMemberByDispID(IDispatchEx *iface, DISPID id)
{
    jsdisp_t *This = impl_from_IDispatchEx(iface);
    dispex_prop_t *prop;
    BOOL b;

    TRACE("(%p)->(%lx)\n", This, id);

    prop = get_prop(This, id);
    if(!prop) {
        WARN("invalid id\n");
        return DISP_E_MEMBERNOTFOUND;
    }

    return delete_prop(This, prop, &b);
}

static HRESULT WINAPI DispatchEx_GetMemberProperties(IDispatchEx *iface, DISPID id, DWORD grfdexFetch, DWORD *pgrfdex)
{
    jsdisp_t *This = impl_from_IDispatchEx(iface);
    FIXME("(%p)->(%lx %lx %p)\n", This, id, grfdexFetch, pgrfdex);
    return E_NOTIMPL;
}

static HRESULT WINAPI DispatchEx_GetMemberName(IDispatchEx *iface, DISPID id, BSTR *pbstrName)
{
    jsdisp_t *This = impl_from_IDispatchEx(iface);
    dispex_prop_t *prop;

    TRACE("(%p)->(%lx %p)\n", This, id, pbstrName);

    prop = get_prop(This, id);
    if(!prop)
        return DISP_E_MEMBERNOTFOUND;

    *pbstrName = SysAllocString(prop->name);
    if(!*pbstrName)
        return E_OUTOFMEMORY;

    return S_OK;
}

static HRESULT WINAPI DispatchEx_GetNextDispID(IDispatchEx *iface, DWORD grfdex, DISPID id, DISPID *pid)
{
    jsdisp_t *This = impl_from_IDispatchEx(iface);
    HRESULT hres = S_FALSE;

    TRACE("(%p)->(%lx %lx %p)\n", This, grfdex, id, pid);

    if(id != DISPID_VALUE)
        hres = jsdisp_next_prop(This, id, JSDISP_ENUM_ALL, pid);
    if(hres == S_FALSE)
        *pid = DISPID_STARTENUM;
    return hres;
}

static HRESULT WINAPI DispatchEx_GetNameSpaceParent(IDispatchEx *iface, IUnknown **ppunk)
{
    jsdisp_t *This = impl_from_IDispatchEx(iface);
    FIXME("(%p)->(%p)\n", This, ppunk);
    return E_NOTIMPL;
}

/* ECMA-262 5.1 Edition    15.1 */
static HRESULT set_js_globals(jsdisp_t *obj)
{
    jsdisp_t *js_global = obj->ctx->js_global;
    const builtin_prop_t *bprop, *bend;
    dispex_prop_t *prop, *end, *dst;
    HRESULT hres;
    BOOL b;

    /* Reset builtins first */
    obj->builtin_info = js_global->builtin_info;
    for(bprop = obj->builtin_info->props, bend = bprop + obj->builtin_info->props_cnt; bprop != bend; bprop++) {
        unsigned hash = string_hash(bprop->name);
        if(!(prop = find_prop_name_raw(obj, hash, bprop->name, FALSE)) || prop->type == PROP_BUILTIN)
            continue;
        if(bprop->flags & PROPF_METHOD) {
            /* Make sure the builtin method is created as a function so it gets copied later */
            hres = find_prop_name(js_global, hash, bprop->name, FALSE, &prop);
            if(FAILED(hres))
                return hres;
        }else {
            prop->flags |= PROPF_CONFIGURABLE;
            delete_prop(obj, prop, &b);
            prop->flags = (bprop->flags & PROPF_ALL) | (bprop->setter ? PROPF_WRITABLE : 0);
            prop->type = PROP_BUILTIN;
            prop->u.p = bprop;
        }
    }

    /* Copy the rest of the props */
    for(prop = js_global->props, end = prop + js_global->prop_cnt; prop != end; prop++) {
        if(prop->type != PROP_JSVAL && prop->type != PROP_ACCESSOR)
            continue;

        /* Alloc it ourselves so we don't look into proxy props when defining it */
        if(!(dst = find_prop_name_raw(obj, prop->hash, prop->name, FALSE))) {
            if(!(dst = alloc_prop(obj, prop->name, PROP_DELETED, 0)))
                return E_OUTOFMEMORY;
        }else {
            dst->flags |= PROPF_CONFIGURABLE;
            delete_prop(obj, dst, &b);
        }

        dst->flags = prop->flags;
        dst->type = prop->type;
        if(prop->type == PROP_JSVAL) {
            hres = jsval_copy(prop->u.val, &dst->u.val);
            if(FAILED(hres))
                return hres;
        }else {
            dst->u.accessor.getter = prop->u.accessor.getter ? jsdisp_addref(prop->u.accessor.getter) : NULL;
            dst->u.accessor.setter = prop->u.accessor.setter ? jsdisp_addref(prop->u.accessor.setter) : NULL;
        }
    }

    return S_OK;
}

static HRESULT get_proxy_default_prototype(script_ctx_t *ctx, IWineDispatchProxyPrivate *proxy, jsdisp_t **prot)
{
    IDispatch *disp = proxy->lpVtbl->GetDefaultPrototype(proxy, &ctx->proxy_prototypes);
    HRESULT hres;

    if(!disp)
        return E_OUTOFMEMORY;

    if(disp == WINE_DISP_PROXY_NULL_PROTOTYPE)
        *prot = NULL;
    else if(disp == WINE_DISP_PROXY_OBJECT_PROTOTYPE)
        *prot = jsdisp_addref(ctx->object_prototype);
    else {
        jsval_t tmp = jsval_disp(disp);
        hres = convert_to_proxy(ctx, &tmp);
        if(FAILED(hres))
            return hres;
        *prot = as_jsdisp(get_object(tmp));
    }
    return S_OK;
}

static HRESULT get_proxy_default_constructor(script_ctx_t *ctx, jsdisp_t *prot, jsdisp_t **ctor)
{
    IDispatch *disp = prot->proxy->lpVtbl->GetDefaultConstructor(prot->proxy, ctx->global->proxy, ctx->proxy_prototypes);
    HRESULT hres;
    jsval_t tmp;

    if(!disp)
        return E_OUTOFMEMORY;

    tmp = jsval_disp(disp);
    hres = convert_to_proxy(ctx, &tmp);
    if(FAILED(hres))
        return hres;
    *ctor = as_jsdisp(get_object(tmp));

    hres = jsdisp_define_data_property(*ctor, L"prototype", 0, jsval_obj(prot));
    if(FAILED(hres))
        jsdisp_release(*ctor);
    return hres;
}

static HRESULT maybe_init_global_proxy(jsdisp_t *jsdisp)
{
    script_ctx_t *ctx = jsdisp->ctx;
    jsdisp_t *tmp = ctx->global;
    HRESULT hres;

    /* DefineConstructors may end up in CreateConstructor from GetDefaultConstructor via some
       prototype's setup, which assumes the global to be the one required. Since we can have
       window objects that are not the actual global (e.g. from iframe), set it temporarily. */
    ctx->global = jsdisp;
    hres = jsdisp->proxy->lpVtbl->DefineConstructors(jsdisp->proxy, &ctx->proxy_prototypes);
    ctx->global = tmp;

    if(hres == S_OK)
        hres = set_js_globals(jsdisp);
    return hres;
}

static inline jsdisp_t *impl_from_IWineDispatchProxyCbPrivate(IWineDispatchProxyCbPrivate *iface)
{
    return impl_from_IDispatchEx((IDispatchEx*)iface);
}

static HRESULT WINAPI WineDispatchProxyCbPrivate_InitProxy(IWineDispatchProxyCbPrivate *iface, IDispatch *obj)
{
    jsdisp_t *This = impl_from_IWineDispatchProxyCbPrivate(iface);
    script_ctx_t *ctx = This->ctx;
    jsval_t val = jsval_disp(obj);
    HRESULT hres;

    if(!ctx->global)
        return E_UNEXPECTED;  /* Let caller know it has to initialize the host */

    IDispatch_AddRef(obj);
    hres = convert_to_proxy(ctx, &val);
    if(SUCCEEDED(hres))
        jsval_release(val);
    return hres;
}

static void WINAPI WineDispatchProxyCbPrivate_Unlinked(IWineDispatchProxyCbPrivate *iface, BOOL persist)
{
    jsdisp_t *This = impl_from_IWineDispatchProxyCbPrivate(iface);

    if(!persist) {
        IWineDispatchProxyPrivate *proxy = This->proxy;

        This->proxy = NULL;
        if(!This->ref) {
            jsdisp_free(This);
            return;
        }

        /* We hold a ref only when we're not dangling */
        IDispatchEx_Release((IDispatchEx*)proxy);
    }
    unlink_props(This);
}

static HRESULT WINAPI WineDispatchProxyCbPrivate_HostUpdated(IWineDispatchProxyCbPrivate *iface, IActiveScript *script)
{
    jsdisp_t *This = impl_from_IWineDispatchProxyCbPrivate(iface);
    script_ctx_t *ctx = get_script_ctx(script);
    dispex_prop_t *prop, *end;
    jsdisp_t *prot;
    HRESULT hres;
    BOOL b;

    if(!ctx || !ctx->global)
        return S_OK;

    if(This->ctx != ctx) {
        if(ctx->version < SCRIPTLANGUAGEVERSION_ES5) {
            /* Incompatible compat mode, so unlink the proxy */
            *This->proxy->lpVtbl->GetProxyFieldRef(This->proxy) = NULL;
            iface->lpVtbl->Unlinked(iface, FALSE);
            return S_OK;
        }

        hres = get_proxy_default_prototype(ctx, This->proxy, &prot);
        if(FAILED(hres))
            return hres;

        if(This->ref) {
            list_remove(&This->entry);
            list_add_tail(&ctx->objects, &This->entry);
        }
        script_release(This->ctx);
        script_addref(ctx);
        This->ctx = ctx;

        hres = jsdisp_change_prototype(This, prot);
        if(prot)
            jsdisp_release(prot);
        if(FAILED(hres))
            return hres;
    }

    /* It's safe to repopulate the builtin proxy props now, since the mode is already locked */
    for(prop = This->props, end = prop + This->prop_cnt; prop < end; prop++) {
        struct proxy_prop_info info;

        if(prop->type == PROP_PROXY)
            prop->type = PROP_DELETED;
        else {
            prop->flags |= PROPF_CONFIGURABLE;
            delete_prop(This, prop, &b);
        }

        hres = This->proxy->lpVtbl->PropGetInfo(This->proxy, prop->name, FALSE, &info);
        if(hres == S_OK)
            alloc_proxy_prop(This, &info, &prop);
    }

    return maybe_init_global_proxy(This);
}

static IDispatch* WINAPI WineDispatchProxyCbPrivate_CreateConstructor(IWineDispatchProxyCbPrivate *iface,
        IDispatch *disp, const WCHAR *name)
{
    jsdisp_t *This = impl_from_IWineDispatchProxyCbPrivate(iface);
    jsdisp_t *ctor;
    HRESULT hres;

    hres = create_proxy_constructor(disp, name, This, &ctor);
    return SUCCEEDED(hres) ? (IDispatch*)&ctor->IDispatchEx_iface : NULL;
}

static HRESULT WINAPI WineDispatchProxyCbPrivate_DefineConstructor(IWineDispatchProxyCbPrivate *iface,
        const WCHAR *name, IDispatch *prot_disp, IDispatch *ctor_disp)
{
    jsdisp_t *This = impl_from_IWineDispatchProxyCbPrivate(iface);
    jsval_t val = jsval_disp(prot_disp);
    unsigned hash = string_hash(name);
    jsdisp_t *prot, *ctor;
    dispex_prop_t *prop;
    HRESULT hres;
    BOOL b;

    hres = convert_to_proxy(This->ctx, &val);
    if(FAILED(hres))
        return hres;
    prot = as_jsdisp(get_object(val));

    if(ctor_disp)
        hres = create_proxy_constructor(ctor_disp, name, prot, &ctor);
    else {
        /* The prototype's proxy should have already set up the constructor, so it can't fail */
        val = jsval_disp(prot->proxy->lpVtbl->GetDefaultConstructor(prot->proxy, This->proxy, This->ctx->proxy_prototypes));
        convert_to_proxy(This->ctx, &val);
        ctor = as_jsdisp(get_object(val));
    }
    jsdisp_release(prot);
    if(FAILED(hres))
        return hres;

    /* Remove the builtin proxy prop from the prototype (first time only), since it's part of the object itself */
    if(!find_prop_name_raw(This->prototype, hash, name, FALSE) && !alloc_prop(This->prototype, name, PROP_DELETED, 0)) {
        hres = E_OUTOFMEMORY;
        goto end;
    }

    /* Define the constructor forcefully, so make sure to not look into the underlying proxy dispids,
       otherwise it might pick up elements by this id. And if any found, force it to be configurable. */
    prop = find_prop_name_raw(This, hash, name, FALSE);
    if(prop) {
        prop->flags |= PROPF_CONFIGURABLE;
        delete_prop(This, prop, &b);
    }else if(!(prop = alloc_prop(This, name, PROP_DELETED, 0))) {
        hres = E_OUTOFMEMORY;
        goto end;
    }

    hres = jsval_copy(jsval_obj(ctor), &prop->u.val);
    if(FAILED(hres))
        goto end;
    prop->type = PROP_JSVAL;
    prop->flags = PROPF_WRITABLE | PROPF_CONFIGURABLE;

end:
    jsdisp_release(ctor);
    return hres;
}

static HRESULT WINAPI WineDispatchProxyCbPrivate_CreateObject(IWineDispatchProxyCbPrivate *iface, IDispatchEx **obj)
{
    jsdisp_t *This = impl_from_IWineDispatchProxyCbPrivate(iface);
    jsdisp_t *jsdisp;
    HRESULT hres;

    hres = create_object(This->ctx, NULL, &jsdisp);
    if(SUCCEEDED(hres))
        *obj = &jsdisp->IDispatchEx_iface;
    return hres;
}

static HRESULT WINAPI WineDispatchProxyCbPrivate_PropEnum(IWineDispatchProxyCbPrivate *iface, const WCHAR *name)
{
    jsdisp_t *This = impl_from_IWineDispatchProxyCbPrivate(iface);
    dispex_prop_t *prop;

    return find_prop_name(This, string_hash(name), name, FALSE, &prop);
}

static IWineDispatchProxyCbPrivateVtbl WineDispatchProxyCbPrivateVtbl = {
    {
    DispatchEx_QueryInterface,
    DispatchEx_AddRef,
    DispatchEx_Release,
    DispatchEx_GetTypeInfoCount,
    DispatchEx_GetTypeInfo,
    DispatchEx_GetIDsOfNames,
    DispatchEx_Invoke,
    DispatchEx_GetDispID,
    DispatchEx_InvokeEx,
    DispatchEx_DeleteMemberByName,
    DispatchEx_DeleteMemberByDispID,
    DispatchEx_GetMemberProperties,
    DispatchEx_GetMemberName,
    DispatchEx_GetNextDispID,
    DispatchEx_GetNameSpaceParent
    },

    /* IWineDispatchProxyCbPrivate extension */
    WineDispatchProxyCbPrivate_InitProxy,
    WineDispatchProxyCbPrivate_Unlinked,
    WineDispatchProxyCbPrivate_HostUpdated,
    WineDispatchProxyCbPrivate_CreateConstructor,
    WineDispatchProxyCbPrivate_DefineConstructor,
    WineDispatchProxyCbPrivate_CreateObject,
    WineDispatchProxyCbPrivate_CreateArrayBuffer,
    WineDispatchProxyCbPrivate_GetRandomValues,
    WineDispatchProxyCbPrivate_PropEnum
};

jsdisp_t *as_jsdisp(IDispatch *disp)
{
    assert(disp->lpVtbl == (IDispatchVtbl*)&WineDispatchProxyCbPrivateVtbl);
    return impl_from_IDispatchEx((IDispatchEx*)disp);
}

jsdisp_t *to_jsdisp(IDispatch *disp)
{
    return disp->lpVtbl == (IDispatchVtbl*)&WineDispatchProxyCbPrivateVtbl ? impl_from_IDispatchEx((IDispatchEx*)disp) : NULL;
}

HRESULT init_dispex(jsdisp_t *dispex, script_ctx_t *ctx, const builtin_info_t *builtin_info, jsdisp_t *prototype)
{
    unsigned i;

    /* FIXME: Use better heuristics to decide when to run the GC */
    if(GetTickCount() - ctx->gc_last_tick > 30000)
        gc_run(ctx);

    TRACE("%p (%p)\n", dispex, prototype);

    dispex->IDispatchEx_iface.lpVtbl = (const IDispatchExVtbl*)&WineDispatchProxyCbPrivateVtbl;
    dispex->ref = 1;
    dispex->builtin_info = builtin_info;
    dispex->extensible = TRUE;
    dispex->prop_cnt = 0;

    dispex->props = calloc(1, sizeof(dispex_prop_t)*(dispex->buf_size=4));
    if(!dispex->props)
        return E_OUTOFMEMORY;

    for(i = 0; i < dispex->buf_size; i++) {
        dispex->props[i].bucket_head = ~0;
        dispex->props[i].bucket_next = ~0;
    }

    dispex->prototype = prototype;
    if(prototype)
        jsdisp_addref(prototype);

    script_addref(ctx);
    dispex->ctx = ctx;

    list_add_tail(&ctx->objects, &dispex->entry);
    return S_OK;
}

static const builtin_info_t dispex_info = {
    JSCLASS_NONE,
    NULL,
    0, NULL,
    NULL,
    NULL
};

HRESULT create_dispex(script_ctx_t *ctx, const builtin_info_t *builtin_info, jsdisp_t *prototype, jsdisp_t **dispex)
{
    jsdisp_t *ret;
    HRESULT hres;

    *dispex = NULL;
    ret = calloc(1, sizeof(jsdisp_t));
    if(!ret)
        return E_OUTOFMEMORY;

    hres = init_dispex(ret, ctx, builtin_info ? builtin_info : &dispex_info, prototype);
    if(FAILED(hres)) {
        free(ret);
        return hres;
    }

    *dispex = ret;
    return S_OK;
}

static const builtin_info_t proxy_dispex_info = {
    JSCLASS_OBJECT,
    NULL,
    0, NULL,
    NULL,
    NULL
};

HRESULT convert_to_proxy(script_ctx_t *ctx, jsval_t *val)
{
    IWineDispatchProxyCbPrivate **proxy_ref;
    IWineDispatchProxyPrivate *proxy;
    jsdisp_t *jsdisp, *prot;
    IDispatch *obj;
    HRESULT hres;

    if(ctx->version < SCRIPTLANGUAGEVERSION_ES5 || !val || !is_object_instance(*val))
        return S_OK;
    obj = get_object(*val);
    if(to_jsdisp(obj))
        return S_OK;

    if(FAILED(IDispatch_QueryInterface(obj, &IID_IWineDispatchProxyPrivate, (void**)&proxy)) || !proxy)
        return S_OK;
    IDispatch_Release(obj);

    proxy_ref = proxy->lpVtbl->GetProxyFieldRef(proxy);
    if(*proxy_ref) {
        /* Re-acquire the proxy if it's an old dangling proxy */
        jsdisp = impl_from_IWineDispatchProxyCbPrivate(*proxy_ref);
        assert(jsdisp->proxy == proxy);

        if(!jsdisp->ref++)
            list_add_tail(&jsdisp->ctx->objects, &jsdisp->entry);
        else
            IDispatchEx_Release((IDispatchEx*)proxy);  /* already held by jsdisp */

        TRACE("re-acquired %p\n", jsdisp);
        *val = jsval_obj(jsdisp);
        return S_OK;
    }

    if(!ctx->global) {
        FIXME("Script is uninitialized?\n");
        hres = E_UNEXPECTED;
        goto fail;
    }

    hres = get_proxy_default_prototype(ctx, proxy, &prot);
    if(FAILED(hres))
        goto fail;
    if(!prot)
        return hres;  /* not a JS object */

    hres = create_dispex(ctx, &proxy_dispex_info, prot, &jsdisp);
    jsdisp_release(prot);
    if(FAILED(hres))
        goto fail;

    *proxy_ref = (IWineDispatchProxyCbPrivate*)&jsdisp->IDispatchEx_iface;
    jsdisp->proxy = proxy;
    if(proxy->lpVtbl->IsPrototype(proxy)) {
        jsdisp_t *ctor;
        hres = get_proxy_default_constructor(ctx, jsdisp, &ctor);
        if(SUCCEEDED(hres)) {
            hres = jsdisp_define_data_property(jsdisp, L"constructor", PROPF_WRITABLE | PROPF_CONFIGURABLE, jsval_obj(ctor));
            jsdisp_release(ctor);
        }
    }else {
        hres = maybe_init_global_proxy(jsdisp);
    }
    if(FAILED(hres)) {
        *proxy_ref = NULL;
        jsdisp->proxy = NULL;
        jsdisp_release(jsdisp);
        goto fail;
    }

    *val = jsval_obj(jsdisp);
    return S_OK;

fail:
    IDispatchEx_Release((IDispatchEx*)proxy);
    return hres;
}

void jsdisp_free(jsdisp_t *obj)
{
    dispex_prop_t *prop;

    list_remove(&obj->entry);

    /* If it's a proxy, stay alive and keep it associated with the disp, since
       we can be re-acquired at some later point. When the underlying disp is
       actually destroyed, it should unlink us and then we free it for real. */
    if(obj->proxy) {
        list_init(&obj->entry);
        IDispatchEx_Release((IDispatchEx*)obj->proxy);
        return;
    }

    TRACE("(%p)\n", obj);

    for(prop = obj->props; prop < obj->props+obj->prop_cnt; prop++) {
        switch(prop->type) {
        case PROP_JSVAL:
            jsval_release(prop->u.val);
            break;
        case PROP_ACCESSOR:
            if(prop->u.accessor.getter)
                jsdisp_release(prop->u.accessor.getter);
            if(prop->u.accessor.setter)
                jsdisp_release(prop->u.accessor.setter);
            break;
        default:
            break;
        };
        free(prop->name);
    }
    free(obj->props);
    script_release(obj->ctx);
    if(obj->prototype)
        jsdisp_release(obj->prototype);

    if(obj->builtin_info->destructor)
        obj->builtin_info->destructor(obj);
    else
        free(obj);
}

void jsdisp_reacquire(jsdisp_t *jsdisp)
{
    list_add_tail(&jsdisp->ctx->objects, &jsdisp->entry);
    if(jsdisp->proxy)
        IDispatchEx_AddRef((IDispatchEx*)jsdisp->proxy);
}

#ifdef TRACE_REFCNT

jsdisp_t *jsdisp_addref(jsdisp_t *jsdisp)
{
    ULONG ref = ++jsdisp->ref;
    TRACE("(%p) ref=%ld\n", jsdisp, ref);
    if(ref == 1)
        jsdisp_reacquire(jsdisp);
    return jsdisp;
}

void jsdisp_release(jsdisp_t *jsdisp)
{
    ULONG ref = --jsdisp->ref;

    TRACE("(%p) ref=%ld\n", jsdisp, ref);

    if(!ref)
        jsdisp_free(jsdisp);
}

#endif

HRESULT init_dispex_from_constr(jsdisp_t *dispex, script_ctx_t *ctx, const builtin_info_t *builtin_info, jsdisp_t *constr)
{
    jsdisp_t *prot = NULL;
    dispex_prop_t *prop;
    HRESULT hres;

    hres = find_prop_name_prot(constr, string_hash(L"prototype"), L"prototype", FALSE, &prop);
    if(SUCCEEDED(hres) && prop && prop->type!=PROP_DELETED) {
        jsval_t val;

        hres = prop_get(constr, prop, &val, &ctx->jscaller->IServiceProvider_iface);
        if(FAILED(hres)) {
            ERR("Could not get prototype\n");
            return hres;
        }

        if(is_object_instance(val))
            prot = iface_to_jsdisp(get_object(val));
        else
            prot = jsdisp_addref(ctx->object_prototype);

        jsval_release(val);
    }

    hres = init_dispex(dispex, ctx, builtin_info, prot);

    if(prot)
        jsdisp_release(prot);
    return hres;
}

jsdisp_t *iface_to_jsdisp(IDispatch *iface)
{
    return iface->lpVtbl == (const IDispatchVtbl*)&WineDispatchProxyCbPrivateVtbl
        ? jsdisp_addref( impl_from_IDispatchEx((IDispatchEx*)iface))
        : NULL;
}

HRESULT jsdisp_get_id(jsdisp_t *jsdisp, const WCHAR *name, DWORD flags, DISPID *id)
{
    dispex_prop_t *prop;
    unsigned idx;
    HRESULT hres;

    if(override_idx(jsdisp, name, &idx)) {
        if(idx >= jsdisp->builtin_info->idx_length(jsdisp)) {
            *id = DISPID_UNKNOWN;
            return DISP_E_UNKNOWNNAME;
        }
        hres = find_prop_name(jsdisp, string_hash(name), name, FALSE, &prop);
    }
    else if(jsdisp->extensible && (flags & fdexNameEnsure))
        hres = ensure_prop_name(jsdisp, name, PROPF_ENUMERABLE | PROPF_CONFIGURABLE | PROPF_WRITABLE,
                                flags & fdexNameCaseInsensitive, &prop);
    else
        hres = find_prop_name_prot(jsdisp, string_hash(name), name, flags & fdexNameCaseInsensitive, &prop);
    if(FAILED(hres))
        return hres;

    if(prop && prop->type!=PROP_DELETED) {
        *id = prop_to_id(jsdisp, prop);
        return S_OK;
    }

    TRACE("not found %s\n", debugstr_w(name));
    *id = DISPID_UNKNOWN;
    return DISP_E_UNKNOWNNAME;
}

HRESULT jsdisp_call_value(jsdisp_t *jsfunc, jsval_t vthis, WORD flags, unsigned argc, jsval_t *argv,
        jsval_t *r, IServiceProvider *caller)
{
    HRESULT hres;

    assert(!(flags & ~(DISPATCH_METHOD|DISPATCH_CONSTRUCT|DISPATCH_JSCRIPT_INTERNAL_MASK)));

    if(is_class(jsfunc, JSCLASS_FUNCTION)) {
        hres = Function_invoke(jsfunc, vthis, flags, argc, argv, r, caller);
    }else if(jsfunc->proxy) {
        hres = proxy_disp_call(jsfunc, vthis, DISPID_VALUE, flags, argc, argv, r, caller);
    }else {
        if(!jsfunc->builtin_info->call) {
            WARN("Not a function\n");
            return JS_E_FUNCTION_EXPECTED;
        }

        if(jsfunc->ctx->state == SCRIPTSTATE_UNINITIALIZED || jsfunc->ctx->state == SCRIPTSTATE_CLOSED)
            return E_UNEXPECTED;

        flags &= ~DISPATCH_JSCRIPT_INTERNAL_MASK;
        hres = jsfunc->builtin_info->call(jsfunc->ctx, vthis, flags, argc, argv, r);
    }
    if(SUCCEEDED(hres))
        hres = convert_to_proxy(jsfunc->ctx, r);
    return hres;
}

HRESULT jsdisp_call(jsdisp_t *disp, DISPID id, WORD flags, unsigned argc, jsval_t *argv, jsval_t *r)
{
    dispex_prop_t *prop;

    prop = get_prop(disp, id);
    if(!prop)
        return DISP_E_MEMBERNOTFOUND;

    return invoke_prop_func(disp, to_disp(disp), prop, flags, argc, argv, r, &disp->ctx->jscaller->IServiceProvider_iface);
}

HRESULT jsdisp_call_name(jsdisp_t *disp, const WCHAR *name, WORD flags, unsigned argc, jsval_t *argv, jsval_t *r)
{
    dispex_prop_t *prop;
    HRESULT hres;

    hres = find_prop_name_prot(disp, string_hash(name), name, FALSE, &prop);
    if(FAILED(hres))
        return hres;

    if(!prop || prop->type == PROP_DELETED)
        return JS_E_INVALID_PROPERTY;

<<<<<<< HEAD
    hres = invoke_prop_func(disp, to_disp(disp), prop, flags, argc, argv, r, &disp->ctx->jscaller->IServiceProvider_iface);
    return (hres == DISP_E_MEMBERNOTFOUND) ? JS_E_INVALID_PROPERTY : hres;
=======
    return invoke_prop_func(disp, to_disp(disp), prop, flags, argc, argv, r, &disp->ctx->jscaller->IServiceProvider_iface);
>>>>>>> 6eb373f5
}

static HRESULT disp_invoke(script_ctx_t *ctx, IDispatch *disp, DISPID id, WORD flags, DISPPARAMS *params, VARIANT *r,
        IServiceProvider *caller)
{
    IDispatchEx *dispex;
    EXCEPINFO ei;
    HRESULT hres;

    memset(&ei, 0, sizeof(ei));
    hres = IDispatch_QueryInterface(disp, &IID_IDispatchEx, (void**)&dispex);
    if(SUCCEEDED(hres)) {
        hres = IDispatchEx_InvokeEx(dispex, id, ctx->lcid, flags, params, r, &ei, caller);
        IDispatchEx_Release(dispex);
    }else {
        UINT err = 0;

        if(flags == DISPATCH_CONSTRUCT) {
            WARN("IDispatch cannot be constructor\n");
            return DISP_E_MEMBERNOTFOUND;
        }

        if(params->cNamedArgs == 1 && params->rgdispidNamedArgs[0] == DISPID_THIS) {
            params->cNamedArgs = 0;
            params->rgdispidNamedArgs = NULL;
            params->cArgs--;
            params->rgvarg++;
        }

        TRACE("using IDispatch\n");
        hres = IDispatch_Invoke(disp, id, &IID_NULL, ctx->lcid, flags, params, r, &ei, &err);
    }

    if(hres == DISP_E_EXCEPTION)
        disp_fill_exception(ctx, &ei);

    return hres;
}

void disp_fill_exception(script_ctx_t *ctx, EXCEPINFO *ei)
{
    TRACE("DISP_E_EXCEPTION: %08lx %s %s\n", ei->scode, debugstr_w(ei->bstrSource), debugstr_w(ei->bstrDescription));
    reset_ei(ctx->ei);
    if(ei->pfnDeferredFillIn)
        ei->pfnDeferredFillIn(ei);
    ctx->ei->error = (SUCCEEDED(ei->scode) || ei->scode == DISP_E_EXCEPTION) ? E_FAIL : ei->scode;
    if(ei->bstrSource)
        ctx->ei->source = jsstr_alloc_len(ei->bstrSource, SysStringLen(ei->bstrSource));
    if(ei->bstrDescription)
        ctx->ei->message = jsstr_alloc_len(ei->bstrDescription, SysStringLen(ei->bstrDescription));
    SysFreeString(ei->bstrSource);
    SysFreeString(ei->bstrDescription);
    SysFreeString(ei->bstrHelpFile);
}

HRESULT disp_call(script_ctx_t *ctx, IDispatch *disp, DISPID id, WORD flags, unsigned argc, jsval_t *argv, jsval_t *ret)
{
    VARIANT buf[6], retv;
    jsdisp_t *jsdisp;
    DISPPARAMS dp;
    unsigned i;
    HRESULT hres;

    jsdisp = iface_to_jsdisp(disp);
    if(jsdisp && jsdisp->ctx == ctx) {
        if(flags & DISPATCH_PROPERTYPUT) {
            FIXME("disp_call(propput) on builtin object\n");
            jsdisp_release(jsdisp);
            return E_FAIL;
        }

        if(ctx != jsdisp->ctx)
            flags &= ~DISPATCH_JSCRIPT_INTERNAL_MASK;
        hres = jsdisp_call(jsdisp, id, flags, argc, argv, ret);
        jsdisp_release(jsdisp);
        return hres;
    }
    if(jsdisp)
        jsdisp_release(jsdisp);

    flags &= ~DISPATCH_JSCRIPT_INTERNAL_MASK;
    if(ret && argc)
        flags |= DISPATCH_PROPERTYGET;

    dp.cArgs = argc;

    if(flags & DISPATCH_PROPERTYPUT) {
        static DISPID propput_dispid = DISPID_PROPERTYPUT;

        dp.cNamedArgs = 1;
        dp.rgdispidNamedArgs = &propput_dispid;
    }else {
        dp.cNamedArgs = 0;
        dp.rgdispidNamedArgs = NULL;
    }

    if(dp.cArgs > ARRAY_SIZE(buf)) {
        dp.rgvarg = malloc(argc * sizeof(VARIANT));
        if(!dp.rgvarg)
            return E_OUTOFMEMORY;
    }else {
        dp.rgvarg = buf;
    }

    for(i=0; i<argc; i++) {
        hres = jsval_to_variant(argv[i], dp.rgvarg+argc-i-1);
        if(FAILED(hres)) {
            while(i--)
                VariantClear(dp.rgvarg+argc-i-1);
            if(dp.rgvarg != buf)
                free(dp.rgvarg);
            return hres;
        }
    }

    V_VT(&retv) = VT_EMPTY;
    hres = disp_invoke(ctx, disp, id, flags, &dp, ret ? &retv : NULL, &ctx->jscaller->IServiceProvider_iface);

    for(i=0; i<argc; i++)
        VariantClear(dp.rgvarg+argc-i-1);
    if(dp.rgvarg != buf)
        free(dp.rgvarg);

    if(SUCCEEDED(hres) && ret)
        hres = variant_to_jsval(ctx, &retv, ret);
    VariantClear(&retv);
    return hres;
}

HRESULT disp_call_name(script_ctx_t *ctx, IDispatch *disp, const WCHAR *name, WORD flags, unsigned argc, jsval_t *argv, jsval_t *ret)
{
    IDispatchEx *dispex;
    jsdisp_t *jsdisp;
    HRESULT hres;
    DISPID id;
    BSTR bstr;

    if((jsdisp = to_jsdisp(disp)) && jsdisp->ctx == ctx)
        return jsdisp_call_name(jsdisp, name, flags, argc, argv, ret);

    if(!(bstr = SysAllocString(name)))
        return E_OUTOFMEMORY;
    hres = IDispatch_QueryInterface(disp, &IID_IDispatchEx, (void**)&dispex);
    if(SUCCEEDED(hres) && dispex) {
        hres = IDispatchEx_GetDispID(dispex, bstr, make_grfdex(ctx, fdexNameCaseSensitive), &id);
        IDispatchEx_Release(dispex);
    }else {
        hres = IDispatch_GetIDsOfNames(disp, &IID_NULL, &bstr, 1, 0, &id);
    }
    SysFreeString(bstr);
    if(FAILED(hres))
        return hres;

    return disp_call(ctx, disp, id, flags, argc, argv, ret);
}

<<<<<<< HEAD
HRESULT disp_call_value(script_ctx_t *ctx, IDispatch *disp, jsval_t vthis, WORD flags, unsigned argc, jsval_t *argv,
        jsval_t *r, IServiceProvider *caller)
=======
HRESULT disp_call_value_with_caller(script_ctx_t *ctx, IDispatch *disp, jsval_t vthis, WORD flags, unsigned argc,
        jsval_t *argv, jsval_t *r, IServiceProvider *caller)
>>>>>>> 6eb373f5
{
    VARIANT buf[6], retv, *args = buf;
    IDispatch *jsthis;
    jsdisp_t *jsdisp;
    DISPPARAMS dp;
    unsigned i;
    HRESULT hres = S_OK;

    static DISPID this_id = DISPID_THIS;

    assert(!(flags & ~(DISPATCH_METHOD|DISPATCH_CONSTRUCT|DISPATCH_JSCRIPT_INTERNAL_MASK)));

    jsdisp = iface_to_jsdisp(disp);
    if(jsdisp && jsdisp->ctx == ctx) {
        hres = jsdisp_call_value(jsdisp, vthis, flags, argc, argv, r, caller);
        jsdisp_release(jsdisp);
        return hres;
    }
    if(jsdisp)
        jsdisp_release(jsdisp);

    if(is_object_instance(vthis) && (ctx->version < SCRIPTLANGUAGEVERSION_ES5 ||
       ((jsdisp = to_jsdisp(get_object(vthis))) && is_class(jsdisp, JSCLASS_OBJECT) && !jsdisp->proxy)))
        jsthis = get_object(vthis);
    else
        jsthis = NULL;

    flags &= ~DISPATCH_JSCRIPT_INTERNAL_MASK;
    if(r && argc && flags == DISPATCH_METHOD)
        flags |= DISPATCH_PROPERTYGET;

    if(jsthis) {
        dp.cArgs = argc + 1;
        dp.cNamedArgs = 1;
        dp.rgdispidNamedArgs = &this_id;
    }else {
        dp.cArgs = argc;
        dp.cNamedArgs = 0;
        dp.rgdispidNamedArgs = NULL;
    }

    if(dp.cArgs > ARRAY_SIZE(buf) && !(args = malloc(dp.cArgs * sizeof(VARIANT))))
        return E_OUTOFMEMORY;
    dp.rgvarg = args;

    if(jsthis) {
        V_VT(dp.rgvarg) = VT_DISPATCH;
        V_DISPATCH(dp.rgvarg) = jsthis;
    }

    for(i=0; SUCCEEDED(hres) && i < argc; i++)
        hres = jsval_to_variant(argv[i], dp.rgvarg+dp.cArgs-i-1);

    if(SUCCEEDED(hres)) {
        V_VT(&retv) = VT_EMPTY;
        hres = disp_invoke(ctx, disp, DISPID_VALUE, flags, &dp, r ? &retv : NULL, caller);
    }

    for(i = 0; i < argc; i++)
        VariantClear(dp.rgvarg + dp.cArgs - i - 1);
    if(args != buf)
        free(args);

    if(FAILED(hres))
        return hres;
    if(!r)
        return S_OK;

    hres = variant_to_jsval(ctx, &retv, r);
    VariantClear(&retv);
    return hres;
}

HRESULT jsdisp_propput(jsdisp_t *obj, const WCHAR *name, DWORD flags, BOOL throw, jsval_t val)
{
    dispex_prop_t *prop;
    unsigned idx;
    HRESULT hres;

    if(override_idx(obj, name, &idx))
        return obj->builtin_info->idx_put(obj, idx, val);

    if(obj->extensible)
        hres = ensure_prop_name(obj, name, flags, FALSE, &prop);
    else
        hres = find_prop_name(obj, string_hash(name), name, FALSE, &prop);
    if(FAILED(hres))
        return hres;
    if(!prop || (prop->type == PROP_DELETED && !obj->extensible))
        return throw ? JS_E_INVALID_ACTION : S_OK;

    return prop_put(obj, prop, val, &obj->ctx->jscaller->IServiceProvider_iface);
}

HRESULT jsdisp_propput_name(jsdisp_t *obj, const WCHAR *name, jsval_t val)
{
    return jsdisp_propput(obj, name, PROPF_ENUMERABLE | PROPF_CONFIGURABLE | PROPF_WRITABLE, FALSE, val);
}

HRESULT jsdisp_propput_idx(jsdisp_t *obj, DWORD idx, jsval_t val)
{
    WCHAR buf[12];

    swprintf(buf, ARRAY_SIZE(buf), L"%d", idx);
    return jsdisp_propput(obj, buf, PROPF_ENUMERABLE | PROPF_CONFIGURABLE | PROPF_WRITABLE, TRUE, val);
}

HRESULT disp_propput(script_ctx_t *ctx, IDispatch *disp, DISPID id, jsval_t val)
{
    jsdisp_t *jsdisp;
    HRESULT hres;

    jsdisp = iface_to_jsdisp(disp);
    if(jsdisp && jsdisp->ctx == ctx) {
        dispex_prop_t *prop;

        prop = get_prop(jsdisp, id);
        if(prop)
            hres = prop_put(jsdisp, prop, val, &ctx->jscaller->IServiceProvider_iface);
        else
            hres = DISP_E_MEMBERNOTFOUND;

        jsdisp_release(jsdisp);
    }else {
        DISPID dispid = DISPID_PROPERTYPUT;
        DWORD flags = DISPATCH_PROPERTYPUT;
        VARIANT var;
        DISPPARAMS dp  = {&var, &dispid, 1, 1};

        if(jsdisp)
            jsdisp_release(jsdisp);
        hres = jsval_to_variant(val, &var);
        if(FAILED(hres))
            return hres;

        if(V_VT(&var) == VT_DISPATCH)
            flags |= DISPATCH_PROPERTYPUTREF;

        hres = disp_invoke(ctx, disp, id, flags, &dp, NULL, &ctx->jscaller->IServiceProvider_iface);
        VariantClear(&var);
    }

    return hres;
}

HRESULT disp_propput_name(script_ctx_t *ctx, IDispatch *disp, const WCHAR *name, jsval_t val)
{
    jsdisp_t *jsdisp;
    HRESULT hres;

    jsdisp = iface_to_jsdisp(disp);
    if(!jsdisp || jsdisp->ctx != ctx) {
        IDispatchEx *dispex;
        BSTR str;
        DISPID id;

        if(jsdisp)
            jsdisp_release(jsdisp);
        if(!(str = SysAllocString(name)))
            return E_OUTOFMEMORY;

        hres = IDispatch_QueryInterface(disp, &IID_IDispatchEx, (void**)&dispex);
        if(SUCCEEDED(hres)) {
            hres = IDispatchEx_GetDispID(dispex, str, make_grfdex(ctx, fdexNameEnsure|fdexNameCaseSensitive), &id);
            IDispatchEx_Release(dispex);
        }else {
            TRACE("using IDispatch\n");
            hres = IDispatch_GetIDsOfNames(disp, &IID_NULL, &str, 1, 0, &id);
        }
        SysFreeString(str);
        if(FAILED(hres))
            return hres;

        return disp_propput(ctx, disp, id, val);
    }

    hres = jsdisp_propput_name(jsdisp, name, val);
    jsdisp_release(jsdisp);
    return hres;
}

HRESULT jsdisp_propget_name(jsdisp_t *obj, const WCHAR *name, jsval_t *val)
{
    dispex_prop_t *prop;
    unsigned idx;
    HRESULT hres;

    if(override_idx(obj, name, &idx))
        return obj->builtin_info->idx_get(obj, idx, val);

    hres = find_prop_name_prot(obj, string_hash(name), name, FALSE, &prop);
    if(FAILED(hres))
        return hres;

    if(!prop || prop->type==PROP_DELETED) {
        *val = jsval_undefined();
        return S_OK;
    }

    hres = prop_get(obj, prop, val, &obj->ctx->jscaller->IServiceProvider_iface);
    if(hres == DISP_E_MEMBERNOTFOUND) {
        *val = jsval_undefined();
        return S_OK;
    }
    return hres;
}

HRESULT jsdisp_get_idx(jsdisp_t *obj, DWORD idx, jsval_t *r)
{
    WCHAR name[12];
    dispex_prop_t *prop;
    HRESULT hres;

    if(obj->builtin_info->class >= FIRST_TYPEDARRAY_JSCLASS && obj->builtin_info->class <= LAST_TYPEDARRAY_JSCLASS)
        return obj->builtin_info->idx_get(obj, idx, r);

    swprintf(name, ARRAY_SIZE(name), L"%d", idx);

    hres = find_prop_name_prot(obj, string_hash(name), name, FALSE, &prop);
    if(FAILED(hres))
        return hres;

    if(!prop || prop->type==PROP_DELETED) {
        *r = jsval_undefined();
        return DISP_E_UNKNOWNNAME;
    }

    hres = prop_get(obj, prop, r, &obj->ctx->jscaller->IServiceProvider_iface);
    if(hres == DISP_E_MEMBERNOTFOUND) {
        *r = jsval_undefined();
        return DISP_E_UNKNOWNNAME;
    }
    return hres;
}

HRESULT jsdisp_propget(jsdisp_t *jsdisp, DISPID id, jsval_t *val)
{
    dispex_prop_t *prop;

    prop = get_prop(jsdisp, id);
    if(!prop)
        return DISP_E_MEMBERNOTFOUND;

    return prop_get(jsdisp, prop, val, &jsdisp->ctx->jscaller->IServiceProvider_iface);
}

HRESULT disp_propget(script_ctx_t *ctx, IDispatch *disp, DISPID id, jsval_t *val)
{
    DISPPARAMS dp  = {NULL,NULL,0,0};
    jsdisp_t *jsdisp;
    VARIANT var;
    HRESULT hres;

    jsdisp = iface_to_jsdisp(disp);
    if(jsdisp && jsdisp->ctx == ctx) {
        hres = jsdisp_propget(jsdisp, id, val);
        jsdisp_release(jsdisp);
        return hres;
    }
    if(jsdisp)
        jsdisp_release(jsdisp);

    V_VT(&var) = VT_EMPTY;
    hres = disp_invoke(ctx, disp, id, INVOKE_PROPERTYGET, &dp, &var, &ctx->jscaller->IServiceProvider_iface);
    if(SUCCEEDED(hres)) {
        hres = variant_to_jsval(ctx, &var, val);
        VariantClear(&var);
    }
    return hres;
}

HRESULT jsdisp_delete_idx(jsdisp_t *obj, DWORD idx)
{
    WCHAR buf[12];
    dispex_prop_t *prop;
    BOOL b;
    HRESULT hres;

    if(obj->builtin_info->class >= FIRST_TYPEDARRAY_JSCLASS && obj->builtin_info->class <= LAST_TYPEDARRAY_JSCLASS)
        return S_OK;

    swprintf(buf, ARRAY_SIZE(buf), L"%d", idx);

    hres = find_prop_name(obj, string_hash(buf), buf, FALSE, &prop);
    if(FAILED(hres) || !prop)
        return hres;

    hres = delete_prop(obj, prop, &b);
    if(FAILED(hres))
        return hres;
    return b ? S_OK : JS_E_INVALID_ACTION;
}

HRESULT disp_delete(IDispatch *disp, DISPID id, BOOL *ret)
{
    IDispatchEx *dispex;
    jsdisp_t *jsdisp;
    HRESULT hres;

    jsdisp = iface_to_jsdisp(disp);
    if(jsdisp) {
        dispex_prop_t *prop;

        prop = get_prop(jsdisp, id);
        if(prop)
            hres = delete_prop(jsdisp, prop, ret);
        else
            hres = DISP_E_MEMBERNOTFOUND;

        jsdisp_release(jsdisp);
        return hres;
    }

    hres = IDispatch_QueryInterface(disp, &IID_IDispatchEx, (void**)&dispex);
    if(FAILED(hres)) {
        *ret = FALSE;
        return S_OK;
    }

    hres = IDispatchEx_DeleteMemberByDispID(dispex, id);
    IDispatchEx_Release(dispex);
    if(FAILED(hres))
        return hres;

    *ret = hres == S_OK;
    return S_OK;
}

HRESULT jsdisp_next_prop(jsdisp_t *obj, DISPID id, enum jsdisp_enum_type enum_type, DISPID *ret)
{
    dispex_prop_t *iter;
    DWORD idx = id;
    HRESULT hres;

    if(id == DISPID_STARTENUM || idx >= obj->prop_cnt) {
        hres = (enum_type == JSDISP_ENUM_ALL) ? fill_protrefs(obj) : fill_props(obj);
        if(FAILED(hres))
            return hres;
        if(id == DISPID_STARTENUM)
            idx = 0;
        if(idx >= obj->prop_cnt)
            return S_FALSE;
    }

    for(iter = &obj->props[idx]; iter < obj->props + obj->prop_cnt; iter++) {
        hres = fix_overridden_prop(obj, iter);
        if(FAILED(hres))
            return hres;
        if(iter->type == PROP_DELETED)
            continue;
        if(enum_type != JSDISP_ENUM_ALL && iter->type == PROP_PROTREF)
            continue;
        if(enum_type != JSDISP_ENUM_OWN && !(get_flags(obj, iter) & PROPF_ENUMERABLE))
            continue;
        *ret = prop_to_id(obj, iter);
        return S_OK;
    }

    if(obj->ctx->html_mode)
        return jsdisp_next_prop(obj, prop_to_id(obj, iter - 1), enum_type, ret);

    return S_FALSE;
}

HRESULT disp_delete_name(script_ctx_t *ctx, IDispatch *disp, jsstr_t *name, BOOL *ret)
{
    IDispatchEx *dispex;
    jsdisp_t *jsdisp;
    BSTR bstr;
    HRESULT hres;

    jsdisp = iface_to_jsdisp(disp);
    if(jsdisp) {
        dispex_prop_t *prop;
        const WCHAR *ptr;
        unsigned idx;

        ptr = jsstr_flatten(name);
        if(!ptr) {
            jsdisp_release(jsdisp);
            return E_OUTOFMEMORY;
        }

        if(override_idx(jsdisp, ptr, &idx)) {
            *ret = FALSE;
            hres = S_OK;
        }else {
            hres = find_prop_name(jsdisp, string_hash(ptr), ptr, FALSE, &prop);
            if(prop) {
                hres = delete_prop(jsdisp, prop, ret);
            }else {
                *ret = TRUE;
                hres = S_OK;
            }
        }

        jsdisp_release(jsdisp);
        return hres;
    }

    bstr = SysAllocStringLen(NULL, jsstr_length(name));
    if(!bstr)
        return E_OUTOFMEMORY;
    jsstr_flush(name, bstr);

    hres = IDispatch_QueryInterface(disp, &IID_IDispatchEx, (void**)&dispex);
    if(SUCCEEDED(hres)) {
        hres = IDispatchEx_DeleteMemberByName(dispex, bstr, make_grfdex(ctx, fdexNameCaseSensitive));
        if(SUCCEEDED(hres))
            *ret = hres == S_OK;
        IDispatchEx_Release(dispex);
    }else {
        DISPID id;

        hres = IDispatch_GetIDsOfNames(disp, &IID_NULL, &bstr, 1, 0, &id);
        if(SUCCEEDED(hres)) {
            /* Property exists and we can't delete it from pure IDispatch interface, so return false. */
            *ret = FALSE;
        }else if(hres == DISP_E_UNKNOWNNAME) {
            /* Property doesn't exist, so nothing to delete */
            *ret = TRUE;
            hres = S_OK;
        }
    }

    SysFreeString(bstr);
    return hres;
}

HRESULT jsdisp_get_own_property(jsdisp_t *obj, const WCHAR *name, BOOL flags_only,
                                property_desc_t *desc)
{
    dispex_prop_t *prop;
    unsigned idx;
    HRESULT hres;

    if(override_idx(obj, name, &idx)) {
        if(idx >= obj->builtin_info->idx_length(obj))
            return DISP_E_UNKNOWNNAME;

        memset(desc, 0, sizeof(*desc));
        if(!flags_only) {
            hres = obj->builtin_info->idx_get(obj, idx, &desc->value);
            if(FAILED(hres))
                return hres;
        }
        desc->flags = PROPF_ENUMERABLE | PROPF_WRITABLE;
        desc->mask  = PROPF_ENUMERABLE | PROPF_WRITABLE | PROPF_CONFIGURABLE;
        desc->explicit_value = TRUE;
        return S_OK;
    }

    hres = find_prop_name(obj, string_hash(name), name, FALSE, &prop);
    if(FAILED(hres))
        return hres;

    if(!prop)
        return DISP_E_UNKNOWNNAME;

    memset(desc, 0, sizeof(*desc));

    switch(prop->type) {
    case PROP_BUILTIN:
    case PROP_JSVAL:
    case PROP_IDX:
    case PROP_PROXY:
        desc->mask |= PROPF_WRITABLE;
        desc->explicit_value = TRUE;
        if(!flags_only) {
            hres = prop_get(obj, prop, &desc->value, &obj->ctx->jscaller->IServiceProvider_iface);
            if(FAILED(hres))
                return (hres == DISP_E_MEMBERNOTFOUND) ? DISP_E_UNKNOWNNAME : hres;
        }
        break;
    case PROP_ACCESSOR:
        desc->explicit_getter = desc->explicit_setter = TRUE;
        if(!flags_only) {
            desc->getter = prop->u.accessor.getter
                ? jsdisp_addref(prop->u.accessor.getter) : NULL;
            desc->setter = prop->u.accessor.setter
                ? jsdisp_addref(prop->u.accessor.setter) : NULL;
        }
        break;
    default:
        return DISP_E_UNKNOWNNAME;
    }

    desc->flags = prop->flags & (PROPF_ENUMERABLE | PROPF_WRITABLE | PROPF_CONFIGURABLE);
    desc->mask |= PROPF_ENUMERABLE | PROPF_CONFIGURABLE;
    return S_OK;
}

HRESULT jsdisp_define_property(jsdisp_t *obj, const WCHAR *name, property_desc_t *desc)
{
    dispex_prop_t *prop;
    unsigned idx;
    HRESULT hres;

    if(override_idx(obj, name, &idx)) {
        if((desc->flags & desc->mask) != (desc->mask & (PROPF_WRITABLE | PROPF_ENUMERABLE)))
            return throw_error(obj->ctx, JS_E_NONCONFIGURABLE_REDEFINED, name);
        if(desc->explicit_value)
            return obj->builtin_info->idx_put(obj, idx, desc->value);
        if(desc->explicit_getter || desc->explicit_setter)
            return throw_error(obj->ctx, JS_E_NONCONFIGURABLE_REDEFINED, name);
        return obj->builtin_info->idx_put(obj, idx, jsval_undefined());
    }

    hres = find_prop_name(obj, string_hash(name), name, FALSE, &prop);
    if(FAILED(hres))
        return hres;

    if((!prop || prop->type == PROP_DELETED || prop->type == PROP_PROTREF) && !obj->extensible)
        return throw_error(obj->ctx, JS_E_OBJECT_NONEXTENSIBLE, name);

    if(!prop && !(prop = alloc_prop(obj, name, PROP_DELETED, 0)))
       return E_OUTOFMEMORY;

    if(obj->proxy && desc->explicit_value) {
        struct proxy_prop_info info;

        info.name = name;
        hres = obj->proxy->lpVtbl->PropDefineOverride(obj->proxy, &info);
        if(hres != S_FALSE) {
            dispex_prop_t bak = *prop;
            if(FAILED(hres))
                return hres;
            hres = alloc_proxy_prop(obj, &info, &prop);
            if(SUCCEEDED(hres)) {
                hres = prop_put(obj, prop, desc->value, &obj->ctx->jscaller->IServiceProvider_iface);
                if(SUCCEEDED(hres)) {
                    switch(bak.type) {
                    case PROP_JSVAL:
                        jsval_release(bak.u.val);
                        break;
                    case PROP_ACCESSOR:
                        if(bak.u.accessor.getter) jsdisp_release(bak.u.accessor.getter);
                        if(bak.u.accessor.setter) jsdisp_release(bak.u.accessor.setter);
                        break;
                    default:
                        break;
                    }
                    return S_OK;
                }
            }
            *prop = bak;
            return hres;
        }
    }

    if(prop->type == PROP_DELETED || prop->type == PROP_PROTREF) {
        prop->flags = desc->flags;
        if(desc->explicit_getter || desc->explicit_setter) {
            prop->type = PROP_ACCESSOR;
            prop->u.accessor.getter = desc->getter ? jsdisp_addref(desc->getter) : NULL;
            prop->u.accessor.setter = desc->setter ? jsdisp_addref(desc->setter) : NULL;
            TRACE("%s = accessor { get: %p set: %p }\n", debugstr_w(name),
                  prop->u.accessor.getter, prop->u.accessor.setter);
        }else {
            prop->type = PROP_JSVAL;
            if(desc->explicit_value) {
                hres = jsval_copy(desc->value, &prop->u.val);
                if(FAILED(hres))
                    return hres;
            }else {
                prop->u.val = jsval_undefined();
            }
            TRACE("%s = %s\n", debugstr_w(name), debugstr_jsval(prop->u.val));
        }
        return S_OK;
    }

    TRACE("existing prop %s prop flags %lx desc flags %x desc mask %x\n", debugstr_w(name),
          prop->flags, desc->flags, desc->mask);

    if(!(prop->flags & PROPF_CONFIGURABLE)) {
        if(((desc->mask & PROPF_CONFIGURABLE) && (desc->flags & PROPF_CONFIGURABLE))
           || ((desc->mask & PROPF_ENUMERABLE)
               && ((desc->flags & PROPF_ENUMERABLE) != (prop->flags & PROPF_ENUMERABLE))))
            return throw_error(obj->ctx, JS_E_NONCONFIGURABLE_REDEFINED, name);
    }

    if(desc->explicit_value || (desc->mask & PROPF_WRITABLE)) {
        if(prop->type == PROP_ACCESSOR) {
            if(!(prop->flags & PROPF_CONFIGURABLE))
                return throw_error(obj->ctx, JS_E_NONCONFIGURABLE_REDEFINED, name);
            if(prop->u.accessor.getter)
                jsdisp_release(prop->u.accessor.getter);
            if(prop->u.accessor.setter)
                jsdisp_release(prop->u.accessor.setter);

            prop->type = PROP_JSVAL;
            hres = jsval_copy(desc->value, &prop->u.val);
            if(FAILED(hres)) {
                prop->u.val = jsval_undefined();
                return hres;
            }
        }else {
            if(!(prop->flags & PROPF_CONFIGURABLE) && !(prop->flags & PROPF_WRITABLE)) {
                if((desc->mask & PROPF_WRITABLE) && (desc->flags & PROPF_WRITABLE))
                    return throw_error(obj->ctx, JS_E_NONWRITABLE_MODIFIED, name);
                if(desc->explicit_value) {
                    if(prop->type == PROP_JSVAL) {
                        BOOL eq;
                        hres = jsval_strict_equal(desc->value, prop->u.val, &eq);
                        if(FAILED(hres))
                            return hres;
                        if(!eq)
                            return throw_error(obj->ctx, JS_E_NONWRITABLE_MODIFIED, name);
                    }else {
                        FIXME("redefinition of property type %d\n", prop->type);
                    }
                }
            }
            if(desc->explicit_value) {
                if(prop->type == PROP_JSVAL)
                    jsval_release(prop->u.val);
                else
                    prop->type = PROP_JSVAL;
                hres = jsval_copy(desc->value, &prop->u.val);
                if(FAILED(hres)) {
                    prop->u.val = jsval_undefined();
                    return hres;
                }
            }
        }
    }else if(desc->explicit_getter || desc->explicit_setter) {
        if(prop->type != PROP_ACCESSOR) {
            if(!(prop->flags & PROPF_CONFIGURABLE))
                return throw_error(obj->ctx, JS_E_NONCONFIGURABLE_REDEFINED, name);
            if(prop->type == PROP_JSVAL)
                jsval_release(prop->u.val);
            prop->type = PROP_ACCESSOR;
            prop->u.accessor.getter = prop->u.accessor.setter = NULL;
        }else if(!(prop->flags & PROPF_CONFIGURABLE)) {
            if((desc->explicit_getter && desc->getter != prop->u.accessor.getter)
               || (desc->explicit_setter && desc->setter != prop->u.accessor.setter))
                return throw_error(obj->ctx, JS_E_NONCONFIGURABLE_REDEFINED, name);
        }

        if(desc->explicit_getter) {
            if(prop->u.accessor.getter) {
                jsdisp_release(prop->u.accessor.getter);
                prop->u.accessor.getter = NULL;
            }
            if(desc->getter)
                prop->u.accessor.getter = jsdisp_addref(desc->getter);
        }
        if(desc->explicit_setter) {
            if(prop->u.accessor.setter) {
                jsdisp_release(prop->u.accessor.setter);
                prop->u.accessor.setter = NULL;
            }
            if(desc->setter)
                prop->u.accessor.setter = jsdisp_addref(desc->setter);
        }
    }

    prop->flags = (prop->flags & ~desc->mask) | (desc->flags & desc->mask);
    return S_OK;
}

HRESULT jsdisp_define_data_property(jsdisp_t *obj, const WCHAR *name, unsigned flags, jsval_t value)
{
    property_desc_t prop_desc = { flags, flags, TRUE };
    prop_desc.value = value;
    return jsdisp_define_property(obj, name, &prop_desc);
}

HRESULT jsdisp_change_prototype(jsdisp_t *obj, jsdisp_t *proto)
{
    jsdisp_t *iter;
    DWORD i;

    if(obj->prototype == proto)
        return S_OK;
    if(!obj->extensible)
        return JS_E_CANNOT_CREATE_FOR_NONEXTENSIBLE;

    for(iter = proto; iter; iter = iter->prototype)
        if(iter == obj)
            return JS_E_CYCLIC_PROTO_VALUE;

    if(obj->prototype) {
        for(i = 0; i < obj->prop_cnt; i++)
            if(obj->props[i].type == PROP_PROTREF)
                obj->props[i].type = PROP_DELETED;
        jsdisp_release(obj->prototype);
    }

    obj->prototype = proto;
    if(proto)
        jsdisp_addref(proto);
    return S_OK;
}

void jsdisp_freeze(jsdisp_t *obj, BOOL seal)
{
    unsigned int i;

    for(i = 0; i < obj->prop_cnt; i++) {
        if(!seal && obj->props[i].type == PROP_JSVAL)
            obj->props[i].flags &= ~PROPF_WRITABLE;
        obj->props[i].flags &= ~PROPF_CONFIGURABLE;
    }

    obj->extensible = FALSE;
}

BOOL jsdisp_is_frozen(jsdisp_t *obj, BOOL sealed)
{
    unsigned int i;

    if(obj->extensible)
        return FALSE;

    for(i = 0; i < obj->prop_cnt; i++) {
        if(obj->props[i].type == PROP_JSVAL) {
            if(!sealed && (obj->props[i].flags & PROPF_WRITABLE))
                return FALSE;
        }else if(obj->props[i].type != PROP_ACCESSOR)
            continue;
        if(obj->props[i].flags & PROPF_CONFIGURABLE)
            return FALSE;
    }

    return TRUE;
}

HRESULT jsdisp_get_prop_name(jsdisp_t *obj, DISPID id, jsstr_t **r)
{
    dispex_prop_t *prop = get_prop(obj, id);

    if(!prop)
        return DISP_E_MEMBERNOTFOUND;

    *r = jsstr_alloc(prop->name);
    return *r ? S_OK : E_OUTOFMEMORY;
}<|MERGE_RESOLUTION|>--- conflicted
+++ resolved
@@ -845,15 +845,9 @@
 
         TRACE("call %s %p\n", debugstr_w(prop->name), get_object(prop->u.val));
 
-<<<<<<< HEAD
-        return disp_call_value(This->ctx, get_object(prop->u.val),
-                               jsval_disp(jsthis ? jsthis : (IDispatch*)&This->IDispatchEx_iface),
-                               flags, argc, argv, r, caller);
-=======
         return disp_call_value_with_caller(This->ctx, get_object(prop->u.val),
                 jsval_disp(jsthis ? jsthis : (IDispatch*)&This->IDispatchEx_iface),
                 flags, argc, argv, r, caller);
->>>>>>> 6eb373f5
     }
     case PROP_ACCESSOR:
     case PROP_IDX: {
@@ -864,15 +858,9 @@
             return hres;
 
         if(is_object_instance(val)) {
-<<<<<<< HEAD
-            hres = disp_call_value(This->ctx, get_object(val),
-                                   jsval_disp(jsthis ? jsthis : (IDispatch*)&This->IDispatchEx_iface),
-                                   flags, argc, argv, r, caller);
-=======
             hres = disp_call_value_with_caller(This->ctx, get_object(val),
                     jsval_disp(jsthis ? jsthis : (IDispatch*)&This->IDispatchEx_iface),
                     flags, argc, argv, r, caller);
->>>>>>> 6eb373f5
         }else {
             FIXME("invoke %s\n", debugstr_jsval(val));
             hres = E_NOTIMPL;
@@ -3131,12 +3119,7 @@
     if(!prop || prop->type == PROP_DELETED)
         return JS_E_INVALID_PROPERTY;
 
-<<<<<<< HEAD
-    hres = invoke_prop_func(disp, to_disp(disp), prop, flags, argc, argv, r, &disp->ctx->jscaller->IServiceProvider_iface);
-    return (hres == DISP_E_MEMBERNOTFOUND) ? JS_E_INVALID_PROPERTY : hres;
-=======
     return invoke_prop_func(disp, to_disp(disp), prop, flags, argc, argv, r, &disp->ctx->jscaller->IServiceProvider_iface);
->>>>>>> 6eb373f5
 }
 
 static HRESULT disp_invoke(script_ctx_t *ctx, IDispatch *disp, DISPID id, WORD flags, DISPPARAMS *params, VARIANT *r,
@@ -3293,13 +3276,8 @@
     return disp_call(ctx, disp, id, flags, argc, argv, ret);
 }
 
-<<<<<<< HEAD
-HRESULT disp_call_value(script_ctx_t *ctx, IDispatch *disp, jsval_t vthis, WORD flags, unsigned argc, jsval_t *argv,
-        jsval_t *r, IServiceProvider *caller)
-=======
 HRESULT disp_call_value_with_caller(script_ctx_t *ctx, IDispatch *disp, jsval_t vthis, WORD flags, unsigned argc,
         jsval_t *argv, jsval_t *r, IServiceProvider *caller)
->>>>>>> 6eb373f5
 {
     VARIANT buf[6], retv, *args = buf;
     IDispatch *jsthis;
