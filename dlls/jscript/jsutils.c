--- conflicted
+++ resolved
@@ -1066,17 +1066,6 @@
 {
     JSCaller *This = impl_from_IServiceProvider(iface);
 
-<<<<<<< HEAD
-    if(IsEqualGUID(guidService, &IID_IActiveScriptSite)) {
-        TRACE("(%p)->(IID_IActiveScriptSite)\n", This);
-        if(This->ctx && This->ctx->site)
-            return IActiveScriptSite_QueryInterface(This->ctx->site, riid, ppv);
-        *ppv = NULL;
-        return E_NOINTERFACE;
-    }
-
-=======
->>>>>>> 6eb373f5
     if(IsEqualGUID(guidService, &SID_GetCaller)) {
         TRACE("(%p)->(SID_GetCaller)\n", This);
         *ppv = NULL;
