/*
 * Copyright 2012 Jacek Caban for CodeWeavers
 *
 * This library is free software; you can redistribute it and/or
 * modify it under the terms of the GNU Lesser General Public
 * License as published by the Free Software Foundation; either
 * version 2.1 of the License, or (at your option) any later version.
 *
 * This library is distributed in the hope that it will be useful,
 * but WITHOUT ANY WARRANTY; without even the implied warranty of
 * MERCHANTABILITY or FITNESS FOR A PARTICULAR PURPOSE.  See the GNU
 * Lesser General Public License for more details.
 *
 * You should have received a copy of the GNU Lesser General Public
 * License along with this library; if not, write to the Free Software
 * Foundation, Inc., 51 Franklin St, Fifth Floor, Boston, MA 02110-1301, USA
 */

#include <stdio.h>

#define COBJMACROS
#define CONST_VTABLE

#include <ole2.h>
#include <dispex.h>
#include <activscp.h>
#include <objsafe.h>

#include "wine/test.h"

#ifdef _WIN64

#define IActiveScriptParse_QueryInterface IActiveScriptParse64_QueryInterface
#define IActiveScriptParse_Release IActiveScriptParse64_Release
#define IActiveScriptParse_InitNew IActiveScriptParse64_InitNew
#define IActiveScriptParse_ParseScriptText IActiveScriptParse64_ParseScriptText

#else

#define IActiveScriptParse_QueryInterface IActiveScriptParse32_QueryInterface
#define IActiveScriptParse_Release IActiveScriptParse32_Release
#define IActiveScriptParse_InitNew IActiveScriptParse32_InitNew
#define IActiveScriptParse_ParseScriptText IActiveScriptParse32_ParseScriptText

#endif

static const CLSID CLSID_JScript =
    {0xf414c260,0x6ac0,0x11cf,{0xb6,0xd1,0x00,0xaa,0x00,0xbb,0xbb,0x58}};

#define DEFINE_EXPECT(func) \
    static BOOL expect_ ## func = FALSE, called_ ## func = FALSE

#define SET_EXPECT(func) \
    expect_ ## func = TRUE

#define CHECK_EXPECT2(func) \
    do { \
        ok(expect_ ##func, "unexpected call " #func "\n"); \
        called_ ## func = TRUE; \
    }while(0)

#define CHECK_EXPECT(func) \
    do { \
        CHECK_EXPECT2(func); \
        expect_ ## func = FALSE; \
    }while(0)

#define CHECK_CALLED(func) \
    do { \
        ok(called_ ## func, "expected " #func "\n"); \
        expect_ ## func = called_ ## func = FALSE; \
    }while(0)

#define CLEAR_CALLED(func) \
    expect_ ## func = called_ ## func = FALSE

DEFINE_EXPECT(sp_caller_QI_NULL);
<<<<<<< HEAD
DEFINE_EXPECT(site_QI_NULL);
DEFINE_EXPECT(testArgConv);
DEFINE_EXPECT(testGetCaller);
DEFINE_EXPECT(testGetCaller_no_args);
DEFINE_EXPECT(testGetCaller_two_args);
=======
DEFINE_EXPECT(testArgConv);
DEFINE_EXPECT(testGetCaller);
DEFINE_EXPECT(testGetCallerJS);
DEFINE_EXPECT(testGetCallerNested);
>>>>>>> 6eb373f5
DEFINE_EXPECT(OnEnterScript);
DEFINE_EXPECT(OnLeaveScript);

static IActiveScriptParse *active_script_parser;
static IVariantChangeType *script_change_type;
static IDispatch *stored_obj;
<<<<<<< HEAD
static IDispatchEx *test_get_caller_func;
=======
>>>>>>> 6eb373f5
static IServiceProvider *test_get_caller_sp;

#define DISPID_TEST_TESTARGCONV      0x1000
#define DISPID_TEST_TESTGETCALLER    0x1001
<<<<<<< HEAD
=======
#define DISPID_TEST_TESTGETCALLERJS  0x1002
#define DISPID_TEST_TESTGETCALLERNESTED 0x1003
>>>>>>> 6eb373f5

typedef struct {
    int int_result;
    const WCHAR *str_result;
    VARIANT_BOOL bool_result;
    int test_double;
    double double_result;
} conv_results_t;

#define call_change_type(a,b,c,d) _call_change_type(__LINE__,a,b,c,d)
static void _call_change_type(unsigned line, IVariantChangeType *change_type, VARIANT *dst, VARIANT *src, VARTYPE vt)
{
    HRESULT hres;

    VariantInit(dst);
    if(V_VT(src) != vt && vt != VT_BOOL && (V_VT(src) == VT_DISPATCH || V_VT(src) == VT_UNKNOWN)) {
        SET_EXPECT(OnEnterScript);
        SET_EXPECT(OnLeaveScript);
    }
    hres = IVariantChangeType_ChangeType(change_type, dst, src, 0, vt);
    ok_(__FILE__,line)(hres == S_OK, "ChangeType(%d) failed: %08lx\n", vt, hres);
    ok_(__FILE__,line)(V_VT(dst) == vt, "V_VT(dst) = %d\n", V_VT(dst));
    if(V_VT(src) != vt && vt != VT_BOOL && (V_VT(src) == VT_DISPATCH || V_VT(src) == VT_UNKNOWN)) {
        CHECK_CALLED(OnEnterScript);
        CHECK_CALLED(OnLeaveScript);
    }
}

#define change_type_fail(a,b,c,d) _change_type_fail(__LINE__,a,b,c,d)
static void _change_type_fail(unsigned line, IVariantChangeType *change_type, VARIANT *src, VARTYPE vt, HRESULT exhres)
{
    VARIANT v;
    HRESULT hres;

    V_VT(&v) = VT_EMPTY;
    hres = IVariantChangeType_ChangeType(change_type, &v, src, 0, vt);
    ok_(__FILE__,line)(hres == exhres, "ChangeType failed: %08lx, expected %08lx [%d]\n", hres, exhres, V_VT(src));
}

static void test_change_type(IVariantChangeType *change_type, VARIANT *src, const conv_results_t *ex)
{
    VARIANT v;

    call_change_type(change_type, &v, src, VT_I4);
    ok(V_I4(&v) == ex->int_result, "V_I4(v) = %ld, expected %d\n", V_I4(&v), ex->int_result);

    call_change_type(change_type, &v, src, VT_UI2);
    ok(V_UI2(&v) == (UINT16)ex->int_result, "V_UI2(v) = %u, expected %u\n", V_UI2(&v), (UINT16)ex->int_result);

    call_change_type(change_type, &v, src, VT_BSTR);
    ok(!lstrcmpW(V_BSTR(&v), ex->str_result), "V_BSTR(v) = %s, expected %s\n", wine_dbgstr_w(V_BSTR(&v)), wine_dbgstr_w(ex->str_result));
    VariantClear(&v);

    call_change_type(change_type, &v, src, VT_BOOL);
    ok(V_BOOL(&v) == ex->bool_result, "V_BOOL(v) = %x, expected %x\n", V_BOOL(&v), ex->bool_result);

    if(ex->test_double) {
        call_change_type(change_type, &v, src, VT_R8);
        ok(V_R8(&v) == ex->double_result, "V_R8(v) = %lf, expected %lf\n", V_R8(&v), ex->double_result);

        call_change_type(change_type, &v, src, VT_R4);
        ok(V_R4(&v) == (float)ex->double_result, "V_R4(v) = %f, expected %f\n", V_R4(&v), (float)ex->double_result);
    }

    if(V_VT(src) == VT_NULL)
        call_change_type(change_type, &v, src, VT_NULL);
    else
        change_type_fail(change_type, src, VT_NULL, E_NOTIMPL);

    if(V_VT(src) == VT_EMPTY)
        call_change_type(change_type, &v, src, VT_EMPTY);
    else
        change_type_fail(change_type, src, VT_EMPTY, E_NOTIMPL);

    call_change_type(change_type, &v, src, VT_I2);
    ok(V_I2(&v) == (INT16)ex->int_result, "V_I2(v) = %d, expected %d\n", V_I2(&v), ex->int_result);

    if(V_VT(src) != VT_UNKNOWN)
        change_type_fail(change_type, src, VT_UNKNOWN, E_NOTIMPL);
    else {
        call_change_type(change_type, &v, src, VT_UNKNOWN);
        ok(V_UNKNOWN(&v) == V_UNKNOWN(src), "V_UNKNOWN(v) != V_UNKNOWN(src)\n");
    }

    if(V_VT(src) != VT_DISPATCH)
        change_type_fail(change_type, src, VT_DISPATCH, E_NOTIMPL);
    else {
        call_change_type(change_type, &v, src, VT_DISPATCH);
        ok(V_DISPATCH(&v) == V_DISPATCH(src), "V_DISPATCH(v) != V_DISPATCH(src)\n");
    }
}

static void test_change_types(IVariantChangeType *change_type, IDispatch *obj_disp)
{
    VARIANT v, dst;
    BSTR str;
    HRESULT hres;

    static const conv_results_t bool_results[] = {
        {0, L"false", VARIANT_FALSE, 1,0.0},
        {1, L"true", VARIANT_TRUE, 1,1.0}};
    static const conv_results_t int_results[] = {
        {0, L"0", VARIANT_FALSE, 1,0.0},
        {-100, L"-100", VARIANT_TRUE, 1,-100.0},
        {0x10010, L"65552", VARIANT_TRUE, 1,65552.0}};
    static const conv_results_t empty_results =
        {0, L"undefined", VARIANT_FALSE, 0,0};
    static const conv_results_t null_results =
        {0, L"null", VARIANT_FALSE, 0,0};
    static const conv_results_t obj_results =
        {10, L"strval", VARIANT_TRUE, 1,10.0};

    V_VT(&v) = VT_BOOL;
    V_BOOL(&v) = VARIANT_FALSE;
    test_change_type(change_type, &v, bool_results);
    V_BOOL(&v) = VARIANT_TRUE;
    test_change_type(change_type, &v, bool_results+1);

    V_VT(&v) = VT_I4;
    V_I4(&v) = 0;
    test_change_type(change_type, &v, int_results);
    V_I4(&v) = -100;
    test_change_type(change_type, &v, int_results+1);
    V_I4(&v) = 0x10010;
    test_change_type(change_type, &v, int_results+2);

    V_VT(&v) = VT_EMPTY;
    test_change_type(change_type, &v, &empty_results);

    V_VT(&v) = VT_NULL;
    test_change_type(change_type, &v, &null_results);

    V_VT(&v) = VT_UNKNOWN;
    V_UNKNOWN(&v) = (IUnknown*)obj_disp;
    test_change_type(change_type, &v, &obj_results);

    V_VT(&v) = VT_DISPATCH;
    V_DISPATCH(&v) = obj_disp;
    test_change_type(change_type, &v, &obj_results);

    V_VT(&v) = VT_BOOL;
    V_BOOL(&v) = VARIANT_FALSE;
    V_VT(&dst) = 0xdead;
    hres = IVariantChangeType_ChangeType(change_type, &dst, &v, 0, VT_I4);
    ok(hres == DISP_E_BADVARTYPE, "ChangeType failed: %08lx, expected DISP_E_BADVARTYPE\n", hres);
    ok(V_VT(&dst) == 0xdead, "V_VT(dst) = %d\n", V_VT(&dst));

    /* Test conversion in place */
    V_VT(&v) = VT_BSTR;
    V_BSTR(&v) = str = SysAllocString(L"test");
    hres = IVariantChangeType_ChangeType(change_type, &v, &v, 0, VT_BSTR);
    ok(hres == S_OK, "ChangeType failed: %08lx\n", hres);
    ok(V_VT(&v) == VT_BSTR, "V_VT(v) = %d\n", V_VT(&v));
    ok(V_BSTR(&v) != str, "V_BSTR(v) == str\n");
    ok(!lstrcmpW(V_BSTR(&v), L"test"), "V_BSTR(v) = %s\n", wine_dbgstr_w(V_BSTR(&v)));
    VariantClear(&v);
}

static void test_caller(IServiceProvider *caller, IDispatch *arg_obj)
{
    IVariantChangeType *change_type;
    IUnknown *unk;
    HRESULT hres;

    hres = IServiceProvider_QueryService(caller, &SID_VariantConversion, &IID_IVariantChangeType, (void**)&change_type);
    ok(hres == S_OK, "Could not get SID_VariantConversion service: %08lx\n", hres);

    ok(change_type == script_change_type, "change_type != script_change_type\n");
    test_change_types(change_type, arg_obj);

    IVariantChangeType_Release(change_type);

    SET_EXPECT(site_QI_NULL);
    hres = IServiceProvider_QueryService(caller, &IID_IActiveScriptSite, &IID_NULL, (void**)&unk);
    ok(hres == E_NOINTERFACE, "Querying for IActiveScriptSite->NULL returned: %08lx\n", hres);
    ok(!unk, "unk != NULL\n");
    CHECK_CALLED(site_QI_NULL);
}

static IServiceProvider sp_caller_obj;

static HRESULT WINAPI sp_caller_QueryInterface(IServiceProvider *iface, REFIID riid, void **ppv)
{
    if(IsEqualGUID(&IID_IUnknown, riid) || IsEqualGUID(&IID_IServiceProvider, riid))
        *ppv = &sp_caller_obj;
    else {
        ok(IsEqualGUID(&IID_NULL, riid), "unexpected riid %s\n", wine_dbgstr_guid(riid));
        CHECK_EXPECT(sp_caller_QI_NULL);
        *ppv = NULL;
        return E_NOINTERFACE;
    }

    return S_OK;
}

static ULONG WINAPI sp_caller_AddRef(IServiceProvider *iface)
{
    return 2;
}

static ULONG WINAPI sp_caller_Release(IServiceProvider *iface)
{
    return 1;
}

static HRESULT WINAPI sp_caller_QueryService(IServiceProvider *iface, REFGUID guidService,
        REFIID riid, void **ppv)
{
    if(IsEqualGUID(guidService, &SID_GetCaller)) {
        ok(IsEqualGUID(riid, &IID_IServiceProvider), "unexpected riid %s\n", wine_dbgstr_guid(riid));
        *ppv = NULL;
        return S_OK;
    }

    ok(0, "unexpected guidService %s with riid %s\n", wine_dbgstr_guid(guidService), wine_dbgstr_guid(riid));
    *ppv = NULL;
    return E_NOINTERFACE;
}

<<<<<<< HEAD
=======
static IServiceProvider sp_caller_obj;

static HRESULT WINAPI sp_caller_QueryInterface(IServiceProvider *iface, REFIID riid, void **ppv)
{
    if(IsEqualGUID(&IID_IUnknown, riid) || IsEqualGUID(&IID_IServiceProvider, riid))
        *ppv = &sp_caller_obj;
    else {
        ok(IsEqualGUID(&IID_NULL, riid), "unexpected riid %s\n", wine_dbgstr_guid(riid));
        CHECK_EXPECT(sp_caller_QI_NULL);
        *ppv = NULL;
        return E_NOINTERFACE;
    }

    return S_OK;
}

static ULONG WINAPI sp_caller_AddRef(IServiceProvider *iface)
{
    return 2;
}

static ULONG WINAPI sp_caller_Release(IServiceProvider *iface)
{
    return 1;
}

static HRESULT WINAPI sp_caller_QueryService(IServiceProvider *iface, REFGUID guidService,
        REFIID riid, void **ppv)
{
    if(IsEqualGUID(guidService, &SID_GetCaller)) {
        ok(IsEqualGUID(riid, &IID_IServiceProvider), "unexpected riid %s\n", wine_dbgstr_guid(riid));
        *ppv = NULL;
        return S_OK;
    }

    ok(0, "unexpected guidService %s with riid %s\n", wine_dbgstr_guid(guidService), wine_dbgstr_guid(riid));
    *ppv = NULL;
    return E_NOINTERFACE;
}

>>>>>>> 6eb373f5
static const IServiceProviderVtbl sp_caller_vtbl = {
    sp_caller_QueryInterface,
    sp_caller_AddRef,
    sp_caller_Release,
    sp_caller_QueryService
};

static IServiceProvider sp_caller_obj = { &sp_caller_vtbl };

static HRESULT WINAPI DispatchEx_QueryInterface(IDispatchEx *iface, REFIID riid, void **ppv)
{
    if(IsEqualGUID(riid, &IID_IUnknown)) {
        *ppv = iface;
    }else if(IsEqualGUID(riid, &IID_IDispatch) || IsEqualGUID(riid, &IID_IDispatchEx)) {
        *ppv = iface;
    }else if(IsEqualGUID(&IID_IObjectSafety, riid)) {
        ok(0, "Unexpected IID_IObjectSafety query\n");
    }else {
        *ppv = NULL;
        return E_NOINTERFACE;
    }

    return S_OK;
}

static ULONG WINAPI DispatchEx_AddRef(IDispatchEx *iface)
{
    return 2;
}

static ULONG WINAPI DispatchEx_Release(IDispatchEx *iface)
{
    return 1;
}

static HRESULT WINAPI DispatchEx_GetTypeInfoCount(IDispatchEx *iface, UINT *pctinfo)
{
    ok(0, "unexpected call\n");
    return E_NOTIMPL;
}

static HRESULT WINAPI DispatchEx_GetTypeInfo(IDispatchEx *iface, UINT iTInfo, LCID lcid, ITypeInfo **ppTInfo)
{
    return E_NOTIMPL;
}

static HRESULT WINAPI DispatchEx_GetIDsOfNames(IDispatchEx *iface, REFIID riid,
                                                LPOLESTR *rgszNames, UINT cNames,
                                                LCID lcid, DISPID *rgDispId)
{
    ok(0, "unexpected call\n");
    return E_NOTIMPL;
}

static HRESULT WINAPI DispatchEx_Invoke(IDispatchEx *iface, DISPID dispIdMember,
                            REFIID riid, LCID lcid, WORD wFlags, DISPPARAMS *pDispParams,
                            VARIANT *pVarResult, EXCEPINFO *pExcepInfo, UINT *puArgErr)
{
    ok(0, "unexpected call\n");
    return E_NOTIMPL;
}

static HRESULT WINAPI DispatchEx_DeleteMemberByName(IDispatchEx *iface, BSTR bstrName, DWORD grfdex)
{
    ok(0, "unexpected call %s %lx\n", wine_dbgstr_w(bstrName), grfdex);
    return E_NOTIMPL;
}

static HRESULT WINAPI DispatchEx_DeleteMemberByDispID(IDispatchEx *iface, DISPID id)
{
    ok(0, "unexpected call\n");
    return E_NOTIMPL;
}

static HRESULT WINAPI DispatchEx_GetMemberProperties(IDispatchEx *iface, DISPID id, DWORD grfdexFetch, DWORD *pgrfdex)
{
    ok(0, "unexpected call\n");
    return E_NOTIMPL;
}

static HRESULT WINAPI DispatchEx_GetMemberName(IDispatchEx *iface, DISPID id, BSTR *pbstrName)
{
    ok(0, "unexpected call\n");
    return E_NOTIMPL;
}

static HRESULT WINAPI DispatchEx_GetNextDispID(IDispatchEx *iface, DWORD grfdex, DISPID id, DISPID *pid)
{
    ok(0, "unexpected call\n");
    return E_NOTIMPL;
}

static HRESULT WINAPI DispatchEx_GetNameSpaceParent(IDispatchEx *iface, IUnknown **ppunk)
{
    ok(0, "unexpected call\n");
    return E_NOTIMPL;
}

static HRESULT WINAPI Test_GetDispID(IDispatchEx *iface, BSTR bstrName, DWORD grfdex, DISPID *pid)
{
    if(!lstrcmpW(bstrName, L"testArgConv")) {
        ok(grfdex == fdexNameCaseSensitive, "grfdex = %lx\n", grfdex);
        *pid = DISPID_TEST_TESTARGCONV;
        return S_OK;
    }
    if(!lstrcmpW(bstrName, L"testGetCaller")) {
        ok(grfdex == fdexNameCaseSensitive, "grfdex = %lx\n", grfdex);
        *pid = DISPID_TEST_TESTGETCALLER;
        return S_OK;
    }
<<<<<<< HEAD
=======
    if(!lstrcmpW(bstrName, L"testGetCallerJS")) {
        ok(grfdex == fdexNameCaseSensitive, "grfdex = %lx\n", grfdex);
        *pid = DISPID_TEST_TESTGETCALLERJS;
        return S_OK;
    }
    if(!lstrcmpW(bstrName, L"testGetCallerNested")) {
        ok(grfdex == fdexNameCaseSensitive, "grfdex = %lx\n", grfdex);
        *pid = DISPID_TEST_TESTGETCALLERNESTED;
        return S_OK;
    }
>>>>>>> 6eb373f5

    return E_NOTIMPL;
}

static HRESULT WINAPI Test_InvokeEx(IDispatchEx *iface, DISPID id, LCID lcid, WORD wFlags, DISPPARAMS *pdp,
        VARIANT *pvarRes, EXCEPINFO *pei, IServiceProvider *pspCaller)
{
    IServiceProvider *caller = (void*)0xdeadbeef;
    HRESULT hres;

    ok(pspCaller != NULL, "pspCaller == NULL\n");

    switch(id) {
    case DISPID_TEST_TESTARGCONV:
        CHECK_EXPECT(testArgConv);

        ok(wFlags == INVOKE_FUNC, "wFlags = %x\n", wFlags);
        ok(pdp != NULL, "pdp == NULL\n");
        ok(!pdp->rgdispidNamedArgs, "rgdispidNamedArgs != NULL\n");
        ok(!pvarRes, "pvarRes != NULL\n");
        ok(pei != NULL, "pei == NULL\n");

        ok(pdp->cArgs == 1, "cArgs = %d\n", pdp->cArgs);
        ok(V_VT(pdp->rgvarg) == VT_DISPATCH, "V_VT(rgvarg) = %d\n", V_VT(pdp->rgvarg));

        CHECK_CALLED(OnEnterScript);
        test_caller(pspCaller, V_DISPATCH(pdp->rgvarg));
        SET_EXPECT(OnLeaveScript);

        stored_obj = V_DISPATCH(pdp->rgvarg);
        IDispatch_AddRef(stored_obj);
        break;

<<<<<<< HEAD
    case DISPID_TEST_TESTGETCALLER:
        ok(wFlags == DISPATCH_METHOD, "wFlags = %x\n", wFlags);
        ok(pdp != NULL, "pdp == NULL\n");
        ok(!pdp->rgdispidNamedArgs, "rgdispidNamedArgs != NULL\n");
        ok(!pvarRes, "pvarRes != NULL\n");
        ok(pei != NULL, "pei == NULL\n");

        if(pdp->cArgs == 0) {
            void *iface = (void*)0xdeadbeef;

            CHECK_EXPECT(testGetCaller_no_args);
            CHECK_CALLED(OnEnterScript);

            SET_EXPECT(OnEnterScript);
            SET_EXPECT(OnLeaveScript);
            SET_EXPECT(testGetCaller_two_args);
            hres = IActiveScriptParse_ParseScriptText(active_script_parser, L"testGetCaller(1,2)",
                                                      NULL, NULL, NULL, 0, 0, 0, NULL, NULL);
            ok(hres == S_OK, "ParseScriptText failed: %08lx\n", hres);
            CHECK_CALLED(testGetCaller_two_args);
            CHECK_CALLED(OnLeaveScript);
            CHECK_CALLED(OnEnterScript);
            SET_EXPECT(OnLeaveScript);

            hres = IServiceProvider_QueryService(pspCaller, &SID_GetCaller, &IID_IServiceProvider, (void**)&caller);
            ok(hres == S_OK, "Could not get SID_GetCaller service: %08lx\n", hres);
            ok(caller == test_get_caller_sp, "caller != test_get_caller_sp\n");
            if(caller) IServiceProvider_Release(caller);

            if(test_get_caller_sp)
                SET_EXPECT(sp_caller_QI_NULL);
            hres = IServiceProvider_QueryService(pspCaller, &SID_GetCaller, &IID_NULL, &iface);
            ok(hres == (test_get_caller_sp ? E_NOINTERFACE : S_OK), "Could not query SID_GetCaller with IID_NULL: %08lx\n", hres);
            ok(iface == NULL, "iface != NULL\n");
            if(test_get_caller_sp)
                CHECK_CALLED(sp_caller_QI_NULL);
        }else if(pdp->cArgs == 1) {
            CHECK_EXPECT(testGetCaller);
            ok(V_VT(pdp->rgvarg) == VT_DISPATCH, "V_VT(rgvarg) = %d\n", V_VT(pdp->rgvarg));

            hres = IServiceProvider_QueryService(pspCaller, &SID_GetCaller, &IID_IServiceProvider, (void**)&caller);
            ok(hres == E_NOINTERFACE, "QueryService(SID_GetCaller) returned: %08lx\n", hres);
            ok(caller == NULL, "caller != NULL\n");

            hres = IDispatch_QueryInterface(V_DISPATCH(pdp->rgvarg), &IID_IDispatchEx, (void**)&test_get_caller_func);
            ok(hres == S_OK, "Could not get IDispatchEx interface: %08lx\n", hres);
        }else {
            CHECK_EXPECT(testGetCaller_two_args);
            ok(pdp->cArgs == 2, "cArgs = %d\n", pdp->cArgs);
            ok(V_VT(&pdp->rgvarg[0]) == VT_I4, "V_VT(rgvarg[0]) = %d\n", V_VT(&pdp->rgvarg[0]));
            ok(V_VT(&pdp->rgvarg[1]) == VT_I4, "V_VT(rgvarg[1]) = %d\n", V_VT(&pdp->rgvarg[1]));
            ok(V_I4(&pdp->rgvarg[0]) == 2, "V_I4(rgvarg[0]) = %ld\n", V_I4(&pdp->rgvarg[0]));
            ok(V_I4(&pdp->rgvarg[1]) == 1, "V_I4(rgvarg[1]) = %ld\n", V_I4(&pdp->rgvarg[1]));

            hres = IServiceProvider_QueryService(pspCaller, &SID_GetCaller, &IID_IServiceProvider, (void**)&caller);
            ok(hres == E_NOINTERFACE, "QueryService(SID_GetCaller) returned: %08lx\n", hres);
            ok(caller == NULL, "caller != NULL\n");
        }
=======
    case DISPID_TEST_TESTGETCALLER: {
        void *iface = (void*)0xdeadbeef;

        CHECK_EXPECT(testGetCaller);
        CHECK_CALLED(OnEnterScript);

        ok(wFlags == DISPATCH_METHOD, "wFlags = %x\n", wFlags);
        ok(pdp != NULL, "pdp == NULL\n");
        ok(!pdp->rgdispidNamedArgs, "rgdispidNamedArgs != NULL\n");
        ok(!pvarRes, "pvarRes != NULL\n");
        ok(pei != NULL, "pei == NULL\n");

        SET_EXPECT(OnEnterScript);
        SET_EXPECT(OnLeaveScript);
        SET_EXPECT(testGetCallerNested);
        hres = IActiveScriptParse_ParseScriptText(active_script_parser, L"testGetCallerNested(1,2)",
                                                  NULL, NULL, NULL, 0, 0, 0, NULL, NULL);
        ok(hres == S_OK, "ParseScriptText failed: %08lx\n", hres);
        CHECK_CALLED(testGetCallerNested);
        CHECK_CALLED(OnLeaveScript);
        CHECK_CALLED(OnEnterScript);
        SET_EXPECT(OnLeaveScript);

        hres = IServiceProvider_QueryService(pspCaller, &SID_GetCaller, &IID_IServiceProvider, (void**)&caller);
        ok(hres == S_OK, "Could not get SID_GetCaller service: %08lx\n", hres);
        ok(caller == test_get_caller_sp, "caller != test_get_caller_sp\n");
        if(caller) IServiceProvider_Release(caller);

        if(test_get_caller_sp)
            SET_EXPECT(sp_caller_QI_NULL);
        hres = IServiceProvider_QueryService(pspCaller, &SID_GetCaller, &IID_NULL, &iface);
        ok(hres == (test_get_caller_sp ? E_NOINTERFACE : S_OK), "Could not query SID_GetCaller with IID_NULL: %08lx\n", hres);
        ok(iface == NULL, "iface != NULL\n");
        if(test_get_caller_sp)
            CHECK_CALLED(sp_caller_QI_NULL);
        break;
    }

    case DISPID_TEST_TESTGETCALLERJS:
        CHECK_EXPECT(testGetCallerJS);

        ok(wFlags == DISPATCH_METHOD, "wFlags = %x\n", wFlags);
        ok(pdp != NULL, "pdp == NULL\n");
        ok(pdp->cArgs == 1, "cArgs = %d\n", pdp->cArgs);
        ok(!pdp->rgdispidNamedArgs, "rgdispidNamedArgs != NULL\n");
        ok(!pvarRes, "pvarRes != NULL\n");
        ok(pei != NULL, "pei == NULL\n");
        ok(V_VT(pdp->rgvarg) == VT_I4, "V_VT(rgvarg) = %d\n", V_VT(pdp->rgvarg));
        ok(V_I4(pdp->rgvarg) == 42, "V_I4(rgvarg) = %ld\n", V_I4(pdp->rgvarg));

        hres = IServiceProvider_QueryService(pspCaller, &SID_GetCaller, &IID_IServiceProvider, (void**)&caller);
        ok(hres == E_NOINTERFACE, "QueryService(SID_GetCaller) returned: %08lx\n", hres);
        ok(caller == NULL, "caller != NULL\n");
        break;

    case DISPID_TEST_TESTGETCALLERNESTED:
        CHECK_EXPECT(testGetCallerNested);

        ok(wFlags == DISPATCH_METHOD, "wFlags = %x\n", wFlags);
        ok(pdp != NULL, "pdp == NULL\n");
        ok(pdp->cArgs == 2, "cArgs = %d\n", pdp->cArgs);
        ok(!pdp->rgdispidNamedArgs, "rgdispidNamedArgs != NULL\n");
        ok(!pvarRes, "pvarRes != NULL\n");
        ok(pei != NULL, "pei == NULL\n");
        ok(V_VT(&pdp->rgvarg[0]) == VT_I4, "V_VT(rgvarg[0]) = %d\n", V_VT(&pdp->rgvarg[0]));
        ok(V_VT(&pdp->rgvarg[1]) == VT_I4, "V_VT(rgvarg[1]) = %d\n", V_VT(&pdp->rgvarg[1]));
        ok(V_I4(&pdp->rgvarg[0]) == 2, "V_I4(rgvarg[0]) = %ld\n", V_I4(&pdp->rgvarg[0]));
        ok(V_I4(&pdp->rgvarg[1]) == 1, "V_I4(rgvarg[1]) = %ld\n", V_I4(&pdp->rgvarg[1]));

        hres = IServiceProvider_QueryService(pspCaller, &SID_GetCaller, &IID_IServiceProvider, (void**)&caller);
        ok(hres == E_NOINTERFACE, "QueryService(SID_GetCaller) returned: %08lx\n", hres);
        ok(caller == NULL, "caller != NULL\n");
>>>>>>> 6eb373f5
        break;

    default:
        ok(0, "unexpected call\n");
        return E_NOTIMPL;
    }

    return S_OK;
}

static IDispatchExVtbl testObjVtbl = {
    DispatchEx_QueryInterface,
    DispatchEx_AddRef,
    DispatchEx_Release,
    DispatchEx_GetTypeInfoCount,
    DispatchEx_GetTypeInfo,
    DispatchEx_GetIDsOfNames,
    DispatchEx_Invoke,
    Test_GetDispID,
    Test_InvokeEx,
    DispatchEx_DeleteMemberByName,
    DispatchEx_DeleteMemberByDispID,
    DispatchEx_GetMemberProperties,
    DispatchEx_GetMemberName,
    DispatchEx_GetNextDispID,
    DispatchEx_GetNameSpaceParent
};

static IDispatchEx testObj = { &testObjVtbl };

static HRESULT WINAPI ActiveScriptSite_QueryInterface(IActiveScriptSite *iface, REFIID riid, void **ppv)
{
    if(IsEqualGUID(&IID_IUnknown, riid)) {
        *ppv = iface;
    }else if(IsEqualGUID(&IID_IActiveScriptSite, riid)) {
        *ppv = iface;
    }else {
        if(IsEqualGUID(&IID_NULL, riid))
            CHECK_EXPECT(site_QI_NULL);
        *ppv = NULL;
        return E_NOINTERFACE;
    }

    IUnknown_AddRef((IUnknown*)*ppv);
    return S_OK;
}

static ULONG WINAPI ActiveScriptSite_AddRef(IActiveScriptSite *iface)
{
    return 2;
}

static ULONG WINAPI ActiveScriptSite_Release(IActiveScriptSite *iface)
{
    return 1;
}

static HRESULT WINAPI ActiveScriptSite_GetLCID(IActiveScriptSite *iface, LCID *plcid)
{
    *plcid = GetUserDefaultLCID();
    return S_OK;
}

static HRESULT WINAPI ActiveScriptSite_GetItemInfo(IActiveScriptSite *iface, LPCOLESTR pstrName,
        DWORD dwReturnMask, IUnknown **ppiunkItem, ITypeInfo **ppti)
{
    ok(dwReturnMask == SCRIPTINFO_IUNKNOWN, "unexpected dwReturnMask %lx\n", dwReturnMask);
    ok(!ppti, "ppti != NULL\n");
    ok(!lstrcmpW(pstrName, L"test"), "pstrName = %s\n", wine_dbgstr_w(pstrName));

    *ppiunkItem = (IUnknown*)&testObj;
    return S_OK;
}

static HRESULT WINAPI ActiveScriptSite_GetDocVersionString(IActiveScriptSite *iface, BSTR *pbstrVersion)
{
    return E_NOTIMPL;
}

static HRESULT WINAPI ActiveScriptSite_OnScriptTerminate(IActiveScriptSite *iface,
        const VARIANT *pvarResult, const EXCEPINFO *pexcepinfo)
{
    return E_NOTIMPL;
}

static HRESULT WINAPI ActiveScriptSite_OnStateChange(IActiveScriptSite *iface, SCRIPTSTATE ssScriptState)
{
    return E_NOTIMPL;
}

static HRESULT WINAPI ActiveScriptSite_OnScriptError(IActiveScriptSite *iface, IActiveScriptError *pscripterror)
{
    return E_NOTIMPL;
}

static HRESULT WINAPI ActiveScriptSite_OnEnterScript(IActiveScriptSite *iface)
{
    CHECK_EXPECT(OnEnterScript);
    return E_NOTIMPL;
}

static HRESULT WINAPI ActiveScriptSite_OnLeaveScript(IActiveScriptSite *iface)
{
    CHECK_EXPECT(OnLeaveScript);
    return E_NOTIMPL;
}

static const IActiveScriptSiteVtbl ActiveScriptSiteVtbl = {
    ActiveScriptSite_QueryInterface,
    ActiveScriptSite_AddRef,
    ActiveScriptSite_Release,
    ActiveScriptSite_GetLCID,
    ActiveScriptSite_GetItemInfo,
    ActiveScriptSite_GetDocVersionString,
    ActiveScriptSite_OnScriptTerminate,
    ActiveScriptSite_OnStateChange,
    ActiveScriptSite_OnScriptError,
    ActiveScriptSite_OnEnterScript,
    ActiveScriptSite_OnLeaveScript
};

static IActiveScriptSite ActiveScriptSite = { &ActiveScriptSiteVtbl };

#define parse_script(p,s) _parse_script(__LINE__,p,s)
static void _parse_script(unsigned line, IActiveScriptParse *parser, const WCHAR *script)
{
    HRESULT hres;

    hres = IActiveScriptParse_ParseScriptText(parser, script, NULL, NULL, NULL, 0, 0, 0, NULL, NULL);
    ok_(__FILE__,line)(hres == S_OK, "ParseScriptText failed: %08lx\n", hres);
}

static IActiveScriptParse *create_script(void)
{
    IActiveScriptParse *parser;
    IActiveScript *script;
    HRESULT hres;

    hres = CoCreateInstance(&CLSID_JScript, NULL, CLSCTX_INPROC_SERVER|CLSCTX_INPROC_HANDLER,
            &IID_IActiveScript, (void**)&script);
    if(FAILED(hres))
        return NULL;

    hres = IActiveScript_QueryInterface(script, &IID_IActiveScriptParse, (void**)&parser);
    ok(hres == S_OK, "Could not get IActiveScriptParse: %08lx\n", hres);

    hres = IActiveScriptParse_InitNew(parser);
    ok(hres == S_OK, "InitNew failed: %08lx\n", hres);

    hres = IActiveScript_SetScriptSite(script, &ActiveScriptSite);
    ok(hres == S_OK, "SetScriptSite failed: %08lx\n", hres);

    hres = IActiveScript_AddNamedItem(script, L"test",
            SCRIPTITEM_ISVISIBLE|SCRIPTITEM_ISSOURCE|SCRIPTITEM_GLOBALMEMBERS);
    ok(hres == S_OK, "AddNamedItem failed: %08lx\n", hres);

    hres = IActiveScript_SetScriptState(script, SCRIPTSTATE_STARTED);
    ok(hres == S_OK, "SetScriptState(SCRIPTSTATE_STARTED) failed: %08lx\n", hres);

    IActiveScript_Release(script);

    return parser;
}

static void run_scripts(void)
{
<<<<<<< HEAD
    DISPPARAMS dp = { 0 };
=======
    IActiveScript *active_script;
    DISPPARAMS dp = { 0 };
    IDispatchEx *dispex;
    IDispatch *disp;
    DISPID dispid;
>>>>>>> 6eb373f5
    HRESULT hres;
    VARIANT var;
    BSTR bstr;

    active_script_parser = create_script();

    hres = IActiveScriptParse_QueryInterface(active_script_parser, &IID_IVariantChangeType, (void**)&script_change_type);
    ok(hres == S_OK, "Could not get IVariantChangeType iface: %08lx\n", hres);

    SET_EXPECT(OnEnterScript); /* checked in callback */
    SET_EXPECT(testArgConv);
<<<<<<< HEAD
    SET_EXPECT(testGetCaller);
=======
    SET_EXPECT(testGetCallerJS);
>>>>>>> 6eb373f5
    parse_script(active_script_parser,
                 L"var obj = {"
                 L"    toString: function() { return 'strval'; },"
                 L"    valueOf: function()  { return 10; }"
                 L"};"
                 L"testArgConv(obj);"
<<<<<<< HEAD
                 L"testGetCaller(function() { testGetCaller(); });");
    CHECK_CALLED(testGetCaller);
=======
                 L"function testGetCallerFunc() { testGetCaller(); };"
                 L"testGetCallerJS(42);");
    CHECK_CALLED(testGetCallerJS);
>>>>>>> 6eb373f5
    CHECK_CALLED(testArgConv);
    CHECK_CALLED(OnLeaveScript); /* set in callback */

    test_change_types(script_change_type, stored_obj);
    IDispatch_Release(stored_obj);
    IVariantChangeType_Release(script_change_type);

<<<<<<< HEAD
    SET_EXPECT(OnEnterScript);
    SET_EXPECT(OnLeaveScript);
    SET_EXPECT(testGetCaller_no_args);
    hres = IDispatchEx_InvokeEx(test_get_caller_func, DISPID_VALUE, 0, DISPATCH_METHOD, &dp, NULL, NULL, NULL);
    ok(hres == S_OK, "InvokeEx failed: %08lx\n", hres);
    CHECK_CALLED(testGetCaller_no_args);
=======
    hres = IActiveScriptParse_QueryInterface(active_script_parser, &IID_IActiveScript, (void**)&active_script);
    ok(hres == S_OK, "Could not get IActiveScript: %08lx\n", hres);
    hres = IActiveScript_GetScriptDispatch(active_script, NULL, &disp);
    ok(hres == S_OK, "GetScriptDispatch failed: %08lx\n", hres);
    IActiveScript_Release(active_script);
    hres = IDispatch_QueryInterface(disp, &IID_IDispatchEx, (void**)&dispex);
    ok(hres == S_OK, "Could not get IDispatchEx: %08lx\n", hres);
    IDispatch_Release(disp);
    bstr = SysAllocString(L"testGetCallerFunc");
    hres = IDispatchEx_GetDispID(dispex, bstr, 0, &dispid);
    ok(hres == S_OK, "GetDispID failed: %08lx\n", hres);
    SysFreeString(bstr);

    hres = IDispatchEx_InvokeEx(dispex, dispid, 0, DISPATCH_PROPERTYGET, &dp, &var, NULL, NULL);
    ok(hres == S_OK, "InvokeEx failed: %08lx\n", hres);
    ok(V_VT(&var) == VT_DISPATCH, "V_VT(testGetCallerFunc) = %d\n", V_VT(&var));
    ok(V_DISPATCH(&var) != NULL, "V_DISPATCH(testGetCallerFunc) = NULL\n");
    IDispatchEx_Release(dispex);
    hres = IDispatch_QueryInterface(V_DISPATCH(&var), &IID_IDispatchEx, (void**)&dispex);
    ok(hres == S_OK, "Could not get IDispatchEx: %08lx\n", hres);
    IDispatch_Release(V_DISPATCH(&var));

    SET_EXPECT(OnEnterScript);
    SET_EXPECT(OnLeaveScript);
    SET_EXPECT(testGetCaller);
    hres = IDispatchEx_InvokeEx(dispex, DISPID_VALUE, 0, DISPATCH_METHOD, &dp, NULL, NULL, NULL);
    ok(hres == S_OK, "InvokeEx failed: %08lx\n", hres);
    CHECK_CALLED(testGetCaller);
>>>>>>> 6eb373f5
    CHECK_CALLED(OnLeaveScript);
    test_get_caller_sp = &sp_caller_obj;
    SET_EXPECT(OnEnterScript);
    SET_EXPECT(OnLeaveScript);
<<<<<<< HEAD
    SET_EXPECT(testGetCaller_no_args);
    hres = IDispatchEx_InvokeEx(test_get_caller_func, DISPID_VALUE, 0, DISPATCH_METHOD, &dp, NULL, NULL, test_get_caller_sp);
    ok(hres == S_OK, "InvokeEx failed: %08lx\n", hres);
    CHECK_CALLED(testGetCaller_no_args);
    CHECK_CALLED(OnLeaveScript);
    IDispatchEx_Release(test_get_caller_func);
=======
    SET_EXPECT(testGetCaller);
    hres = IDispatchEx_InvokeEx(dispex, DISPID_VALUE, 0, DISPATCH_METHOD, &dp, NULL, NULL, test_get_caller_sp);
    ok(hres == S_OK, "InvokeEx failed: %08lx\n", hres);
    CHECK_CALLED(testGetCaller);
    CHECK_CALLED(OnLeaveScript);
    IDispatchEx_Release(dispex);
>>>>>>> 6eb373f5

    IActiveScriptParse_Release(active_script_parser);
    active_script_parser = NULL;
}

static BOOL check_jscript(void)
{
    IActiveScriptProperty *script_prop;
    IActiveScriptParse *parser;
    HRESULT hres;

    parser = create_script();
    if(!parser)
        return FALSE;

    SET_EXPECT(OnEnterScript);
    SET_EXPECT(OnLeaveScript);
    hres = IActiveScriptParse_ParseScriptText(parser, L"if(!('localeCompare' in String.prototype)) throw 1;",
                                              NULL, NULL, NULL, 0, 0, 0, NULL, NULL);
    CLEAR_CALLED(OnEnterScript);
    CLEAR_CALLED(OnLeaveScript);
    if(hres == S_OK)
        hres = IActiveScriptParse_QueryInterface(parser, &IID_IActiveScriptProperty, (void**)&script_prop);
    IActiveScriptParse_Release(parser);
    if(hres == S_OK)
        IActiveScriptProperty_Release(script_prop);

    return hres == S_OK;
}

START_TEST(caller)
{
    CoInitialize(NULL);

    if(check_jscript())
        run_scripts();
    else
        win_skip("Broken (too old) jscript\n");

    CoUninitialize();
}<|MERGE_RESOLUTION|>--- conflicted
+++ resolved
@@ -75,37 +75,22 @@
     expect_ ## func = called_ ## func = FALSE
 
 DEFINE_EXPECT(sp_caller_QI_NULL);
-<<<<<<< HEAD
-DEFINE_EXPECT(site_QI_NULL);
-DEFINE_EXPECT(testArgConv);
-DEFINE_EXPECT(testGetCaller);
-DEFINE_EXPECT(testGetCaller_no_args);
-DEFINE_EXPECT(testGetCaller_two_args);
-=======
 DEFINE_EXPECT(testArgConv);
 DEFINE_EXPECT(testGetCaller);
 DEFINE_EXPECT(testGetCallerJS);
 DEFINE_EXPECT(testGetCallerNested);
->>>>>>> 6eb373f5
 DEFINE_EXPECT(OnEnterScript);
 DEFINE_EXPECT(OnLeaveScript);
 
 static IActiveScriptParse *active_script_parser;
 static IVariantChangeType *script_change_type;
 static IDispatch *stored_obj;
-<<<<<<< HEAD
-static IDispatchEx *test_get_caller_func;
-=======
->>>>>>> 6eb373f5
 static IServiceProvider *test_get_caller_sp;
 
 #define DISPID_TEST_TESTARGCONV      0x1000
 #define DISPID_TEST_TESTGETCALLER    0x1001
-<<<<<<< HEAD
-=======
 #define DISPID_TEST_TESTGETCALLERJS  0x1002
 #define DISPID_TEST_TESTGETCALLERNESTED 0x1003
->>>>>>> 6eb373f5
 
 typedef struct {
     int int_result;
@@ -325,49 +310,6 @@
     return E_NOINTERFACE;
 }
 
-<<<<<<< HEAD
-=======
-static IServiceProvider sp_caller_obj;
-
-static HRESULT WINAPI sp_caller_QueryInterface(IServiceProvider *iface, REFIID riid, void **ppv)
-{
-    if(IsEqualGUID(&IID_IUnknown, riid) || IsEqualGUID(&IID_IServiceProvider, riid))
-        *ppv = &sp_caller_obj;
-    else {
-        ok(IsEqualGUID(&IID_NULL, riid), "unexpected riid %s\n", wine_dbgstr_guid(riid));
-        CHECK_EXPECT(sp_caller_QI_NULL);
-        *ppv = NULL;
-        return E_NOINTERFACE;
-    }
-
-    return S_OK;
-}
-
-static ULONG WINAPI sp_caller_AddRef(IServiceProvider *iface)
-{
-    return 2;
-}
-
-static ULONG WINAPI sp_caller_Release(IServiceProvider *iface)
-{
-    return 1;
-}
-
-static HRESULT WINAPI sp_caller_QueryService(IServiceProvider *iface, REFGUID guidService,
-        REFIID riid, void **ppv)
-{
-    if(IsEqualGUID(guidService, &SID_GetCaller)) {
-        ok(IsEqualGUID(riid, &IID_IServiceProvider), "unexpected riid %s\n", wine_dbgstr_guid(riid));
-        *ppv = NULL;
-        return S_OK;
-    }
-
-    ok(0, "unexpected guidService %s with riid %s\n", wine_dbgstr_guid(guidService), wine_dbgstr_guid(riid));
-    *ppv = NULL;
-    return E_NOINTERFACE;
-}
-
->>>>>>> 6eb373f5
 static const IServiceProviderVtbl sp_caller_vtbl = {
     sp_caller_QueryInterface,
     sp_caller_AddRef,
@@ -478,8 +420,6 @@
         *pid = DISPID_TEST_TESTGETCALLER;
         return S_OK;
     }
-<<<<<<< HEAD
-=======
     if(!lstrcmpW(bstrName, L"testGetCallerJS")) {
         ok(grfdex == fdexNameCaseSensitive, "grfdex = %lx\n", grfdex);
         *pid = DISPID_TEST_TESTGETCALLERJS;
@@ -490,7 +430,6 @@
         *pid = DISPID_TEST_TESTGETCALLERNESTED;
         return S_OK;
     }
->>>>>>> 6eb373f5
 
     return E_NOTIMPL;
 }
@@ -524,66 +463,6 @@
         IDispatch_AddRef(stored_obj);
         break;
 
-<<<<<<< HEAD
-    case DISPID_TEST_TESTGETCALLER:
-        ok(wFlags == DISPATCH_METHOD, "wFlags = %x\n", wFlags);
-        ok(pdp != NULL, "pdp == NULL\n");
-        ok(!pdp->rgdispidNamedArgs, "rgdispidNamedArgs != NULL\n");
-        ok(!pvarRes, "pvarRes != NULL\n");
-        ok(pei != NULL, "pei == NULL\n");
-
-        if(pdp->cArgs == 0) {
-            void *iface = (void*)0xdeadbeef;
-
-            CHECK_EXPECT(testGetCaller_no_args);
-            CHECK_CALLED(OnEnterScript);
-
-            SET_EXPECT(OnEnterScript);
-            SET_EXPECT(OnLeaveScript);
-            SET_EXPECT(testGetCaller_two_args);
-            hres = IActiveScriptParse_ParseScriptText(active_script_parser, L"testGetCaller(1,2)",
-                                                      NULL, NULL, NULL, 0, 0, 0, NULL, NULL);
-            ok(hres == S_OK, "ParseScriptText failed: %08lx\n", hres);
-            CHECK_CALLED(testGetCaller_two_args);
-            CHECK_CALLED(OnLeaveScript);
-            CHECK_CALLED(OnEnterScript);
-            SET_EXPECT(OnLeaveScript);
-
-            hres = IServiceProvider_QueryService(pspCaller, &SID_GetCaller, &IID_IServiceProvider, (void**)&caller);
-            ok(hres == S_OK, "Could not get SID_GetCaller service: %08lx\n", hres);
-            ok(caller == test_get_caller_sp, "caller != test_get_caller_sp\n");
-            if(caller) IServiceProvider_Release(caller);
-
-            if(test_get_caller_sp)
-                SET_EXPECT(sp_caller_QI_NULL);
-            hres = IServiceProvider_QueryService(pspCaller, &SID_GetCaller, &IID_NULL, &iface);
-            ok(hres == (test_get_caller_sp ? E_NOINTERFACE : S_OK), "Could not query SID_GetCaller with IID_NULL: %08lx\n", hres);
-            ok(iface == NULL, "iface != NULL\n");
-            if(test_get_caller_sp)
-                CHECK_CALLED(sp_caller_QI_NULL);
-        }else if(pdp->cArgs == 1) {
-            CHECK_EXPECT(testGetCaller);
-            ok(V_VT(pdp->rgvarg) == VT_DISPATCH, "V_VT(rgvarg) = %d\n", V_VT(pdp->rgvarg));
-
-            hres = IServiceProvider_QueryService(pspCaller, &SID_GetCaller, &IID_IServiceProvider, (void**)&caller);
-            ok(hres == E_NOINTERFACE, "QueryService(SID_GetCaller) returned: %08lx\n", hres);
-            ok(caller == NULL, "caller != NULL\n");
-
-            hres = IDispatch_QueryInterface(V_DISPATCH(pdp->rgvarg), &IID_IDispatchEx, (void**)&test_get_caller_func);
-            ok(hres == S_OK, "Could not get IDispatchEx interface: %08lx\n", hres);
-        }else {
-            CHECK_EXPECT(testGetCaller_two_args);
-            ok(pdp->cArgs == 2, "cArgs = %d\n", pdp->cArgs);
-            ok(V_VT(&pdp->rgvarg[0]) == VT_I4, "V_VT(rgvarg[0]) = %d\n", V_VT(&pdp->rgvarg[0]));
-            ok(V_VT(&pdp->rgvarg[1]) == VT_I4, "V_VT(rgvarg[1]) = %d\n", V_VT(&pdp->rgvarg[1]));
-            ok(V_I4(&pdp->rgvarg[0]) == 2, "V_I4(rgvarg[0]) = %ld\n", V_I4(&pdp->rgvarg[0]));
-            ok(V_I4(&pdp->rgvarg[1]) == 1, "V_I4(rgvarg[1]) = %ld\n", V_I4(&pdp->rgvarg[1]));
-
-            hres = IServiceProvider_QueryService(pspCaller, &SID_GetCaller, &IID_IServiceProvider, (void**)&caller);
-            ok(hres == E_NOINTERFACE, "QueryService(SID_GetCaller) returned: %08lx\n", hres);
-            ok(caller == NULL, "caller != NULL\n");
-        }
-=======
     case DISPID_TEST_TESTGETCALLER: {
         void *iface = (void*)0xdeadbeef;
 
@@ -656,7 +535,6 @@
         hres = IServiceProvider_QueryService(pspCaller, &SID_GetCaller, &IID_IServiceProvider, (void**)&caller);
         ok(hres == E_NOINTERFACE, "QueryService(SID_GetCaller) returned: %08lx\n", hres);
         ok(caller == NULL, "caller != NULL\n");
->>>>>>> 6eb373f5
         break;
 
     default:
@@ -823,15 +701,11 @@
 
 static void run_scripts(void)
 {
-<<<<<<< HEAD
-    DISPPARAMS dp = { 0 };
-=======
     IActiveScript *active_script;
     DISPPARAMS dp = { 0 };
     IDispatchEx *dispex;
     IDispatch *disp;
     DISPID dispid;
->>>>>>> 6eb373f5
     HRESULT hres;
     VARIANT var;
     BSTR bstr;
@@ -843,25 +717,16 @@
 
     SET_EXPECT(OnEnterScript); /* checked in callback */
     SET_EXPECT(testArgConv);
-<<<<<<< HEAD
-    SET_EXPECT(testGetCaller);
-=======
     SET_EXPECT(testGetCallerJS);
->>>>>>> 6eb373f5
     parse_script(active_script_parser,
                  L"var obj = {"
                  L"    toString: function() { return 'strval'; },"
                  L"    valueOf: function()  { return 10; }"
                  L"};"
                  L"testArgConv(obj);"
-<<<<<<< HEAD
-                 L"testGetCaller(function() { testGetCaller(); });");
-    CHECK_CALLED(testGetCaller);
-=======
                  L"function testGetCallerFunc() { testGetCaller(); };"
                  L"testGetCallerJS(42);");
     CHECK_CALLED(testGetCallerJS);
->>>>>>> 6eb373f5
     CHECK_CALLED(testArgConv);
     CHECK_CALLED(OnLeaveScript); /* set in callback */
 
@@ -869,14 +734,6 @@
     IDispatch_Release(stored_obj);
     IVariantChangeType_Release(script_change_type);
 
-<<<<<<< HEAD
-    SET_EXPECT(OnEnterScript);
-    SET_EXPECT(OnLeaveScript);
-    SET_EXPECT(testGetCaller_no_args);
-    hres = IDispatchEx_InvokeEx(test_get_caller_func, DISPID_VALUE, 0, DISPATCH_METHOD, &dp, NULL, NULL, NULL);
-    ok(hres == S_OK, "InvokeEx failed: %08lx\n", hres);
-    CHECK_CALLED(testGetCaller_no_args);
-=======
     hres = IActiveScriptParse_QueryInterface(active_script_parser, &IID_IActiveScript, (void**)&active_script);
     ok(hres == S_OK, "Could not get IActiveScript: %08lx\n", hres);
     hres = IActiveScript_GetScriptDispatch(active_script, NULL, &disp);
@@ -905,26 +762,16 @@
     hres = IDispatchEx_InvokeEx(dispex, DISPID_VALUE, 0, DISPATCH_METHOD, &dp, NULL, NULL, NULL);
     ok(hres == S_OK, "InvokeEx failed: %08lx\n", hres);
     CHECK_CALLED(testGetCaller);
->>>>>>> 6eb373f5
     CHECK_CALLED(OnLeaveScript);
     test_get_caller_sp = &sp_caller_obj;
     SET_EXPECT(OnEnterScript);
     SET_EXPECT(OnLeaveScript);
-<<<<<<< HEAD
-    SET_EXPECT(testGetCaller_no_args);
-    hres = IDispatchEx_InvokeEx(test_get_caller_func, DISPID_VALUE, 0, DISPATCH_METHOD, &dp, NULL, NULL, test_get_caller_sp);
-    ok(hres == S_OK, "InvokeEx failed: %08lx\n", hres);
-    CHECK_CALLED(testGetCaller_no_args);
-    CHECK_CALLED(OnLeaveScript);
-    IDispatchEx_Release(test_get_caller_func);
-=======
     SET_EXPECT(testGetCaller);
     hres = IDispatchEx_InvokeEx(dispex, DISPID_VALUE, 0, DISPATCH_METHOD, &dp, NULL, NULL, test_get_caller_sp);
     ok(hres == S_OK, "InvokeEx failed: %08lx\n", hres);
     CHECK_CALLED(testGetCaller);
     CHECK_CALLED(OnLeaveScript);
     IDispatchEx_Release(dispex);
->>>>>>> 6eb373f5
 
     IActiveScriptParse_Release(active_script_parser);
     active_script_parser = NULL;
