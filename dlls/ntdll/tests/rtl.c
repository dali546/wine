/* Unit test suite for Rtl* API functions
 *
 * Copyright 2003 Thomas Mertes
 *
 * This library is free software; you can redistribute it and/or
 * modify it under the terms of the GNU Lesser General Public
 * License as published by the Free Software Foundation; either
 * version 2.1 of the License, or (at your option) any later version.
 *
 * This library is distributed in the hope that it will be useful,
 * but WITHOUT ANY WARRANTY; without even the implied warranty of
 * MERCHANTABILITY or FITNESS FOR A PARTICULAR PURPOSE.  See the GNU
 * Lesser General Public License for more details.
 *
 * You should have received a copy of the GNU Lesser General Public
 * License along with this library; if not, write to the Free Software
 * Foundation, Inc., 51 Franklin St, Fifth Floor, Boston, MA 02110-1301, USA
 *
 * NOTES
 * We use function pointers here as there is no import library for NTDLL on
 * windows.
 */

#include <stdlib.h>

#include "ntdll_test.h"
#include "in6addr.h"
#include "inaddr.h"
#include "ip2string.h"
#include "wine/asm.h"
#include "initguid.h"
#define COBJMACROS
#include "shobjidl.h"

#ifndef __WINE_WINTERNL_H

typedef struct _RTL_HANDLE
{
    struct _RTL_HANDLE * Next;
} RTL_HANDLE;

typedef struct _RTL_HANDLE_TABLE
{
    ULONG MaxHandleCount;
    ULONG HandleSize;
    ULONG Unused[2];
    PVOID NextFree;
    PVOID FirstHandle;
    PVOID ReservedMemory;
    PVOID MaxHandle;
} RTL_HANDLE_TABLE;

#endif

/* avoid #include <winsock2.h> */
#undef htons
#ifdef WORDS_BIGENDIAN
#define htons(s) ((USHORT)(s))
#else  /* WORDS_BIGENDIAN */
static inline USHORT __my_ushort_swap(USHORT s)
{
    return (s >> 8) | (s << 8);
}
#define htons(s) __my_ushort_swap(s)
#endif  /* WORDS_BIGENDIAN */


#ifdef __ASM_USE_FASTCALL_WRAPPER
extern ULONG WINAPI wrap_fastcall_func1( void *func, ULONG a );
__ASM_STDCALL_FUNC( wrap_fastcall_func1, 8,
                   "popl %ecx\n\t"
                   "popl %eax\n\t"
                   "xchgl (%esp),%ecx\n\t"
                   "jmp *%eax" )
#define call_fastcall_func1(func,a) wrap_fastcall_func1(func,a)
#else
#define call_fastcall_func1(func,a) func(a)
#endif


/* Function ptrs for ntdll calls */
static HMODULE hntdll = 0;
static VOID      (WINAPI  *pRtlMoveMemory)(LPVOID,LPCVOID,SIZE_T);
static VOID      (WINAPI  *pRtlFillMemory)(LPVOID,SIZE_T,BYTE);
static VOID      (WINAPI  *pRtlFillMemoryUlong)(LPVOID,SIZE_T,ULONG);
static VOID      (WINAPI  *pRtlZeroMemory)(LPVOID,SIZE_T);
static USHORT    (FASTCALL *pRtlUshortByteSwap)(USHORT source);
static ULONG     (FASTCALL *pRtlUlongByteSwap)(ULONG source);
static ULONGLONG (FASTCALL *pRtlUlonglongByteSwap)(ULONGLONG source);
static DWORD     (WINAPI *pRtlGetThreadErrorMode)(void);
static NTSTATUS  (WINAPI *pRtlSetThreadErrorMode)(DWORD, LPDWORD);
static NTSTATUS  (WINAPI *pRtlIpv4AddressToStringExA)(const IN_ADDR *, USHORT, LPSTR, PULONG);
static NTSTATUS  (WINAPI *pRtlIpv4StringToAddressExA)(PCSTR, BOOLEAN, IN_ADDR *, PUSHORT);
static NTSTATUS  (WINAPI *pRtlIpv6AddressToStringExA)(struct in6_addr *, ULONG, USHORT, PCHAR, PULONG);
static NTSTATUS  (WINAPI *pRtlIpv6StringToAddressExA)(PCSTR, struct in6_addr *, PULONG, PUSHORT);
static NTSTATUS  (WINAPI *pRtlIpv6StringToAddressExW)(PCWSTR, struct in6_addr *, PULONG, PUSHORT);
static BOOL      (WINAPI *pRtlIsCriticalSectionLocked)(CRITICAL_SECTION *);
static BOOL      (WINAPI *pRtlIsCriticalSectionLockedByThread)(CRITICAL_SECTION *);
static NTSTATUS  (WINAPI *pRtlInitializeCriticalSectionEx)(CRITICAL_SECTION *, ULONG, ULONG);
static NTSTATUS  (WINAPI *pLdrEnumerateLoadedModules)(void *, void *, void *);
static NTSTATUS  (WINAPI *pRtlQueryPackageIdentity)(HANDLE, WCHAR*, SIZE_T*, WCHAR*, SIZE_T*, BOOLEAN*);
static NTSTATUS  (WINAPI *pRtlMakeSelfRelativeSD)(PSECURITY_DESCRIPTOR,PSECURITY_DESCRIPTOR,LPDWORD);
static NTSTATUS  (WINAPI *pRtlAbsoluteToSelfRelativeSD)(PSECURITY_DESCRIPTOR,PSECURITY_DESCRIPTOR,PULONG);
static NTSTATUS  (WINAPI *pLdrRegisterDllNotification)(ULONG, PLDR_DLL_NOTIFICATION_FUNCTION, void *, void **);
static NTSTATUS  (WINAPI *pLdrUnregisterDllNotification)(void *);

static HMODULE hkernel32 = 0;
static BOOL      (WINAPI *pIsWow64Process)(HANDLE, PBOOL);


#define LEN 16
static const char* src_src = "This is a test!"; /* 16 bytes long, incl NUL */
static WCHAR ws2_32dllW[] = {'w','s','2','_','3','2','.','d','l','l',0};
static WCHAR nsidllW[]    = {'n','s','i','.','d','l','l',0};
static WCHAR wintrustdllW[] = {'w','i','n','t','r','u','s','t','.','d','l','l',0};
static WCHAR crypt32dllW[] = {'c','r','y','p','t','3','2','.','d','l','l',0};
static ULONG src_aligned_block[4];
static ULONG dest_aligned_block[32];
static const char *src = (const char*)src_aligned_block;
static char* dest = (char*)dest_aligned_block;
const WCHAR *expected_dll = nsidllW;

static void InitFunctionPtrs(void)
{
    hntdll = LoadLibraryA("ntdll.dll");
    ok(hntdll != 0, "LoadLibrary failed\n");
    if (hntdll) {
	pRtlMoveMemory = (void *)GetProcAddress(hntdll, "RtlMoveMemory");
	pRtlFillMemory = (void *)GetProcAddress(hntdll, "RtlFillMemory");
	pRtlFillMemoryUlong = (void *)GetProcAddress(hntdll, "RtlFillMemoryUlong");
	pRtlZeroMemory = (void *)GetProcAddress(hntdll, "RtlZeroMemory");
        pRtlUshortByteSwap = (void *)GetProcAddress(hntdll, "RtlUshortByteSwap");
        pRtlUlongByteSwap = (void *)GetProcAddress(hntdll, "RtlUlongByteSwap");
        pRtlUlonglongByteSwap = (void *)GetProcAddress(hntdll, "RtlUlonglongByteSwap");
        pRtlGetThreadErrorMode = (void *)GetProcAddress(hntdll, "RtlGetThreadErrorMode");
        pRtlSetThreadErrorMode = (void *)GetProcAddress(hntdll, "RtlSetThreadErrorMode");
        pRtlIpv4AddressToStringExA = (void *)GetProcAddress(hntdll, "RtlIpv4AddressToStringExA");
        pRtlIpv4StringToAddressExA = (void *)GetProcAddress(hntdll, "RtlIpv4StringToAddressExA");
        pRtlIpv6AddressToStringExA = (void *)GetProcAddress(hntdll, "RtlIpv6AddressToStringExA");
        pRtlIpv6StringToAddressExA = (void *)GetProcAddress(hntdll, "RtlIpv6StringToAddressExA");
        pRtlIpv6StringToAddressExW = (void *)GetProcAddress(hntdll, "RtlIpv6StringToAddressExW");
        pRtlIsCriticalSectionLocked = (void *)GetProcAddress(hntdll, "RtlIsCriticalSectionLocked");
        pRtlIsCriticalSectionLockedByThread = (void *)GetProcAddress(hntdll, "RtlIsCriticalSectionLockedByThread");
        pRtlInitializeCriticalSectionEx = (void *)GetProcAddress(hntdll, "RtlInitializeCriticalSectionEx");
        pLdrEnumerateLoadedModules = (void *)GetProcAddress(hntdll, "LdrEnumerateLoadedModules");
        pRtlQueryPackageIdentity = (void *)GetProcAddress(hntdll, "RtlQueryPackageIdentity");
        pRtlMakeSelfRelativeSD = (void *)GetProcAddress(hntdll, "RtlMakeSelfRelativeSD");
        pRtlAbsoluteToSelfRelativeSD = (void *)GetProcAddress(hntdll, "RtlAbsoluteToSelfRelativeSD");
        pLdrRegisterDllNotification = (void *)GetProcAddress(hntdll, "LdrRegisterDllNotification");
        pLdrUnregisterDllNotification = (void *)GetProcAddress(hntdll, "LdrUnregisterDllNotification");
    }
    hkernel32 = LoadLibraryA("kernel32.dll");
    ok(hkernel32 != 0, "LoadLibrary failed\n");
    if (hkernel32) {
        pIsWow64Process = (void *)GetProcAddress(hkernel32, "IsWow64Process");
    }
    strcpy((char*)src_aligned_block, src_src);
    ok(strlen(src) == 15, "Source must be 16 bytes long!\n");
}

static void test_RtlQueryProcessDebugInformation(void)
{
    DEBUG_BUFFER *buffer;
    NTSTATUS status;

    buffer = RtlCreateQueryDebugBuffer( 0, 0 );
    ok( buffer != NULL, "RtlCreateQueryDebugBuffer returned NULL" );

    status = RtlQueryProcessDebugInformation( GetCurrentThreadId(), PDI_HEAPS | PDI_HEAP_BLOCKS, buffer );
    ok( status == STATUS_INVALID_CID, "RtlQueryProcessDebugInformation returned %lx\n", status );

    status = RtlQueryProcessDebugInformation( GetCurrentProcessId(), PDI_HEAPS | PDI_HEAP_BLOCKS, buffer );
    ok( !status, "RtlQueryProcessDebugInformation returned %lx\n", status );

    status = RtlDestroyQueryDebugBuffer( buffer );
    ok( !status, "RtlDestroyQueryDebugBuffer returned %lx\n", status );
}

#define COMP(str1,str2,cmplen,len) size = RtlCompareMemory(str1, str2, cmplen); \
  ok(size == len, "Expected %Id, got %Id\n", size, (SIZE_T)len)

static void test_RtlCompareMemory(void)
{
  SIZE_T size;

  strcpy(dest, src);

  COMP(src,src,0,0);
  COMP(src,src,LEN,LEN);
  dest[0] = 'x';
  COMP(src,dest,LEN,0);
}

static void test_RtlCompareMemoryUlong(void)
{
    ULONG a[10];
    ULONG result;

    a[0]= 0x0123;
    a[1]= 0x4567;
    a[2]= 0x89ab;
    a[3]= 0xcdef;
    result = RtlCompareMemoryUlong(a, 0, 0x0123);
    ok(result == 0, "RtlCompareMemoryUlong(%p, 0, 0x0123) returns %lu, expected 0\n", a, result);
    result = RtlCompareMemoryUlong(a, 3, 0x0123);
    ok(result == 0, "RtlCompareMemoryUlong(%p, 3, 0x0123) returns %lu, expected 0\n", a, result);
    result = RtlCompareMemoryUlong(a, 4, 0x0123);
    ok(result == 4, "RtlCompareMemoryUlong(%p, 4, 0x0123) returns %lu, expected 4\n", a, result);
    result = RtlCompareMemoryUlong(a, 5, 0x0123);
    ok(result == 4, "RtlCompareMemoryUlong(%p, 5, 0x0123) returns %lu, expected 4\n", a, result);
    result = RtlCompareMemoryUlong(a, 7, 0x0123);
    ok(result == 4, "RtlCompareMemoryUlong(%p, 7, 0x0123) returns %lu, expected 4\n", a, result);
    result = RtlCompareMemoryUlong(a, 8, 0x0123);
    ok(result == 4, "RtlCompareMemoryUlong(%p, 8, 0x0123) returns %lu, expected 4\n", a, result);
    result = RtlCompareMemoryUlong(a, 9, 0x0123);
    ok(result == 4, "RtlCompareMemoryUlong(%p, 9, 0x0123) returns %lu, expected 4\n", a, result);
    result = RtlCompareMemoryUlong(a, 4, 0x0127);
    ok(result == 0, "RtlCompareMemoryUlong(%p, 4, 0x0127) returns %lu, expected 0\n", a, result);
    result = RtlCompareMemoryUlong(a, 4, 0x7123);
    ok(result == 0, "RtlCompareMemoryUlong(%p, 4, 0x7123) returns %lu, expected 0\n", a, result);
    result = RtlCompareMemoryUlong(a, 16, 0x4567);
    ok(result == 0, "RtlCompareMemoryUlong(%p, 16, 0x4567) returns %lu, expected 0\n", a, result);

    a[1]= 0x0123;
    result = RtlCompareMemoryUlong(a, 3, 0x0123);
    ok(result == 0, "RtlCompareMemoryUlong(%p, 3, 0x0123) returns %lu, expected 0\n", a, result);
    result = RtlCompareMemoryUlong(a, 4, 0x0123);
    ok(result == 4, "RtlCompareMemoryUlong(%p, 4, 0x0123) returns %lu, expected 4\n", a, result);
    result = RtlCompareMemoryUlong(a, 5, 0x0123);
    ok(result == 4, "RtlCompareMemoryUlong(%p, 5, 0x0123) returns %lu, expected 4\n", a, result);
    result = RtlCompareMemoryUlong(a, 7, 0x0123);
    ok(result == 4, "RtlCompareMemoryUlong(%p, 7, 0x0123) returns %lu, expected 4\n", a, result);
    result = RtlCompareMemoryUlong(a, 8, 0x0123);
    ok(result == 8, "RtlCompareMemoryUlong(%p, 8, 0x0123) returns %lu, expected 8\n", a, result);
    result = RtlCompareMemoryUlong(a, 9, 0x0123);
    ok(result == 8, "RtlCompareMemoryUlong(%p, 9, 0x0123) returns %lu, expected 8\n", a, result);
}

#define COPY(len) memset(dest,0,sizeof(dest_aligned_block)); pRtlMoveMemory(dest, src, len)
#define CMP(str) ok(strcmp(dest,str) == 0, "Expected '%s', got '%s'\n", str, dest)

static void test_RtlMoveMemory(void)
{
  if (!pRtlMoveMemory)
  {
    win_skip("RtlMoveMemory is not available\n");
    return;
  }

  /* Length should be in bytes and not rounded. Use strcmp to ensure we
   * didn't write past the end (it checks for the final NUL left by memset)
   */
  COPY(0); CMP("");
  COPY(1); CMP("T");
  COPY(2); CMP("Th");
  COPY(3); CMP("Thi");
  COPY(4); CMP("This");
  COPY(5); CMP("This ");
  COPY(6); CMP("This i");
  COPY(7); CMP("This is");
  COPY(8); CMP("This is ");
  COPY(9); CMP("This is a");

  /* Overlapping */
  strcpy(dest, src); pRtlMoveMemory(dest, dest + 1, strlen(src) - 1);
  CMP("his is a test!!");
  strcpy(dest, src); pRtlMoveMemory(dest + 1, dest, strlen(src));
  CMP("TThis is a test!");
}

#define FILL(len) memset(dest,0,sizeof(dest_aligned_block)); strcpy(dest, src); pRtlFillMemory(dest,len,'x')

static void test_RtlFillMemory(void)
{
  if (!pRtlFillMemory)
  {
    win_skip("RtlFillMemory is not available\n");
    return;
  }

  /* Length should be in bytes and not rounded. Use strcmp to ensure we
   * didn't write past the end (the remainder of the string should match)
   */
  FILL(0); CMP("This is a test!");
  FILL(1); CMP("xhis is a test!");
  FILL(2); CMP("xxis is a test!");
  FILL(3); CMP("xxxs is a test!");
  FILL(4); CMP("xxxx is a test!");
  FILL(5); CMP("xxxxxis a test!");
  FILL(6); CMP("xxxxxxs a test!");
  FILL(7); CMP("xxxxxxx a test!");
  FILL(8); CMP("xxxxxxxxa test!");
  FILL(9); CMP("xxxxxxxxx test!");
}

#define LFILL(len) memset(dest,0,sizeof(dest_aligned_block)); strcpy(dest, src); pRtlFillMemoryUlong(dest,len,val)

static void test_RtlFillMemoryUlong(void)
{
  ULONG val = ('x' << 24) | ('x' << 16) | ('x' << 8) | 'x';
  if (!pRtlFillMemoryUlong)
  {
    win_skip("RtlFillMemoryUlong is not available\n");
    return;
  }

  /* Length should be in bytes and not rounded. Use strcmp to ensure we
   * didn't write past the end (the remainder of the string should match)
   */
  LFILL(0); CMP("This is a test!");
  LFILL(1); CMP("This is a test!");
  LFILL(2); CMP("This is a test!");
  LFILL(3); CMP("This is a test!");
  LFILL(4); CMP("xxxx is a test!");
  LFILL(5); CMP("xxxx is a test!");
  LFILL(6); CMP("xxxx is a test!");
  LFILL(7); CMP("xxxx is a test!");
  LFILL(8); CMP("xxxxxxxxa test!");
  LFILL(9); CMP("xxxxxxxxa test!");
}

#define ZERO(len) memset(dest,0,sizeof(dest_aligned_block)); strcpy(dest, src); pRtlZeroMemory(dest,len)
#define MCMP(str) ok(memcmp(dest,str,LEN) == 0, "Memcmp failed\n")

static void test_RtlZeroMemory(void)
{
  if (!pRtlZeroMemory)
  {
    win_skip("RtlZeroMemory is not available\n");
    return;
  }

  /* Length should be in bytes and not rounded. */
  ZERO(0); MCMP("This is a test!");
  ZERO(1); MCMP("\0his is a test!");
  ZERO(2); MCMP("\0\0is is a test!");
  ZERO(3); MCMP("\0\0\0s is a test!");
  ZERO(4); MCMP("\0\0\0\0 is a test!");
  ZERO(5); MCMP("\0\0\0\0\0is a test!");
  ZERO(6); MCMP("\0\0\0\0\0\0s a test!");
  ZERO(7); MCMP("\0\0\0\0\0\0\0 a test!");
  ZERO(8); MCMP("\0\0\0\0\0\0\0\0a test!");
  ZERO(9); MCMP("\0\0\0\0\0\0\0\0\0 test!");
}

static void test_RtlByteSwap(void)
{
    ULONGLONG llresult;
    ULONG     lresult;
    USHORT    sresult;

#ifdef _WIN64
    /* the Rtl*ByteSwap() are always inlined and not exported from ntdll on 64bit */
    sresult = RtlUshortByteSwap( 0x1234 );
    ok( 0x3412 == sresult,
        "inlined RtlUshortByteSwap() returns 0x%x\n", sresult );
    lresult = RtlUlongByteSwap( 0x87654321 );
    ok( 0x21436587 == lresult,
        "inlined RtlUlongByteSwap() returns 0x%lx\n", lresult );
    llresult = RtlUlonglongByteSwap( 0x7654321087654321ull );
    ok( 0x2143658710325476 == llresult,
        "inlined RtlUlonglongByteSwap() returns %#I64x\n", llresult );
#else
    ok( pRtlUshortByteSwap != NULL, "RtlUshortByteSwap is not available\n" );
    if ( pRtlUshortByteSwap )
    {
        sresult = call_fastcall_func1( pRtlUshortByteSwap, 0x1234u );
        ok( 0x3412u == sresult,
            "ntdll.RtlUshortByteSwap() returns %#x\n", sresult );
    }

    ok( pRtlUlongByteSwap != NULL, "RtlUlongByteSwap is not available\n" );
    if ( pRtlUlongByteSwap )
    {
        lresult = call_fastcall_func1( pRtlUlongByteSwap, 0x87654321ul );
        ok( 0x21436587ul == lresult,
            "ntdll.RtlUlongByteSwap() returns %#lx\n", lresult );
    }

    ok( pRtlUlonglongByteSwap != NULL, "RtlUlonglongByteSwap is not available\n");
    if ( pRtlUlonglongByteSwap )
    {
        llresult = pRtlUlonglongByteSwap( 0x7654321087654321ull );
        ok( 0x2143658710325476ull == llresult,
            "ntdll.RtlUlonglongByteSwap() returns %#I64x\n", llresult );
    }
#endif
}


static void test_RtlUniform(void)
{
    const ULONG step = 0x7fff;
    ULONG num;
    ULONG seed;
    ULONG seed_bak;
    ULONG expected;
    ULONG result;

    /*
     * According to the documentation RtlUniform is using D.H. Lehmer's 1948
     * algorithm.  We assume a more generic version of this algorithm,
     * which is the linear congruential generator (LCG).  Its formula is:
     *
     *   X_(n+1) = (a * X_n + c) % m
     *
     * where a is the multiplier, c is the increment, and m is the modulus.
     *
     * According to the documentation, the random numbers are distributed over
     * [0..MAXLONG].  Therefore, the modulus is MAXLONG + 1:
     *
     *   X_(n+1) = (a * X_n + c) % (MAXLONG + 1)
     *
     * To find out the increment, we just call RtlUniform with seed set to 0.
     * This reveals c = 0x7fffffc3.
     */
    seed = 0;
    expected = 0x7fffffc3;
    result = RtlUniform(&seed);
    ok(result == expected,
        "RtlUniform(&seed (seed == 0)) returns %lx, expected %lx\n",
        result, expected);

    /*
     * The formula is now:
     *
     *   X_(n+1) = (a * X_n + 0x7fffffc3) % (MAXLONG + 1)
     *
     * If the modulus is correct, RtlUniform(0) shall equal RtlUniform(MAXLONG + 1).
     * However, testing reveals that this is not the case.
     * That is, the modulus in the documentation is incorrect.
     */
    seed = 0x80000000U;
    expected = 0x7fffffb1;
    result = RtlUniform(&seed);

    ok(result == expected,
        "RtlUniform(&seed (seed == 0x80000000)) returns %lx, expected %lx\n",
        result, expected);

    /*
     * We try another value for modulus, say MAXLONG.
     * We discover that RtlUniform(0) equals RtlUniform(MAXLONG), which means
     * the correct value for the modulus is actually MAXLONG.
     */
    seed = 0x7fffffff;
    expected = 0x7fffffc3;
    result = RtlUniform(&seed);
    ok(result == expected,
        "RtlUniform(&seed (seed == 0x7fffffff)) returns %lx, expected %lx\n",
        result, expected);

    /*
     * The formula is now:
     *
     *   X_(n+1) = (a * X_n + 0x7fffffc3) % MAXLONG
     *
     * To find out the multiplier we can use:
     *
     *   a = RtlUniform(1) - 0x7fffffc3 (mod MAXLONG)
     *
     * This way, we find out that a = -18 (mod MAXLONG),
     * which is congruent to 0x7fffffed (MAXLONG - 18).
     */
    seed = 1;
    expected = ((ULONGLONG)seed * 0x7fffffed + 0x7fffffc3) % MAXLONG;
    result = RtlUniform(&seed);
    ok(result == expected,
        "RtlUniform(&seed (seed == 1)) returns %lx, expected %lx\n",
        result, expected);

    num = 2;
    do
    {
        seed = num;
        expected = ((ULONGLONG)seed * 0x7fffffed + 0x7fffffc3) % 0x7fffffff;
        result = RtlUniform(&seed);
        ok(result == expected,
                "test: RtlUniform(&seed (seed == %lx)) returns %lx, expected %lx\n",
                num, result, expected);
        ok(seed == expected,
                "test: RtlUniform(&seed (seed == %lx)) sets seed to %lx, expected %lx\n",
                num, result, expected);

        num += step;
    } while (num >= 2 + step);

    seed = 0;
    for (num = 0; num <= 100000; num++) {
        expected = ((ULONGLONG)seed * 0x7fffffed + 0x7fffffc3) % 0x7fffffff;
        seed_bak = seed;
        result = RtlUniform(&seed);
        ok(result == expected,
                "test: %ld RtlUniform(&seed (seed == %lx)) returns %lx, expected %lx\n",
                num, seed_bak, result, expected);
        ok(seed == expected,
                "test: %ld RtlUniform(&seed (seed == %lx)) sets seed to %lx, expected %lx\n",
                num, seed_bak, result, expected);
    } /* for */
}


static void test_RtlRandom(void)
{
    int i, j;
    ULONG seed;
    ULONG res[512];

    seed = 0;
    for (i = 0; i < ARRAY_SIZE(res); i++)
    {
        res[i] = RtlRandom(&seed);
        ok(seed != res[i], "%i: seed is same as res %lx\n", i, seed);
        for (j = 0; j < i; j++)
            ok(res[i] != res[j], "res[%i] (%lx) is same as res[%i] (%lx)\n", j, res[j], i, res[i]);
    }
}


typedef struct {
    ACCESS_MASK GrantedAccess;
    ACCESS_MASK DesiredAccess;
    BOOLEAN result;
} all_accesses_t;

static const all_accesses_t all_accesses[] = {
    {0xFEDCBA76, 0xFEDCBA76, 1},
    {0x00000000, 0xFEDCBA76, 0},
    {0xFEDCBA76, 0x00000000, 1},
    {0x00000000, 0x00000000, 1},
    {0xFEDCBA76, 0xFEDCBA70, 1},
    {0xFEDCBA70, 0xFEDCBA76, 0},
    {0xFEDCBA76, 0xFEDC8A76, 1},
    {0xFEDC8A76, 0xFEDCBA76, 0},
    {0xFEDCBA76, 0xC8C4B242, 1},
    {0xC8C4B242, 0xFEDCBA76, 0},
};


static void test_RtlAreAllAccessesGranted(void)
{
    unsigned int test_num;
    BOOLEAN result;

    for (test_num = 0; test_num < ARRAY_SIZE(all_accesses); test_num++) {
	result = RtlAreAllAccessesGranted(all_accesses[test_num].GrantedAccess,
					  all_accesses[test_num].DesiredAccess);
	ok(all_accesses[test_num].result == result,
           "(test %d): RtlAreAllAccessesGranted(%08lx, %08lx) returns %d, expected %d\n",
	   test_num, all_accesses[test_num].GrantedAccess,
	   all_accesses[test_num].DesiredAccess,
	   result, all_accesses[test_num].result);
    } /* for */
}


typedef struct {
    ACCESS_MASK GrantedAccess;
    ACCESS_MASK DesiredAccess;
    BOOLEAN result;
} any_accesses_t;

static const any_accesses_t any_accesses[] = {
    {0xFEDCBA76, 0xFEDCBA76, 1},
    {0x00000000, 0xFEDCBA76, 0},
    {0xFEDCBA76, 0x00000000, 0},
    {0x00000000, 0x00000000, 0},
    {0xFEDCBA76, 0x01234589, 0},
    {0x00040000, 0xFEDCBA76, 1},
    {0x00040000, 0xFED8BA76, 0},
    {0xFEDCBA76, 0x00040000, 1},
    {0xFED8BA76, 0x00040000, 0},
};


static void test_RtlAreAnyAccessesGranted(void)
{
    unsigned int test_num;
    BOOLEAN result;

    for (test_num = 0; test_num < ARRAY_SIZE(any_accesses); test_num++) {
	result = RtlAreAnyAccessesGranted(any_accesses[test_num].GrantedAccess,
					  any_accesses[test_num].DesiredAccess);
	ok(any_accesses[test_num].result == result,
           "(test %d): RtlAreAnyAccessesGranted(%08lx, %08lx) returns %d, expected %d\n",
	   test_num, any_accesses[test_num].GrantedAccess,
	   any_accesses[test_num].DesiredAccess,
	   result, any_accesses[test_num].result);
    } /* for */
}

static void test_RtlComputeCrc32(void)
{
  DWORD crc = 0;

  crc = RtlComputeCrc32(crc, (const BYTE *)src, LEN);
  ok(crc == 0x40861dc2,"Expected 0x40861dc2, got %8lx\n", crc);
}


typedef struct MY_HANDLE
{
    RTL_HANDLE RtlHandle;
    void * MyValue;
} MY_HANDLE;

static inline void RtlpMakeHandleAllocated(RTL_HANDLE * Handle)
{
    ULONG_PTR *AllocatedBit = (ULONG_PTR *)(&Handle->Next);
    *AllocatedBit = *AllocatedBit | 1;
}

static void test_HandleTables(void)
{
    BOOLEAN result;
    NTSTATUS status;
    ULONG Index;
    MY_HANDLE * MyHandle;
    RTL_HANDLE_TABLE HandleTable;

    RtlInitializeHandleTable(0x3FFF, sizeof(MY_HANDLE), &HandleTable);
    MyHandle = (MY_HANDLE *)RtlAllocateHandle(&HandleTable, &Index);
    ok(MyHandle != NULL, "RtlAllocateHandle failed\n");
    RtlpMakeHandleAllocated(&MyHandle->RtlHandle);
    MyHandle = NULL;
    result = RtlIsValidIndexHandle(&HandleTable, Index, (RTL_HANDLE **)&MyHandle);
    ok(result, "Handle %p wasn't valid\n", MyHandle);
    result = RtlFreeHandle(&HandleTable, &MyHandle->RtlHandle);
    ok(result, "Couldn't free handle %p\n", MyHandle);
    status = RtlDestroyHandleTable(&HandleTable);
    ok(status == STATUS_SUCCESS, "RtlDestroyHandleTable failed with error 0x%08lx\n", status);
}

static void test_RtlAllocateAndInitializeSid(void)
{
    NTSTATUS ret;
    SID_IDENTIFIER_AUTHORITY sia = {{ 1, 2, 3, 4, 5, 6 }};
    PSID psid;

    ret = RtlAllocateAndInitializeSid(&sia, 0, 1, 2, 3, 4, 5, 6, 7, 8, &psid);
    ok(!ret, "RtlAllocateAndInitializeSid error %08lx\n", ret);
    ret = RtlFreeSid(psid);
    ok(!ret, "RtlFreeSid error %08lx\n", ret);

    /* these tests crash on XP */
    if (0)
    {
        RtlAllocateAndInitializeSid(NULL, 0, 1, 2, 3, 4, 5, 6, 7, 8, &psid);
        RtlAllocateAndInitializeSid(&sia, 0, 1, 2, 3, 4, 5, 6, 7, 8, NULL);
    }

    ret = RtlAllocateAndInitializeSid(&sia, 9, 1, 2, 3, 4, 5, 6, 7, 8, &psid);
    ok(ret == STATUS_INVALID_SID, "wrong error %08lx\n", ret);
}

static void test_RtlDeleteTimer(void)
{
    NTSTATUS ret;

    ret = RtlDeleteTimer(NULL, NULL, NULL);
    ok(ret == STATUS_INVALID_PARAMETER_1 ||
       ret == STATUS_INVALID_PARAMETER, /* W2K */
       "expected STATUS_INVALID_PARAMETER_1 or STATUS_INVALID_PARAMETER, got %lx\n", ret);
}

static void test_RtlThreadErrorMode(void)
{
    DWORD oldmode;
    BOOL is_wow64;
    DWORD mode;
    NTSTATUS status;

    if (!pRtlGetThreadErrorMode || !pRtlSetThreadErrorMode)
    {
        win_skip("RtlGetThreadErrorMode and/or RtlSetThreadErrorMode not available\n");
        return;
    }

    if (!pIsWow64Process || !pIsWow64Process(GetCurrentProcess(), &is_wow64))
        is_wow64 = FALSE;

    oldmode = pRtlGetThreadErrorMode();

    status = pRtlSetThreadErrorMode(0x70, &mode);
    ok(status == STATUS_SUCCESS ||
       status == STATUS_WAIT_1, /* Vista */
       "RtlSetThreadErrorMode failed with error 0x%08lx\n", status);
    ok(mode == oldmode,
       "RtlSetThreadErrorMode returned mode 0x%lx, expected 0x%lx\n",
       mode, oldmode);
    ok(pRtlGetThreadErrorMode() == 0x70,
       "RtlGetThreadErrorMode returned 0x%lx, expected 0x%x\n", mode, 0x70);
    if (!is_wow64)
    {
        ok(NtCurrentTeb()->HardErrorDisabled == 0x70,
           "The TEB contains 0x%lx, expected 0x%x\n",
           NtCurrentTeb()->HardErrorDisabled, 0x70);
    }

    status = pRtlSetThreadErrorMode(0, &mode);
    ok(status == STATUS_SUCCESS ||
       status == STATUS_WAIT_1, /* Vista */
       "RtlSetThreadErrorMode failed with error 0x%08lx\n", status);
    ok(mode == 0x70,
       "RtlSetThreadErrorMode returned mode 0x%lx, expected 0x%x\n",
       mode, 0x70);
    ok(pRtlGetThreadErrorMode() == 0,
       "RtlGetThreadErrorMode returned 0x%lx, expected 0x%x\n", mode, 0);
    if (!is_wow64)
    {
        ok(NtCurrentTeb()->HardErrorDisabled == 0,
           "The TEB contains 0x%lx, expected 0x%x\n",
           NtCurrentTeb()->HardErrorDisabled, 0);
    }

    for (mode = 1; mode; mode <<= 1)
    {
        status = pRtlSetThreadErrorMode(mode, NULL);
        if (mode & 0x70)
            ok(status == STATUS_SUCCESS ||
               status == STATUS_WAIT_1, /* Vista */
               "RtlSetThreadErrorMode(%lx,NULL) failed with error 0x%08lx\n",
               mode, status);
        else
            ok(status == STATUS_INVALID_PARAMETER_1,
               "RtlSetThreadErrorMode(%lx,NULL) returns 0x%08lx, "
               "expected STATUS_INVALID_PARAMETER_1\n",
               mode, status);
    }

    pRtlSetThreadErrorMode(oldmode, NULL);
}

static void test_LdrProcessRelocationBlock(void)
{
    IMAGE_BASE_RELOCATION *ret;
    USHORT reloc;
    DWORD addr32;
    SHORT addr16;

    addr32 = 0x50005;
    reloc = IMAGE_REL_BASED_HIGHLOW<<12;
    ret = LdrProcessRelocationBlock(&addr32, 1, &reloc, 0x500050);
    ok((USHORT*)ret == &reloc+1, "ret = %p, expected %p\n", ret, &reloc+1);
    ok(addr32 == 0x550055, "addr32 = %lx, expected 0x550055\n", addr32);

    addr16 = 0x505;
    reloc = IMAGE_REL_BASED_HIGH<<12;
    ret = LdrProcessRelocationBlock(&addr16, 1, &reloc, 0x500060);
    ok((USHORT*)ret == &reloc+1, "ret = %p, expected %p\n", ret, &reloc+1);
    ok(addr16 == 0x555, "addr16 = %x, expected 0x555\n", addr16);

    addr16 = 0x505;
    reloc = IMAGE_REL_BASED_LOW<<12;
    ret = LdrProcessRelocationBlock(&addr16, 1, &reloc, 0x500060);
    ok((USHORT*)ret == &reloc+1, "ret = %p, expected %p\n", ret, &reloc+1);
    ok(addr16 == 0x565, "addr16 = %x, expected 0x565\n", addr16);
}

static void test_RtlIpv4AddressToString(void)
{
    CHAR buffer[20];
    CHAR *res;
    IN_ADDR ip;
    DWORD_PTR len;

    ip.S_un.S_un_b.s_b1 = 1;
    ip.S_un.S_un_b.s_b2 = 2;
    ip.S_un.S_un_b.s_b3 = 3;
    ip.S_un.S_un_b.s_b4 = 4;

    memset(buffer, '#', sizeof(buffer) - 1);
    buffer[sizeof(buffer) -1] = 0;
    res = RtlIpv4AddressToStringA(&ip, buffer);
    len = strlen(buffer);
    ok(res == (buffer + len), "got %p with '%s' (expected %p)\n", res, buffer, buffer + len);

    res = RtlIpv4AddressToStringA(&ip, NULL);
    ok( (res == (char *)~0) ||
        broken(res == (char *)len),        /* XP and w2003 */
        "got %p (expected ~0)\n", res);

    if (0) {
        /* this crashes in windows */
        memset(buffer, '#', sizeof(buffer) - 1);
        buffer[sizeof(buffer) -1] = 0;
        res = RtlIpv4AddressToStringA(NULL, buffer);
        trace("got %p with '%s'\n", res, buffer);
    }

    if (0) {
        /* this crashes in windows */
        res = RtlIpv4AddressToStringA(NULL, NULL);
        trace("got %p\n", res);
    }
}

static void test_RtlIpv4AddressToStringEx(void)
{
    CHAR ip_1234[] = "1.2.3.4";
    CHAR ip_1234_80[] = "1.2.3.4:80";
    LPSTR expect;
    CHAR buffer[30];
    NTSTATUS res;
    IN_ADDR ip;
    ULONG size;
    DWORD used;
    USHORT port;

    if (!pRtlIpv4AddressToStringExA)
    {
        win_skip("RtlIpv4AddressToStringExA not available\n");
        return;
    }

    ip.S_un.S_un_b.s_b1 = 1;
    ip.S_un.S_un_b.s_b2 = 2;
    ip.S_un.S_un_b.s_b3 = 3;
    ip.S_un.S_un_b.s_b4 = 4;

    port = htons(80);
    expect = ip_1234_80;

    size = sizeof(buffer);
    memset(buffer, '#', sizeof(buffer) - 1);
    buffer[sizeof(buffer) -1] = 0;
    res = pRtlIpv4AddressToStringExA(&ip, port, buffer, &size);
    used = strlen(buffer);
    ok( (res == STATUS_SUCCESS) &&
        (size == strlen(expect) + 1) && !strcmp(buffer, expect),
        "got 0x%lx and size %ld with '%s'\n", res, size, buffer);

    size = used + 1;
    memset(buffer, '#', sizeof(buffer) - 1);
    buffer[sizeof(buffer) -1] = 0;
    res = pRtlIpv4AddressToStringExA(&ip, port, buffer, &size);
    ok( (res == STATUS_SUCCESS) &&
        (size == strlen(expect) + 1) && !strcmp(buffer, expect),
        "got 0x%lx and size %ld with '%s'\n", res, size, buffer);

    size = used;
    memset(buffer, '#', sizeof(buffer) - 1);
    buffer[sizeof(buffer) -1] = 0;
    res = pRtlIpv4AddressToStringExA(&ip, port, buffer, &size);
    ok( (res == STATUS_INVALID_PARAMETER) && (size == used + 1),
        "got 0x%lx and %ld with '%s' (expected STATUS_INVALID_PARAMETER and %ld)\n",
        res, size, buffer, used + 1);

    size = used - 1;
    memset(buffer, '#', sizeof(buffer) - 1);
    buffer[sizeof(buffer) -1] = 0;
    res = pRtlIpv4AddressToStringExA(&ip, port, buffer, &size);
    ok( (res == STATUS_INVALID_PARAMETER) && (size == used + 1),
        "got 0x%lx and %ld with '%s' (expected STATUS_INVALID_PARAMETER and %ld)\n",
        res, size, buffer, used + 1);


    /* to get only the ip, use 0 as port */
    port = 0;
    expect = ip_1234;

    size = sizeof(buffer);
    memset(buffer, '#', sizeof(buffer) - 1);
    buffer[sizeof(buffer) -1] = 0;
    res = pRtlIpv4AddressToStringExA(&ip, port, buffer, &size);
    used = strlen(buffer);
    ok( (res == STATUS_SUCCESS) &&
        (size == strlen(expect) + 1) && !strcmp(buffer, expect),
        "got 0x%lx and size %ld with '%s'\n", res, size, buffer);

    size = used + 1;
    memset(buffer, '#', sizeof(buffer) - 1);
    buffer[sizeof(buffer) -1] = 0;
    res = pRtlIpv4AddressToStringExA(&ip, port, buffer, &size);
    ok( (res == STATUS_SUCCESS) &&
        (size == strlen(expect) + 1) && !strcmp(buffer, expect),
        "got 0x%lx and size %ld with '%s'\n", res, size, buffer);

    size = used;
    memset(buffer, '#', sizeof(buffer) - 1);
    buffer[sizeof(buffer) -1] = 0;
    res = pRtlIpv4AddressToStringExA(&ip, port, buffer, &size);
    ok( (res == STATUS_INVALID_PARAMETER) && (size == used + 1),
        "got 0x%lx and %ld with '%s' (expected STATUS_INVALID_PARAMETER and %ld)\n",
        res, size, buffer, used + 1);

    size = used - 1;
    memset(buffer, '#', sizeof(buffer) - 1);
    buffer[sizeof(buffer) -1] = 0;
    res = pRtlIpv4AddressToStringExA(&ip, port, buffer, &size);
    ok( (res == STATUS_INVALID_PARAMETER) && (size == used + 1),
        "got 0x%lx and %ld with '%s' (expected STATUS_INVALID_PARAMETER and %ld)\n",
        res, size, buffer, used + 1);


    /* parameters are checked */
    memset(buffer, '#', sizeof(buffer) - 1);
    buffer[sizeof(buffer) -1] = 0;
    res = pRtlIpv4AddressToStringExA(&ip, 0, buffer, NULL);
    ok(res == STATUS_INVALID_PARAMETER,
        "got 0x%lx with '%s' (expected STATUS_INVALID_PARAMETER)\n", res, buffer);

    size = sizeof(buffer);
    res = pRtlIpv4AddressToStringExA(&ip, 0, NULL, &size);
    ok( res == STATUS_INVALID_PARAMETER,
        "got 0x%lx and size %ld (expected STATUS_INVALID_PARAMETER)\n", res, size);

    size = sizeof(buffer);
    memset(buffer, '#', sizeof(buffer) - 1);
    buffer[sizeof(buffer) -1] = 0;
    res = pRtlIpv4AddressToStringExA(NULL, 0, buffer, &size);
    ok( res == STATUS_INVALID_PARAMETER,
        "got 0x%lx and size %ld with '%s' (expected STATUS_INVALID_PARAMETER)\n",
        res, size, buffer);
}

static struct
{
    PCSTR address;
    NTSTATUS res;
    int terminator_offset;
    int ip[4];
    enum { normal_4, strict_diff_4 = 1, ex_fail_4 = 2 } flags;
    NTSTATUS res_strict;
    int terminator_offset_strict;
    int ip_strict[4];
} ipv4_tests[] =
{
    { "",                       STATUS_INVALID_PARAMETER,  0, { -1 } },
    { " ",                      STATUS_INVALID_PARAMETER,  0, { -1 } },
    { "1.1.1.1",                STATUS_SUCCESS,            7, {   1,   1,   1,   1 } },
    { "0.0.0.0",                STATUS_SUCCESS,            7, {   0,   0,   0,   0 } },
    { "255.255.255.255",        STATUS_SUCCESS,           15, { 255, 255, 255, 255 } },
    { "255.255.255.255:123",    STATUS_SUCCESS,           15, { 255, 255, 255, 255 } },
    { "255.255.255.256",        STATUS_INVALID_PARAMETER, 15, { -1 } },
    { "255.255.255.4294967295", STATUS_INVALID_PARAMETER, 22, { -1 } },
    { "255.255.255.4294967296", STATUS_INVALID_PARAMETER, 21, { -1 } },
    { "255.255.255.4294967297", STATUS_INVALID_PARAMETER, 21, { -1 } },
    { "a",                      STATUS_INVALID_PARAMETER,  0, { -1 } },
    { "1.1.1.0xaA",             STATUS_SUCCESS,           10, {   1,   1,   1, 170 }, strict_diff_4,
                                STATUS_INVALID_PARAMETER,  8, { -1 } },
    { "1.1.1.0XaA",             STATUS_SUCCESS,           10, {   1,   1,   1, 170 }, strict_diff_4,
                                STATUS_INVALID_PARAMETER,  8, { -1 } },
    { "1.1.1.0x",               STATUS_INVALID_PARAMETER,  8, { -1 } },
    { "1.1.1.0xff",             STATUS_SUCCESS,           10, {   1,   1,   1, 255 }, strict_diff_4,
                                STATUS_INVALID_PARAMETER,  8, { -1 } },
    { "1.1.1.0x100",            STATUS_INVALID_PARAMETER, 11, { -1 }, strict_diff_4,
                                STATUS_INVALID_PARAMETER,  8, { -1 } },
    { "1.1.1.0xffffffff",       STATUS_INVALID_PARAMETER, 16, { -1 }, strict_diff_4,
                                STATUS_INVALID_PARAMETER,  8, { -1 } },
    { "1.1.1.0x100000000",      STATUS_INVALID_PARAMETER, 16, { -1, 0, 0, 0 }, strict_diff_4,
                                STATUS_INVALID_PARAMETER,  8, { -1 } },
    { "1.1.1.010",              STATUS_SUCCESS,            9, {   1,   1,   1,   8 }, strict_diff_4,
                                STATUS_INVALID_PARAMETER,  7, { -1 } },
    { "1.1.1.00",               STATUS_SUCCESS,            8, {   1,   1,   1,   0 }, strict_diff_4,
                                STATUS_INVALID_PARAMETER,  7, { -1 } },
    { "1.1.1.007",              STATUS_SUCCESS,            9, {   1,   1,   1,   7 }, strict_diff_4,
                                STATUS_INVALID_PARAMETER,  7, { -1 } },
    { "1.1.1.08",               STATUS_INVALID_PARAMETER,  7, { -1 } },
    { "1.1.1.008",              STATUS_SUCCESS,            8, {   1,   1,   1,   0 }, strict_diff_4 | ex_fail_4,
                                STATUS_INVALID_PARAMETER,  7, { -1 } },
    { "1.1.1.0a",               STATUS_SUCCESS,            7, {   1,   1,   1,   0 }, ex_fail_4 },
    { "1.1.1.0o10",             STATUS_SUCCESS,            7, {   1,   1,   1,   0 }, ex_fail_4 },
    { "1.1.1.0b10",             STATUS_SUCCESS,            7, {   1,   1,   1,   0 }, ex_fail_4 },
    { "1.1.1.-2",               STATUS_INVALID_PARAMETER,  6, { -1 } },
    { "1",                      STATUS_SUCCESS,            1, {   0,   0,   0,   1 }, strict_diff_4,
                                STATUS_INVALID_PARAMETER,  1, { -1 } },
    { "-1",                     STATUS_INVALID_PARAMETER,  0, { -1 } },
    { "1.2",                    STATUS_SUCCESS,            3, {   1,   0,   0,   2 }, strict_diff_4,
                                STATUS_INVALID_PARAMETER,  3, { -1 } },
    { "1000.2000",              STATUS_INVALID_PARAMETER,  9, { -1 } },
    { "1.2.",                   STATUS_INVALID_PARAMETER,  4, { -1 } },
    { "1..2",                   STATUS_INVALID_PARAMETER,  3, { -1 } },
    { "1...2",                  STATUS_INVALID_PARAMETER,  3, { -1 } },
    { "1.2.3",                  STATUS_SUCCESS,            5, {   1,   2,   0,   3 }, strict_diff_4,
                                STATUS_INVALID_PARAMETER,  5, { -1 } },
    { "1.2.3.",                 STATUS_INVALID_PARAMETER,  6, { -1 } },
    { "203569230",              STATUS_SUCCESS,            9, {  12,  34,  56,  78 }, strict_diff_4,
                                STATUS_INVALID_PARAMETER,  9, { -1 } },
    { "1.223756",               STATUS_SUCCESS,            8, {   1,   3, 106,  12 }, strict_diff_4,
                                STATUS_INVALID_PARAMETER,  8, { -1 } },
    { "3.4.756",                STATUS_SUCCESS,            7, {   3,   4,   2, 244 }, strict_diff_4,
                                STATUS_INVALID_PARAMETER,  7, { -1 } },
    { "756.3.4",                STATUS_INVALID_PARAMETER,  7, { -1 } },
    { "3.756.4",                STATUS_INVALID_PARAMETER,  7, { -1 } },
    { "3.4.756.1",              STATUS_INVALID_PARAMETER,  9, { -1 } },
    { "3.4.65536",              STATUS_INVALID_PARAMETER,  9, { -1 } },
    { "3.4.5.6.7",              STATUS_INVALID_PARAMETER,  7, { -1 } },
    { "3.4.5.+6",               STATUS_INVALID_PARAMETER,  6, { -1 } },
    { " 3.4.5.6",               STATUS_INVALID_PARAMETER,  0, { -1 } },
    { "\t3.4.5.6",              STATUS_INVALID_PARAMETER,  0, { -1 } },
    { "3.4.5.6 ",               STATUS_SUCCESS,            7, {   3,   4,   5,   6 }, ex_fail_4 },
    { "3. 4.5.6",               STATUS_INVALID_PARAMETER,  2, { -1 } },
    { ".",                      STATUS_INVALID_PARAMETER,  1, { -1 } },
    { "..",                     STATUS_INVALID_PARAMETER,  1, { -1 } },
    { "1.",                     STATUS_INVALID_PARAMETER,  2, { -1 } },
    { "1..",                    STATUS_INVALID_PARAMETER,  3, { -1 } },
    { ".1",                     STATUS_INVALID_PARAMETER,  1, { -1 } },
    { ".1.",                    STATUS_INVALID_PARAMETER,  1, { -1 } },
    { ".1.2.3",                 STATUS_INVALID_PARAMETER,  1, { -1 } },
    { ".1.2.3.4",               STATUS_INVALID_PARAMETER,  1, { -1 } },
    { "0.1.2.3",                STATUS_SUCCESS,            7, {   0,   1,   2,   3 } },
    { "0.1.2.3.",               STATUS_INVALID_PARAMETER,  7, { -1 } },
    { "[0.1.2.3]",              STATUS_INVALID_PARAMETER,  0, { -1 } },
    { "0x00010203",             STATUS_SUCCESS,           10, {   0,   1,   2,   3 }, strict_diff_4,
                                STATUS_INVALID_PARAMETER,  2, { -1 } },
    { "0X00010203",             STATUS_SUCCESS,           10, {   0,   1,   2,   3 }, strict_diff_4,
                                STATUS_INVALID_PARAMETER,  2, { -1 } },
    { "0x1234",                 STATUS_SUCCESS,            6, {   0,   0,  18,  52 }, strict_diff_4,
                                STATUS_INVALID_PARAMETER,  2, { -1 } },
    { "0x123456789",            STATUS_SUCCESS,           11, {  35,  69, 103, 137 }, strict_diff_4,
                                STATUS_INVALID_PARAMETER,  2, { -1 } },
    { "0x00010Q03",             STATUS_SUCCESS,            7, {   0,   0,   0,  16 }, strict_diff_4 | ex_fail_4,
                                STATUS_INVALID_PARAMETER,  2, { -1 } },
    { "x00010203",              STATUS_INVALID_PARAMETER,  0, { -1 } },
    { "1234BEEF",               STATUS_SUCCESS,            4, {   0,   0,   4, 210 }, strict_diff_4 | ex_fail_4,
                                STATUS_INVALID_PARAMETER,  4, { -1 } },
    { "017700000001",           STATUS_SUCCESS,           12, { 127,   0,   0,   1 }, strict_diff_4,
                                STATUS_INVALID_PARAMETER,  1, { -1 } },
    { "0777",                   STATUS_SUCCESS,            4, {   0,   0,   1, 255 }, strict_diff_4,
                                STATUS_INVALID_PARAMETER,  1, { -1 } },
    { "::1",                    STATUS_INVALID_PARAMETER,  0, { -1 } },
    { ":1",                     STATUS_INVALID_PARAMETER,  0, { -1 } },
};

static void init_ip4(IN_ADDR* addr, const int src[4])
{
    if (!src || src[0] == -1)
    {
        addr->S_un.S_addr = 0xabababab;
    }
    else
    {
        addr->S_un.S_un_b.s_b1 = src[0];
        addr->S_un.S_un_b.s_b2 = src[1];
        addr->S_un.S_un_b.s_b3 = src[2];
        addr->S_un.S_un_b.s_b4 = src[3];
    }
}

static void test_RtlIpv4StringToAddress(void)
{
    NTSTATUS res;
    IN_ADDR ip, expected_ip;
    PCSTR terminator;
    CHAR dummy;
    int i;

    if (0)
    {
        /* leaving either parameter NULL crashes on Windows */
        res = RtlIpv4StringToAddressA(NULL, FALSE, &terminator, &ip);
        res = RtlIpv4StringToAddressA("1.1.1.1", FALSE, NULL, &ip);
        res = RtlIpv4StringToAddressA("1.1.1.1", FALSE, &terminator, NULL);
        /* same for the wide char version */
        /*
        res = RtlIpv4StringToAddressW(NULL, FALSE, &terminatorW, &ip);
        res = RtlIpv4StringToAddressW(L"1.1.1.1", FALSE, NULL, &ip);
        res = RtlIpv4StringToAddressW(L"1.1.1.1", FALSE, &terminatorW, NULL);
        */
    }

    for (i = 0; i < ARRAY_SIZE(ipv4_tests); i++)
    {
        /* non-strict */
        terminator = &dummy;
        ip.S_un.S_addr = 0xabababab;
        res = RtlIpv4StringToAddressA(ipv4_tests[i].address, FALSE, &terminator, &ip);
        ok(res == ipv4_tests[i].res,
           "[%s] res = 0x%08lx, expected 0x%08lx\n",
           ipv4_tests[i].address, res, ipv4_tests[i].res);
        ok(terminator == ipv4_tests[i].address + ipv4_tests[i].terminator_offset,
           "[%s] terminator = %p, expected %p\n",
           ipv4_tests[i].address, terminator, ipv4_tests[i].address + ipv4_tests[i].terminator_offset);

        init_ip4(&expected_ip, ipv4_tests[i].ip);
        ok(ip.S_un.S_addr == expected_ip.S_un.S_addr,
           "[%s] ip = %08lx, expected %08lx\n",
           ipv4_tests[i].address, ip.S_un.S_addr, expected_ip.S_un.S_addr);

        if (!(ipv4_tests[i].flags & strict_diff_4))
        {
            ipv4_tests[i].res_strict = ipv4_tests[i].res;
            ipv4_tests[i].terminator_offset_strict = ipv4_tests[i].terminator_offset;
            ipv4_tests[i].ip_strict[0] = ipv4_tests[i].ip[0];
            ipv4_tests[i].ip_strict[1] = ipv4_tests[i].ip[1];
            ipv4_tests[i].ip_strict[2] = ipv4_tests[i].ip[2];
            ipv4_tests[i].ip_strict[3] = ipv4_tests[i].ip[3];
        }
        /* strict */
        terminator = &dummy;
        ip.S_un.S_addr = 0xabababab;
        res = RtlIpv4StringToAddressA(ipv4_tests[i].address, TRUE, &terminator, &ip);
        ok(res == ipv4_tests[i].res_strict,
           "[%s] res = 0x%08lx, expected 0x%08lx\n",
           ipv4_tests[i].address, res, ipv4_tests[i].res_strict);
        ok(terminator == ipv4_tests[i].address + ipv4_tests[i].terminator_offset_strict,
           "[%s] terminator = %p, expected %p\n",
           ipv4_tests[i].address, terminator, ipv4_tests[i].address + ipv4_tests[i].terminator_offset_strict);

        init_ip4(&expected_ip, ipv4_tests[i].ip_strict);
        ok(ip.S_un.S_addr == expected_ip.S_un.S_addr,
           "[%s] ip = %08lx, expected %08lx\n",
           ipv4_tests[i].address, ip.S_un.S_addr, expected_ip.S_un.S_addr);
    }
}

static void test_RtlIpv4StringToAddressEx(void)
{
    NTSTATUS res;
    IN_ADDR ip, expected_ip;
    USHORT port;
    static const struct
    {
        PCSTR address;
        NTSTATUS res;
        int ip[4];
        USHORT port;
    } ipv4_ex_tests[] =
    {
        { "",               STATUS_INVALID_PARAMETER,   { -1 },         0xdead },
        { " ",              STATUS_INVALID_PARAMETER,   { -1 },         0xdead },
        { "1.1.1.1:",       STATUS_INVALID_PARAMETER,   { 1, 1, 1, 1 }, 0xdead },
        { "1.1.1.1+",       STATUS_INVALID_PARAMETER,   { 1, 1, 1, 1 }, 0xdead },
        { "1.1.1.1:1",      STATUS_SUCCESS,             { 1, 1, 1, 1 }, 0x100 },
        { "256.1.1.1:1",    STATUS_INVALID_PARAMETER,   { -1 },         0xdead },
        { "-1.1.1.1:1",     STATUS_INVALID_PARAMETER,   { -1 },         0xdead },
        { "0.0.0.0:0",      STATUS_INVALID_PARAMETER,   { 0, 0, 0, 0 }, 0xdead },
        { "0.0.0.0:1",      STATUS_SUCCESS,             { 0, 0, 0, 0 }, 0x100 },
        { "1.2.3.4:65535",  STATUS_SUCCESS,             { 1, 2, 3, 4 }, 65535 },
        { "1.2.3.4:65536",  STATUS_INVALID_PARAMETER,   { 1, 2, 3, 4 }, 0xdead },
        { "1.2.3.4:0xffff", STATUS_SUCCESS,             { 1, 2, 3, 4 }, 65535 },
        { "1.2.3.4:0XfFfF", STATUS_SUCCESS,             { 1, 2, 3, 4 }, 65535 },
        { "1.2.3.4:011064", STATUS_SUCCESS,             { 1, 2, 3, 4 }, 0x3412 },
        { "1.2.3.4:1234a",  STATUS_INVALID_PARAMETER,   { 1, 2, 3, 4 }, 0xdead },
        { "1.2.3.4:1234+",  STATUS_INVALID_PARAMETER,   { 1, 2, 3, 4 }, 0xdead },
        { "1.2.3.4: 1234",  STATUS_INVALID_PARAMETER,   { 1, 2, 3, 4 }, 0xdead },
        { "1.2.3.4:\t1234", STATUS_INVALID_PARAMETER,   { 1, 2, 3, 4 }, 0xdead },
    };
    unsigned int i;
    BOOLEAN strict;

    if (!pRtlIpv4StringToAddressExA)
    {
        skip("RtlIpv4StringToAddressEx not available\n");
        return;
    }

    /* do not crash, and do not touch the ip / port. */
    ip.S_un.S_addr = 0xabababab;
    port = 0xdead;
    res = pRtlIpv4StringToAddressExA(NULL, FALSE, &ip, &port);
    ok(res == STATUS_INVALID_PARAMETER, "[null address] res = 0x%08lx, expected 0x%08lx\n",
       res, STATUS_INVALID_PARAMETER);
    ok(ip.S_un.S_addr == 0xabababab, "RtlIpv4StringToAddressExA should not touch the ip!, ip == %lx\n", ip.S_un.S_addr);
    ok(port == 0xdead, "RtlIpv4StringToAddressExA should not touch the port!, port == %x\n", port);

    port = 0xdead;
    res = pRtlIpv4StringToAddressExA("1.1.1.1", FALSE, NULL, &port);
    ok(res == STATUS_INVALID_PARAMETER, "[null ip] res = 0x%08lx, expected 0x%08lx\n",
       res, STATUS_INVALID_PARAMETER);
    ok(port == 0xdead, "RtlIpv4StringToAddressExA should not touch the port!, port == %x\n", port);

    ip.S_un.S_addr = 0xabababab;
    port = 0xdead;
    res = pRtlIpv4StringToAddressExA("1.1.1.1", FALSE, &ip, NULL);
    ok(res == STATUS_INVALID_PARAMETER, "[null port] res = 0x%08lx, expected 0x%08lx\n",
       res, STATUS_INVALID_PARAMETER);
    ok(ip.S_un.S_addr == 0xabababab, "RtlIpv4StringToAddressExA should not touch the ip!, ip == %lx\n", ip.S_un.S_addr);
    ok(port == 0xdead, "RtlIpv4StringToAddressExA should not touch the port!, port == %x\n", port);

    /* first we run the non-ex testcases on the ex function */
    for (i = 0; i < ARRAY_SIZE(ipv4_tests); i++)
    {
        NTSTATUS expect_res = (ipv4_tests[i].flags & ex_fail_4) ? STATUS_INVALID_PARAMETER : ipv4_tests[i].res;

        /* non-strict */
        port = 0xdead;
        ip.S_un.S_addr = 0xabababab;
        res = pRtlIpv4StringToAddressExA(ipv4_tests[i].address, FALSE, &ip, &port);
        ok(res == expect_res, "[%s] res = 0x%08lx, expected 0x%08lx\n",
           ipv4_tests[i].address, res, expect_res);

        init_ip4(&expected_ip, ipv4_tests[i].ip);
        ok(ip.S_un.S_addr == expected_ip.S_un.S_addr, "[%s] ip = %08lx, expected %08lx\n",
           ipv4_tests[i].address, ip.S_un.S_addr, expected_ip.S_un.S_addr);

        if (!(ipv4_tests[i].flags & strict_diff_4))
        {
            ipv4_tests[i].res_strict = ipv4_tests[i].res;
            ipv4_tests[i].terminator_offset_strict = ipv4_tests[i].terminator_offset;
            ipv4_tests[i].ip_strict[0] = ipv4_tests[i].ip[0];
            ipv4_tests[i].ip_strict[1] = ipv4_tests[i].ip[1];
            ipv4_tests[i].ip_strict[2] = ipv4_tests[i].ip[2];
            ipv4_tests[i].ip_strict[3] = ipv4_tests[i].ip[3];
        }
        /* strict */
        expect_res = (ipv4_tests[i].flags & ex_fail_4) ? STATUS_INVALID_PARAMETER : ipv4_tests[i].res_strict;
        port = 0xdead;
        ip.S_un.S_addr = 0xabababab;
        res = pRtlIpv4StringToAddressExA(ipv4_tests[i].address, TRUE, &ip, &port);
        ok(res == expect_res, "[%s] res = 0x%08lx, expected 0x%08lx\n",
           ipv4_tests[i].address, res, expect_res);

        init_ip4(&expected_ip, ipv4_tests[i].ip_strict);
        ok(ip.S_un.S_addr == expected_ip.S_un.S_addr, "[%s] ip = %08lx, expected %08lx\n",
           ipv4_tests[i].address, ip.S_un.S_addr, expected_ip.S_un.S_addr);
    }


    for (i = 0; i < ARRAY_SIZE(ipv4_ex_tests); i++)
    {
        /* Strict is only relevant for the ip address, so make sure that it does not influence the port */
        for (strict = 0; strict < 2; strict++)
        {
            ip.S_un.S_addr = 0xabababab;
            port = 0xdead;
            res = pRtlIpv4StringToAddressExA(ipv4_ex_tests[i].address, strict, &ip, &port);
            ok(res == ipv4_ex_tests[i].res, "[%s] res = 0x%08lx, expected 0x%08lx\n",
               ipv4_ex_tests[i].address, res, ipv4_ex_tests[i].res);

            init_ip4(&expected_ip, ipv4_ex_tests[i].ip);
            ok(ip.S_un.S_addr == expected_ip.S_un.S_addr, "[%s] ip = %08lx, expected %08lx\n",
               ipv4_ex_tests[i].address, ip.S_un.S_addr, expected_ip.S_un.S_addr);
            ok(port == ipv4_ex_tests[i].port, "[%s] port = %u, expected %u\n",
               ipv4_ex_tests[i].address, port, ipv4_ex_tests[i].port);
        }
    }
}

/* ipv6 addresses based on the set from https://github.com/beaugunderson/javascript-ipv6/tree/master/test/data */
static const struct
{
    PCSTR address;
    NTSTATUS res;
    int terminator_offset;
    int ip[8];
    /* win_broken: XP and Vista do not handle this correctly
        ex_fail: Ex function does need the string to be terminated, non-Ex does not.
        ex_skip: test doesn't make sense for Ex (f.e. it's invalid for non-Ex but valid for Ex) */
    enum { normal_6, win_broken_6 = 1, ex_fail_6 = 2, ex_skip_6 = 4, win_extra_zero = 8 } flags;
} ipv6_tests[] =
{
    { "0000:0000:0000:0000:0000:0000:0000:0000",        STATUS_SUCCESS,             39,
            { 0, 0, 0, 0, 0, 0, 0, 0 } },
    { "0000:0000:0000:0000:0000:0000:0000:0001",        STATUS_SUCCESS,             39,
            { 0, 0, 0, 0, 0, 0, 0, 0x100 } },
    { "0:0:0:0:0:0:0:0",                                STATUS_SUCCESS,             15,
            { 0, 0, 0, 0, 0, 0, 0, 0 } },
    { "0:0:0:0:0:0:0:1",                                STATUS_SUCCESS,             15,
            { 0, 0, 0, 0, 0, 0, 0, 0x100 } },
    { "0:0:0:0:0:0:0::",                                STATUS_SUCCESS,             15,
            { 0, 0, 0, 0, 0, 0, 0, 0 }, win_broken_6 },
    { "0:0:0:0:0:0:13.1.68.3",                          STATUS_SUCCESS,             21,
            { 0, 0, 0, 0, 0, 0, 0x10d, 0x344 } },
    { "0:0:0:0:0:0::",                                  STATUS_SUCCESS,             13,
            { 0, 0, 0, 0, 0, 0, 0, 0 } },
    { "0:0:0:0:0::",                                    STATUS_SUCCESS,             11,
            { 0, 0, 0, 0, 0, 0, 0, 0 } },
    { "0:0:0:0:0:FFFF:129.144.52.38",                   STATUS_SUCCESS,             28,
            { 0, 0, 0, 0, 0, 0xffff, 0x9081, 0x2634 } },
    { "0::",                                            STATUS_SUCCESS,             3,
            { 0, 0, 0, 0, 0, 0, 0, 0 } },
    { "0:1:2:3:4:5:6:7",                                STATUS_SUCCESS,             15,
            { 0, 0x100, 0x200, 0x300, 0x400, 0x500, 0x600, 0x700 } },
    { "1080:0:0:0:8:800:200c:417a",                     STATUS_SUCCESS,             26,
            { 0x8010, 0, 0, 0, 0x800, 0x8, 0x0c20, 0x7a41 } },
    { "0:a:b:c:d:e:f::",                                STATUS_SUCCESS,             15,
            { 0, 0xa00, 0xb00, 0xc00, 0xd00, 0xe00, 0xf00, 0 }, win_broken_6 },
    { "1111:2222:3333:4444:5555:6666:123.123.123.123",  STATUS_SUCCESS,             45,
            { 0x1111, 0x2222, 0x3333, 0x4444, 0x5555, 0x6666, 0x7b7b, 0x7b7b } },
    { "1111:2222:3333:4444:5555:6666:7777:8888",        STATUS_SUCCESS,             39,
            { 0x1111, 0x2222, 0x3333, 0x4444, 0x5555, 0x6666, 0x7777, 0x8888 } },
    { "1111:2222:3333:4444:0x5555:6666:7777:8888",      STATUS_INVALID_PARAMETER,   21,
            { 0x1111, 0x2222, 0x3333, 0x4444, 0xabab, 0xabab, 0xabab, 0xabab } },
    { "1111:2222:3333:4444:x555:6666:7777:8888",        STATUS_INVALID_PARAMETER,   20,
            { 0x1111, 0x2222, 0x3333, 0x4444, 0xabab, 0xabab, 0xabab, 0xabab } },
    { "1111:2222:3333:4444:0r5555:6666:7777:8888",      STATUS_INVALID_PARAMETER,   21,
            { 0x1111, 0x2222, 0x3333, 0x4444, 0xabab, 0xabab, 0xabab, 0xabab } },
    { "1111:2222:3333:4444:r5555:6666:7777:8888",       STATUS_INVALID_PARAMETER,   20,
            { 0x1111, 0x2222, 0x3333, 0x4444, 0xabab, 0xabab, 0xabab, 0xabab } },
    { "1111:2222:3333:4444:5555:6666:7777::",           STATUS_SUCCESS,             36,
            { 0x1111, 0x2222, 0x3333, 0x4444, 0x5555, 0x6666, 0x7777, 0 }, win_broken_6 },
    { "1111:2222:3333:4444:5555:6666::",                STATUS_SUCCESS,             31,
            { 0x1111, 0x2222, 0x3333, 0x4444, 0x5555, 0x6666, 0, 0 } },
    { "1111:2222:3333:4444:5555:6666::8888",            STATUS_SUCCESS,             35,
            { 0x1111, 0x2222, 0x3333, 0x4444, 0x5555, 0x6666, 0, 0x8888 } },
    { "1111:2222:3333:4444:5555:6666::7777:8888",       STATUS_SUCCESS,             35,
            { 0x1111, 0x2222, 0x3333, 0x4444, 0x5555, 0x6666, 0, 0x7777 }, ex_fail_6 },
    { "1111:2222:3333:4444:5555:6666:7777::8888",       STATUS_SUCCESS,             36,
            { 0x1111, 0x2222, 0x3333, 0x4444, 0x5555, 0x6666, 0x7777, 0 }, ex_fail_6|win_broken_6 },
    { "1111:2222:3333:4444:5555::",                     STATUS_SUCCESS,             26,
            { 0x1111, 0x2222, 0x3333, 0x4444, 0x5555, 0, 0, 0 } },
    { "1111:2222:3333:4444:5555::123.123.123.123",      STATUS_SUCCESS,             41,
            { 0x1111, 0x2222, 0x3333, 0x4444, 0x5555, 0, 0x7b7b, 0x7b7b } },
    { "1111:2222:3333:4444:5555::0x1.123.123.123",      STATUS_SUCCESS,             27,
            { 0x1111, 0x2222, 0x3333, 0x4444, 0x5555, 0, 0, 0x100 }, ex_fail_6 },
    { "1111:2222:3333:4444:5555::0x88",                 STATUS_SUCCESS,             27,
            { 0x1111, 0x2222, 0x3333, 0x4444, 0x5555, 0, 0, 0x8800 }, ex_fail_6 },
    { "1111:2222:3333:4444:5555::0X88",                 STATUS_SUCCESS,             27,
            { 0x1111, 0x2222, 0x3333, 0x4444, 0x5555, 0, 0, 0x8800 }, ex_fail_6 },
    { "1111:2222:3333:4444:5555::0X",                   STATUS_SUCCESS,             27,
            { 0x1111, 0x2222, 0x3333, 0x4444, 0x5555, 0, 0, 0 }, ex_fail_6 },
    { "1111:2222:3333:4444:5555::0X88:7777",            STATUS_SUCCESS,             27,
            { 0x1111, 0x2222, 0x3333, 0x4444, 0x5555, 0, 0, 0x8800 }, ex_fail_6 },
    { "1111:2222:3333:4444:5555::0x8888",               STATUS_SUCCESS,             27,
            { 0x1111, 0x2222, 0x3333, 0x4444, 0x5555, 0, 0, 0x8888 }, ex_fail_6 },
    { "1111:2222:3333:4444:5555::0x80000000",           STATUS_SUCCESS,             27,
            { 0x1111, 0x2222, 0x3333, 0x4444, 0x5555, 0, 0, 0xffff }, ex_fail_6 },
    { "1111:2222:3333:4444::5555:0x012345678",          STATUS_SUCCESS,             27,
            { 0x1111, 0x2222, 0x3333, 0x4444, 0, 0, 0x5555, 0x7856 }, ex_fail_6 },
    { "1111:2222:3333:4444::5555:0x123456789",          STATUS_SUCCESS,             27,
            { 0x1111, 0x2222, 0x3333, 0x4444, 0, 0, 0x5555, 0xffff }, ex_fail_6 },
    { "1111:2222:3333:4444:5555:6666:0x12345678",       STATUS_INVALID_PARAMETER,   31,
            { 0x1111, 0x2222, 0x3333, 0x4444, 0x5555, 0x6666, 0xabab, 0xabab }, ex_fail_6 },
    { "1111:2222:3333:4444:5555:6666:7777:0x80000000", STATUS_SUCCESS,             36,
            { 0x1111, 0x2222, 0x3333, 0x4444, 0x5555, 0x6666, 0x7777, 0xffff }, ex_fail_6 },
    { "1111:2222:3333:4444:5555:6666:7777:0x012345678", STATUS_SUCCESS,             36,
            { 0x1111, 0x2222, 0x3333, 0x4444, 0x5555, 0x6666, 0x7777, 0x7856 }, ex_fail_6 },
    { "1111:2222:3333:4444:5555:6666:7777:0x123456789", STATUS_SUCCESS,             36,
            { 0x1111, 0x2222, 0x3333, 0x4444, 0x5555, 0x6666, 0x7777, 0xffff }, ex_fail_6 },
    { "111:222:333:444:555:666:777:0x123456789abcdef0", STATUS_SUCCESS,             29,
            { 0x1101, 0x2202, 0x3303, 0x4404, 0x5505, 0x6606, 0x7707, 0xffff }, ex_fail_6 },
    { "1111:2222:3333:4444:5555::08888",                STATUS_INVALID_PARAMETER,   31,
            { 0x1111, 0x2222, 0x3333, 0x4444, 0x5555, 0xabab, 0xabab, 0xabab } },
    { "1111:2222:3333:4444:5555::08888::",              STATUS_INVALID_PARAMETER,   31,
            { 0x1111, 0x2222, 0x3333, 0x4444, 0x5555, 0xabab, 0xabab, 0xabab } },
    { "1111:2222:3333:4444:5555:6666:7777:fffff:",      STATUS_INVALID_PARAMETER,   40,
            { 0x1111, 0x2222, 0x3333, 0x4444, 0x5555, 0x6666, 0x7777, 0xabab } },
    { "1111:2222:3333:4444:5555:6666::fffff:",          STATUS_INVALID_PARAMETER,   36,
            { 0x1111, 0x2222, 0x3333, 0x4444, 0x5555, 0x6666, 0xabab, 0xabab } },
    { "1111:2222:3333:4444:5555::fffff",                STATUS_INVALID_PARAMETER,   31,
            { 0x1111, 0x2222, 0x3333, 0x4444, 0x5555, 0xabab, 0xabab, 0xabab } },
    { "1111:2222:3333:4444::fffff",                     STATUS_INVALID_PARAMETER,   26,
            { 0x1111, 0x2222, 0x3333, 0x4444, 0xabab, 0xabab, 0xabab, 0xabab } },
    { "1111:2222:3333::fffff",                          STATUS_INVALID_PARAMETER,   21,
            { 0x1111, 0x2222, 0x3333, 0xabab, 0xabab, 0xabab, 0xabab, 0xabab } },
    { "1111:2222:3333:4444:5555::7777:8888",            STATUS_SUCCESS,             35,
            { 0x1111, 0x2222, 0x3333, 0x4444, 0x5555, 0, 0x7777, 0x8888 } },
    { "1111:2222:3333:4444:5555::8888",                 STATUS_SUCCESS,             30,
            { 0x1111, 0x2222, 0x3333, 0x4444, 0x5555, 0, 0, 0x8888 } },
    { "1111::",                                         STATUS_SUCCESS,             6,
            { 0x1111, 0, 0, 0, 0, 0, 0, 0 } },
    { "1111::123.123.123.123",                          STATUS_SUCCESS,             21,
            { 0x1111, 0, 0, 0, 0, 0, 0x7b7b, 0x7b7b } },
    { "1111::3333:4444:5555:6666:123.123.123.123",      STATUS_SUCCESS,             41,
            { 0x1111, 0, 0x3333, 0x4444, 0x5555, 0x6666, 0x7b7b, 0x7b7b } },
    { "1111::3333:4444:5555:6666:7777:8888",            STATUS_SUCCESS,             35,
            { 0x1111, 0, 0x3333, 0x4444, 0x5555, 0x6666, 0x7777, 0x8888 } },
    { "1111::4444:5555:6666:123.123.123.123",           STATUS_SUCCESS,             36,
            { 0x1111, 0, 0, 0x4444, 0x5555, 0x6666, 0x7b7b, 0x7b7b } },
    { "1111::4444:5555:6666:7777:8888",                 STATUS_SUCCESS,             30,
            { 0x1111, 0, 0, 0x4444, 0x5555, 0x6666, 0x7777, 0x8888 } },
    { "1111::5555:6666:123.123.123.123",                STATUS_SUCCESS,             31,
            { 0x1111, 0, 0, 0, 0x5555, 0x6666, 0x7b7b, 0x7b7b } },
    { "1111::5555:6666:7777:8888",                      STATUS_SUCCESS,             25,
            { 0x1111, 0, 0, 0, 0x5555, 0x6666, 0x7777, 0x8888 } },
    { "1111::6666:123.123.123.123",                     STATUS_SUCCESS,             26,
            { 0x1111, 0, 0, 0, 0, 0x6666, 0x7b7b, 0x7b7b } },
    { "1111::6666:7777:8888",                           STATUS_SUCCESS,             20,
            { 0x1111, 0, 0, 0, 0, 0x6666, 0x7777, 0x8888 } },
    { "1111::7777:8888",                                STATUS_SUCCESS,             15,
            { 0x1111, 0, 0, 0, 0, 0, 0x7777, 0x8888 } },
    { "1111::8888",                                     STATUS_SUCCESS,             10,
            { 0x1111, 0, 0, 0, 0, 0, 0, 0x8888 } },
    { "1:2:3:4:5:6:1.2.3.4",                            STATUS_SUCCESS,             19,
            { 0x100, 0x200, 0x300, 0x400, 0x500, 0x600, 0x201, 0x403 } },
    { "1:2:3:4:5:6:7:8",                                STATUS_SUCCESS,             15,
            { 0x100, 0x200, 0x300, 0x400, 0x500, 0x600, 0x700, 0x800 } },
    { "1:2:3:4:5:6::",                                  STATUS_SUCCESS,             13,
            { 0x100, 0x200, 0x300, 0x400, 0x500, 0x600, 0, 0 } },
    { "1:2:3:4:5:6::8",                                 STATUS_SUCCESS,             14,
            { 0x100, 0x200, 0x300, 0x400, 0x500, 0x600, 0, 0x800 } },
    { "2001:0000:1234:0000:0000:C1C0:ABCD:0876",        STATUS_SUCCESS,             39,
            { 0x120, 0, 0x3412, 0, 0, 0xc0c1, 0xcdab, 0x7608 } },
    { "2001:0000:4136:e378:8000:63bf:3fff:fdd2",        STATUS_SUCCESS,             39,
            { 0x120, 0, 0x3641, 0x78e3, 0x80, 0xbf63, 0xff3f, 0xd2fd } },
    { "2001:0db8:0:0:0:0:1428:57ab",                    STATUS_SUCCESS,             27,
            { 0x120, 0xb80d, 0, 0, 0, 0, 0x2814, 0xab57 } },
    { "2001:0db8:1234:ffff:ffff:ffff:ffff:ffff",        STATUS_SUCCESS,             39,
            { 0x120, 0xb80d, 0x3412, 0xffff, 0xffff, 0xffff, 0xffff, 0xffff } },
    { "2001::CE49:7601:2CAD:DFFF:7C94:FFFE",            STATUS_SUCCESS,             35,
            { 0x120, 0, 0x49ce, 0x176, 0xad2c, 0xffdf, 0x947c, 0xfeff } },
    { "2001:db8:85a3::8a2e:370:7334",                   STATUS_SUCCESS,             28,
            { 0x120, 0xb80d, 0xa385, 0, 0, 0x2e8a, 0x7003, 0x3473 } },
    { "3ffe:0b00:0000:0000:0001:0000:0000:000a",        STATUS_SUCCESS,             39,
            { 0xfe3f, 0xb, 0, 0, 0x100, 0, 0, 0xa00 } },
    { "::",                                             STATUS_SUCCESS,             2,
            { 0, 0, 0, 0, 0, 0, 0, 0 } },
    { "::%16",                                          STATUS_SUCCESS,             2,
            { 0, 0, 0, 0, 0, 0, 0, 0 } },
    { "::/16",                                          STATUS_SUCCESS,             2,
            { 0, 0, 0, 0, 0, 0, 0, 0 }, ex_fail_6 },
    { "::01234",                                        STATUS_INVALID_PARAMETER,   7,
            { 0, 0xabab, 0xabab, 0xabab, 0xabab, 0xabab, 0xabab, 0xabab } },
    { "::0",                                            STATUS_SUCCESS,             3,
            { 0, 0, 0, 0, 0, 0, 0, 0 } },
    { "::0:0",                                          STATUS_SUCCESS,             5,
            { 0, 0, 0, 0, 0, 0, 0, 0 } },
    { "::0:0:0",                                        STATUS_SUCCESS,             7,
            { 0, 0, 0, 0, 0, 0, 0, 0 } },
    { "::0:0:0:0",                                      STATUS_SUCCESS,             9,
            { 0, 0, 0, 0, 0, 0, 0, 0 } },
    { "::0:0:0:0:0",                                    STATUS_SUCCESS,             11,
            { 0, 0, 0, 0, 0, 0, 0, 0 } },
    { "::0:0:0:0:0:0",                                  STATUS_SUCCESS,             13,
            { 0, 0, 0, 0, 0, 0, 0, 0 } },
    /* this one and the next one are incorrectly parsed before Windows 11,
        it adds one zero too many in front, cutting off the last digit. */
    { "::0:0:0:0:0:0:0",                                STATUS_SUCCESS,             15,
            { 0, 0, 0, 0, 0, 0, 0, 0 }, win_broken_6|win_extra_zero },
    { "::0:a:b:c:d:e:f",                                STATUS_SUCCESS,             15,
            { 0, 0, 0xa00, 0xb00, 0xc00, 0xd00, 0xe00, 0xf00 }, win_broken_6|win_extra_zero },
    { "::123.123.123.123",                              STATUS_SUCCESS,             17,
            { 0, 0, 0, 0, 0, 0, 0x7b7b, 0x7b7b } },
    { "ffff:ffff:ffff:ffff:ffff:ffff:ffff:ffff",        STATUS_SUCCESS,             39,
            { 0xffff, 0xffff, 0xffff, 0xffff, 0xffff, 0xffff, 0xffff, 0xffff } },

    { "':10.0.0.1",                                     STATUS_INVALID_PARAMETER,   0,
            { -1 } },
    { "-1",                                             STATUS_INVALID_PARAMETER,   0,
            { -1 } },
    { "02001:0000:1234:0000:0000:C1C0:ABCD:0876",       STATUS_INVALID_PARAMETER,   -1,
            { -1 } },
    { "2001:00000:1234:0000:0000:C1C0:ABCD:0876",       STATUS_INVALID_PARAMETER,   -1,
            { 0x120, 0xabab, 0xabab, 0xabab, 0xabab, 0xabab, 0xabab, 0xabab } },
    { "2001:0000:01234:0000:0000:C1C0:ABCD:0876",       STATUS_INVALID_PARAMETER,   -1,
            { 0x120, 0, 0xabab, 0xabab, 0xabab, 0xabab, 0xabab, 0xabab } },
    { "2001:0000::01234.0",                             STATUS_INVALID_PARAMETER,   -1,
            { 0x120, 0, 0xabab, 0xabab, 0xabab, 0xabab, 0xabab, 0xabab } },
    { "2001:0::b.0",                                    STATUS_SUCCESS,             9,
            { 0x120, 0, 0, 0, 0, 0, 0, 0xb00 }, ex_fail_6 },
    { "2001::0:b.0",                                    STATUS_SUCCESS,             9,
            { 0x120, 0, 0, 0, 0, 0, 0, 0xb00 }, ex_fail_6 },
    { "1.2.3.4",                                        STATUS_INVALID_PARAMETER,   7,
            { 0x201, 0xab03, 0xabab, 0xabab, 0xabab, 0xabab, 0xabab, 0xabab } },
    { "1.2.3.4:1111::5555",                             STATUS_INVALID_PARAMETER,   7,
            { 0x201, 0xab03, 0xabab, 0xabab, 0xabab, 0xabab, 0xabab, 0xabab } },
    { "1.2.3.4::5555",                                  STATUS_INVALID_PARAMETER,   7,
            { 0x201, 0xab03, 0xabab, 0xabab, 0xabab, 0xabab, 0xabab, 0xabab } },
    { "11112222:3333:4444:5555:6666:1.2.3.4",           STATUS_INVALID_PARAMETER,   -1,
            { -1 } },
    { "11112222:3333:4444:5555:6666:7777:8888",         STATUS_INVALID_PARAMETER,   -1,
            { -1 } },
    { "1111",                                           STATUS_INVALID_PARAMETER,   4,
            { -1 } },
    { "0x1111",                                         STATUS_INVALID_PARAMETER,   1,
            { -1 } },
    { "1111:22223333:4444:5555:6666:1.2.3.4",           STATUS_INVALID_PARAMETER,   -1,
            { 0x1111, 0xabab, 0xabab, 0xabab, 0xabab, 0xabab, 0xabab, 0xabab } },
    { "1111:22223333:4444:5555:6666:7777:8888",         STATUS_INVALID_PARAMETER,   -1,
            { 0x1111, 0xabab, 0xabab, 0xabab, 0xabab, 0xabab, 0xabab, 0xabab } },
    { "1111:123456789:4444:5555:6666:7777:8888",        STATUS_INVALID_PARAMETER,   -1,
            { 0x1111, 0xabab, 0xabab, 0xabab, 0xabab, 0xabab, 0xabab, 0xabab } },
    { "1111:1234567890abcdef0:4444:5555:6666:7777:888", STATUS_INVALID_PARAMETER,   -1,
            { 0x1111, 0xabab, 0xabab, 0xabab, 0xabab, 0xabab, 0xabab, 0xabab } },
    { "1111:2222:",                                     STATUS_INVALID_PARAMETER,   10,
            { 0x1111, 0x2222, 0xabab, 0xabab, 0xabab, 0xabab, 0xabab, 0xabab } },
    { "1111:2222:1.2.3.4",                              STATUS_INVALID_PARAMETER,   17,
            { 0x1111, 0x2222, 0x201, 0xab03, 0xabab, 0xabab, 0xabab, 0xabab } },
    { "1111:2222:3333",                                 STATUS_INVALID_PARAMETER,   14,
            { 0x1111, 0x2222, 0xabab, 0xabab, 0xabab, 0xabab, 0xabab, 0xabab } },
    { "1111:2222:3333:4444:5555:6666::1.2.3.4",         STATUS_SUCCESS,             32,
            { 0x1111, 0x2222, 0x3333, 0x4444, 0x5555, 0x6666, 0, 0x100 }, ex_fail_6 },
    { "1111:2222:3333:4444:5555:6666:7777:1.2.3.4",     STATUS_SUCCESS,             36,
            { 0x1111, 0x2222, 0x3333, 0x4444, 0x5555, 0x6666, 0x7777, 0x100 }, ex_fail_6 },
    { "1111:2222:3333:4444:5555:6666:7777:8888:",       STATUS_SUCCESS,             39,
            { 0x1111, 0x2222, 0x3333, 0x4444, 0x5555, 0x6666, 0x7777, 0x8888 }, ex_fail_6 },
    { "1111:2222:3333:4444:5555:6666:7777:8888:1.2.3.4",STATUS_SUCCESS,             39,
            { 0x1111, 0x2222, 0x3333, 0x4444, 0x5555, 0x6666, 0x7777, 0x8888 }, ex_fail_6 },
    { "1111:2222:3333:4444:5555:6666:7777:8888:9999",   STATUS_SUCCESS,             39,
            { 0x1111, 0x2222, 0x3333, 0x4444, 0x5555, 0x6666, 0x7777, 0x8888 }, ex_fail_6 },
    { "1111:2222:::",                                   STATUS_SUCCESS,             11,
            { 0x1111, 0x2222, 0, 0, 0, 0, 0, 0 }, ex_fail_6 },
    { "1111::5555:",                                    STATUS_INVALID_PARAMETER,   11,
            { 0x1111, 0x5555, 0xabab, 0xabab, 0xabab, 0xabab, 0xabab, 0xabab } },
    { "1111::3333:4444:5555:6666:7777::",               STATUS_SUCCESS,             30,
            { 0x1111, 0, 0, 0x3333, 0x4444, 0x5555, 0x6666, 0x7777 }, ex_fail_6 },
    { "1111:2222:::4444:5555:6666:1.2.3.4",             STATUS_SUCCESS,             11,
            { 0x1111, 0x2222, 0, 0, 0, 0, 0, 0 }, ex_fail_6 },
    { "1111::3333::5555:6666:1.2.3.4",                  STATUS_SUCCESS,             10,
            { 0x1111, 0, 0, 0, 0, 0, 0, 0x3333 }, ex_fail_6 },
    { "12345::6:7:8",                                   STATUS_INVALID_PARAMETER,   -1,
            { -1 } },
    { "1::001.2.3.4",                                   STATUS_SUCCESS,             12,
            { 0x100, 0, 0, 0, 0, 0, 0x201, 0x403 } },
    { "1::1.002.3.4",                                   STATUS_SUCCESS,             12,
            { 0x100, 0, 0, 0, 0, 0, 0x201, 0x403 } },
    { "1::0001.2.3.4",                                  STATUS_INVALID_PARAMETER,   -1,
            { 0x100, 0xabab, 0xabab, 0xabab, 0xabab, 0xabab, 0xabab, 0xabab } },
    { "1::1.0002.3.4",                                  STATUS_INVALID_PARAMETER,   -1,
            { 0x100, 0xab01, 0xabab, 0xabab, 0xabab, 0xabab, 0xabab, 0xabab } },
    { "1::1.2.256.4",                                   STATUS_INVALID_PARAMETER,   -1,
            { 0x100, 0x201, 0xabab, 0xabab, 0xabab, 0xabab, 0xabab, 0xabab } },
    { "1::1.2.4294967296.4",                            STATUS_INVALID_PARAMETER,   -1,
            { 0x100, 0x201, 0xabab, 0xabab, 0xabab, 0xabab, 0xabab, 0xabab } },
    { "1::1.2.18446744073709551616.4",                  STATUS_INVALID_PARAMETER,   -1,
            { 0x100, 0x201, 0xabab, 0xabab, 0xabab, 0xabab, 0xabab, 0xabab } },
    { "1::1.2.3.256",                                   STATUS_INVALID_PARAMETER,   12,
            { 0x100, 0x201, 0xab03, 0xabab, 0xabab, 0xabab, 0xabab, 0xabab } },
    { "1::1.2.3.4294967296",                            STATUS_INVALID_PARAMETER,   19,
            { 0x100, 0x201, 0xab03, 0xabab, 0xabab, 0xabab, 0xabab, 0xabab } },
    { "1::1.2.3.18446744073709551616",                  STATUS_INVALID_PARAMETER,   29,
            { 0x100, 0x201, 0xab03, 0xabab, 0xabab, 0xabab, 0xabab, 0xabab } },
    { "1::1.2.3.300",                                   STATUS_INVALID_PARAMETER,   12,
            { 0x100, 0x201, 0xab03, 0xabab, 0xabab, 0xabab, 0xabab, 0xabab } },
    { "1::1.2.3.300.",                                  STATUS_INVALID_PARAMETER,   12,
            { 0x100, 0x201, 0xab03, 0xabab, 0xabab, 0xabab, 0xabab, 0xabab } },
    { "1::1.2::1",                                      STATUS_INVALID_PARAMETER,   6,
            { 0x100, 0xab01, 0xabab, 0xabab, 0xabab, 0xabab, 0xabab, 0xabab } },
    { "1::1.2.3.4::1",                                  STATUS_SUCCESS,             10,
            { 0x100, 0, 0, 0, 0, 0, 0x201, 0x403 }, ex_fail_6 },
    { "1::1.",                                          STATUS_INVALID_PARAMETER,   5,
            { 0x100, 0xab01, 0xabab, 0xabab, 0xabab, 0xabab, 0xabab, 0xabab } },
    { "1::1.2",                                         STATUS_INVALID_PARAMETER,   6,
            { 0x100, 0xab01, 0xabab, 0xabab, 0xabab, 0xabab, 0xabab, 0xabab } },
    { "1::1.2.",                                        STATUS_INVALID_PARAMETER,   7,
            { 0x100, 0x201, 0xabab, 0xabab, 0xabab, 0xabab, 0xabab, 0xabab } },
    { "1::1.2.3",                                       STATUS_INVALID_PARAMETER,   8,
            { 0x100, 0x201, 0xabab, 0xabab, 0xabab, 0xabab, 0xabab, 0xabab } },
    { "1::1.2.3.",                                      STATUS_INVALID_PARAMETER,   9,
            { 0x100, 0x201, 0xab03, 0xabab, 0xabab, 0xabab, 0xabab, 0xabab } },
    { "1::1.2.3.4",                                     STATUS_SUCCESS,             10,
            { 0x100, 0, 0, 0, 0, 0, 0x201, 0x403 } },
    { "1::1.2.3.900",                                   STATUS_INVALID_PARAMETER,   12,
            { 0x100, 0x201, 0xab03, 0xabab, 0xabab, 0xabab, 0xabab, 0xabab } },
    { "1::1.2.300.4",                                   STATUS_INVALID_PARAMETER,   -1,
            { 0x100, 0x201, 0xabab, 0xabab, 0xabab, 0xabab, 0xabab, 0xabab } },
    { "1::1.256.3.4",                                   STATUS_INVALID_PARAMETER,   -1,
            { 0x100, 0xab01, 0xabab, 0xabab, 0xabab, 0xabab, 0xabab, 0xabab } },
    { "1::1.256:3.4",                                   STATUS_INVALID_PARAMETER,   8,
            { 0x100, 0xab01, 0xabab, 0xabab, 0xabab, 0xabab, 0xabab, 0xabab } },
    { "1::1.2a.3.4",                                    STATUS_INVALID_PARAMETER,   6,
            { 0x100, 0xab01, 0xabab, 0xabab, 0xabab, 0xabab, 0xabab, 0xabab } },
    { "1::256.2.3.4",                                   STATUS_INVALID_PARAMETER,   -1,
            { 0x100, 0xabab, 0xabab, 0xabab, 0xabab, 0xabab, 0xabab, 0xabab } },
    { "1::1a.2.3.4",                                    STATUS_SUCCESS,             5,
            { 0x100, 0, 0, 0, 0, 0, 0, 0x1a00 }, ex_fail_6 },
    { "1::2::3",                                        STATUS_SUCCESS,             4,
            { 0x100, 0, 0, 0, 0, 0, 0, 0x200 }, ex_fail_6 },
    { "2001:0000:1234: 0000:0000:C1C0:ABCD:0876",       STATUS_INVALID_PARAMETER,   15,
            { 0x120, 0, 0x3412, 0xabab, 0xabab, 0xabab, 0xabab, 0xabab } },
    { "2001:0000:1234:0000:0000:C1C0:ABCD:0876  0",     STATUS_SUCCESS,             39,
            { 0x120, 0, 0x3412, 0, 0, 0xc0c1, 0xcdab, 0x7608 }, ex_fail_6 },
    { "2001:1:1:1:1:1:255Z255X255Y255",                 STATUS_INVALID_PARAMETER,   18,
            { 0x120, 0x100, 0x100, 0x100, 0x100, 0x100, 0xabab, 0xabab } },
    { "2001::FFD3::57ab",                               STATUS_SUCCESS,             10,
            { 0x120, 0, 0, 0, 0, 0, 0, 0xd3ff }, ex_fail_6 },
    { ":",                                              STATUS_INVALID_PARAMETER,   0,
            { -1 } },
    { ":1111:2222:3333:4444:5555:6666:1.2.3.4",         STATUS_INVALID_PARAMETER,   0,
            { -1 } },
    { ":1111:2222:3333:4444:5555:6666:7777:8888",       STATUS_INVALID_PARAMETER,   0,
            { -1 } },
    { ":1111::",                                        STATUS_INVALID_PARAMETER,   0,
            { -1 } },
    { "::-1",                                           STATUS_SUCCESS,             2,
            { 0, 0, 0, 0, 0, 0, 0, 0 }, ex_fail_6 },
    { "::12345678",                                     STATUS_INVALID_PARAMETER,   10,
            { 0, 0xabab, 0xabab, 0xabab, 0xabab, 0xabab, 0xabab, 0xabab } },
    { "::123456789",                                    STATUS_INVALID_PARAMETER,   11,
            { 0, 0xabab, 0xabab, 0xabab, 0xabab, 0xabab, 0xabab, 0xabab } },
    { "::1234567890abcdef0",                            STATUS_INVALID_PARAMETER,   19,
            { 0, 0xabab, 0xabab, 0xabab, 0xabab, 0xabab, 0xabab, 0xabab } },
    { "::0x80000000",                                   STATUS_SUCCESS,             3,
            { 0, 0, 0, 0, 0, 0, 0, 0xffff }, ex_fail_6 },
    { "::0x012345678",                                  STATUS_SUCCESS,             3,
            { 0, 0, 0, 0, 0, 0, 0, 0x7856 }, ex_fail_6 },
    { "::0x123456789",                                  STATUS_SUCCESS,             3,
            { 0, 0, 0, 0, 0, 0, 0, 0xffff }, ex_fail_6 },
    { "::0x1234567890abcdef0",                          STATUS_SUCCESS,             3,
            { 0, 0, 0, 0, 0, 0, 0, 0xffff }, ex_fail_6 },
    { "::.",                                            STATUS_SUCCESS,             2,
            { 0, 0, 0, 0, 0, 0, 0, 0 }, ex_fail_6 },
    { "::..",                                           STATUS_SUCCESS,             2,
            { 0, 0, 0, 0, 0, 0, 0, 0 }, ex_fail_6 },
    { "::...",                                          STATUS_SUCCESS,             2,
            { 0, 0, 0, 0, 0, 0, 0, 0 }, ex_fail_6 },
    { "XXXX:XXXX:XXXX:XXXX:XXXX:XXXX:1.2.3.4",          STATUS_INVALID_PARAMETER,   0,
            { -1 } },
    { "[::]",                                           STATUS_INVALID_PARAMETER,   0,
            { -1 }, ex_skip_6 },
};

static void init_ip6(IN6_ADDR* addr, const int src[8])
{
    unsigned int j;
    if (!src || src[0] == -1)
    {
        for (j = 0; j < 8; ++j)
            addr->s6_words[j] = 0xabab;
    }
    else
    {
        for (j = 0; j < 8; ++j)
            addr->s6_words[j] = src[j];
    }
}

static void test_RtlIpv6AddressToString(void)
{
    CHAR buffer[50];
    LPCSTR result;
    IN6_ADDR ip;
    DWORD_PTR len;
    static const struct
    {
        PCSTR address;
        int ip[8];
    } tests[] =
    {
        /* ipv4 addresses & ISATAP addresses */
        { "::13.1.68.3",                                { 0, 0, 0, 0, 0, 0, 0x10d, 0x344 } },
        { "::123.123.123.123",                          { 0, 0, 0, 0, 0, 0, 0x7b7b, 0x7b7b } },
        { "::ffff",                                     { 0, 0, 0, 0, 0, 0, 0, 0xffff } },
        { "::0.1.0.0",                                  { 0, 0, 0, 0, 0, 0, 0x100, 0 } },
        { "::ffff:13.1.68.3",                           { 0, 0, 0, 0, 0, 0xffff, 0x10d, 0x344 } },
        { "::feff:d01:4403",                            { 0, 0, 0, 0, 0, 0xfffe, 0x10d, 0x344 } },
        { "::fffe:d01:4403",                            { 0, 0, 0, 0, 0, 0xfeff, 0x10d, 0x344 } },
        { "::100:d01:4403",                             { 0, 0, 0, 0, 0, 1, 0x10d, 0x344 } },
        { "::1:d01:4403",                               { 0, 0, 0, 0, 0, 0x100, 0x10d, 0x344 } },
        { "::1:0:d01:4403",                             { 0, 0, 0, 0, 0x100, 0, 0x10d, 0x344 } },
        { "::fffe:d01:4403",                            { 0, 0, 0, 0, 0, 0xfeff, 0x10d, 0x344 } },
        { "::fffe:0:d01:4403",                          { 0, 0, 0, 0, 0xfeff, 0, 0x10d, 0x344 } },
        { "::ffff:0:4403",                              { 0, 0, 0, 0, 0, 0xffff, 0, 0x344 } },
        { "::ffff:0.1.0.0",                             { 0, 0, 0, 0, 0, 0xffff, 0x100, 0 } },
        { "::ffff:13.1.0.0",                            { 0, 0, 0, 0, 0, 0xffff, 0x10d, 0 } },
        { "::ffff:0:0",                                 { 0, 0, 0, 0, 0, 0xffff, 0, 0 } },
        { "::ffff:0:ffff",                              { 0, 0, 0, 0, 0, 0xffff, 0, 0xffff } },
        { "::ffff:0:0.1.0.0",                           { 0, 0, 0, 0, 0xffff, 0, 0x100, 0 } },
        { "::ffff:0:13.1.68.3",                         { 0, 0, 0, 0, 0xffff, 0, 0x10d, 0x344 } },
        { "::ffff:ffff:d01:4403",                       { 0, 0, 0, 0, 0xffff, 0xffff, 0x10d, 0x344 } },
        { "::ffff:0:0:d01:4403",                        { 0, 0, 0, 0xffff, 0, 0, 0x10d, 0x344 } },
        { "::ffff:255.255.255.255",                     { 0, 0, 0, 0, 0, 0xffff, 0xffff, 0xffff } },
        { "::ffff:129.144.52.38",                       { 0, 0, 0, 0, 0, 0xffff, 0x9081, 0x2634 } },
        { "::5efe:0.0.0.0",                             { 0, 0, 0, 0, 0, 0xfe5e, 0, 0 } },
        { "::5efe:129.144.52.38",                       { 0, 0, 0, 0, 0, 0xfe5e, 0x9081, 0x2634 } },
        { "1111:2222:3333:4444:0:5efe:129.144.52.38",   { 0x1111, 0x2222, 0x3333, 0x4444, 0, 0xfe5e, 0x9081, 0x2634 } },
        { "1111:2222:3333::5efe:129.144.52.38",         { 0x1111, 0x2222, 0x3333, 0, 0, 0xfe5e, 0x9081, 0x2634 } },
        { "1111:2222::5efe:129.144.52.38",              { 0x1111, 0x2222, 0, 0, 0, 0xfe5e, 0x9081, 0x2634 } },
        { "1111::5efe:129.144.52.38",                   { 0x1111, 0, 0, 0, 0, 0xfe5e, 0x9081, 0x2634 } },
        { "::300:5efe:8190:3426",                       { 0, 0, 0, 0, 3, 0xfe5e, 0x9081, 0x2634 } },
        { "::200:5efe:129.144.52.38",                   { 0, 0, 0, 0, 2, 0xfe5e, 0x9081, 0x2634 } },
        { "::100:5efe:8190:3426",                       { 0, 0, 0, 0, 1, 0xfe5e, 0x9081, 0x2634 } },
        /* 'normal' addresses */
        { "::1",                                        { 0, 0, 0, 0, 0, 0, 0, 0x100 } },
        { "::2",                                        { 0, 0, 0, 0, 0, 0, 0, 0x200 } },
        { "0:1:2:3:4:5:6:7",                            { 0, 0x100, 0x200, 0x300, 0x400, 0x500, 0x600, 0x700 } },
        { "1080::8:800:200c:417a",                      { 0x8010, 0, 0, 0, 0x800, 0x8, 0x0c20, 0x7a41 } },
        { "1111:2222:3333:4444:5555:6666:7b7b:7b7b",    { 0x1111, 0x2222, 0x3333, 0x4444, 0x5555, 0x6666, 0x7b7b, 0x7b7b } },
        { "1111:2222:3333:4444:5555:6666:7777:8888",    { 0x1111, 0x2222, 0x3333, 0x4444, 0x5555, 0x6666, 0x7777, 0x8888 } },
        { "1111:2222:3333:4444:5555:6666::",            { 0x1111, 0x2222, 0x3333, 0x4444, 0x5555, 0x6666, 0, 0 } },
        { "1111:2222:3333:4444:5555:6666:0:8888",       { 0x1111, 0x2222, 0x3333, 0x4444, 0x5555, 0x6666, 0, 0x8888 } },
        { "1111:2222:3333:4444:5555::",                 { 0x1111, 0x2222, 0x3333, 0x4444, 0x5555, 0, 0, 0 } },
        { "1111:2222:3333:4444:5555:0:7b7b:7b7b",       { 0x1111, 0x2222, 0x3333, 0x4444, 0x5555, 0, 0x7b7b, 0x7b7b } },
        { "1111:2222:3333:4444:5555:0:7777:8888",       { 0x1111, 0x2222, 0x3333, 0x4444, 0x5555, 0, 0x7777, 0x8888 } },
        { "1111:2222:3333:4444:5555::8888",             { 0x1111, 0x2222, 0x3333, 0x4444, 0x5555, 0, 0, 0x8888 } },
        { "1111::",                                     { 0x1111, 0, 0, 0, 0, 0, 0, 0 } },
        { "1111::7b7b:7b7b",                            { 0x1111, 0, 0, 0, 0, 0, 0x7b7b, 0x7b7b } },
        { "1111:0:3333:4444:5555:6666:7b7b:7b7b",       { 0x1111, 0, 0x3333, 0x4444, 0x5555, 0x6666, 0x7b7b, 0x7b7b } },
        { "1111:0:3333:4444:5555:6666:7777:8888",       { 0x1111, 0, 0x3333, 0x4444, 0x5555, 0x6666, 0x7777, 0x8888 } },
        { "1111::4444:5555:6666:7b7b:7b7b",             { 0x1111, 0, 0, 0x4444, 0x5555, 0x6666, 0x7b7b, 0x7b7b } },
        { "1111::4444:5555:6666:7777:8888",             { 0x1111, 0, 0, 0x4444, 0x5555, 0x6666, 0x7777, 0x8888 } },
        { "1111::5555:6666:7b7b:7b7b",                  { 0x1111, 0, 0, 0, 0x5555, 0x6666, 0x7b7b, 0x7b7b } },
        { "1111::5555:6666:7777:8888",                  { 0x1111, 0, 0, 0, 0x5555, 0x6666, 0x7777, 0x8888 } },
        { "1111::6666:7b7b:7b7b",                       { 0x1111, 0, 0, 0, 0, 0x6666, 0x7b7b, 0x7b7b } },
        { "1111::6666:7777:8888",                       { 0x1111, 0, 0, 0, 0, 0x6666, 0x7777, 0x8888 } },
        { "1111::7777:8888",                            { 0x1111, 0, 0, 0, 0, 0, 0x7777, 0x8888 } },
        { "1111::8888",                                 { 0x1111, 0, 0, 0, 0, 0, 0, 0x8888 } },
        { "1:2:3:4:5:6:102:304",                        { 0x100, 0x200, 0x300, 0x400, 0x500, 0x600, 0x201, 0x403 } },
        { "1:2:3:4:5:6:7:8",                            { 0x100, 0x200, 0x300, 0x400, 0x500, 0x600, 0x700, 0x800 } },
        { "1:2:3:4:5:6::",                              { 0x100, 0x200, 0x300, 0x400, 0x500, 0x600, 0, 0 } },
        { "1:2:3:4:5:6:0:8",                            { 0x100, 0x200, 0x300, 0x400, 0x500, 0x600, 0, 0x800 } },
        { "2001:0:1234::c1c0:abcd:876",                 { 0x120, 0, 0x3412, 0, 0, 0xc0c1, 0xcdab, 0x7608 } },
        { "2001:0:4136:e378:8000:63bf:3fff:fdd2",       { 0x120, 0, 0x3641, 0x78e3, 0x80, 0xbf63, 0xff3f, 0xd2fd } },
        { "2001:db8::1428:57ab",                        { 0x120, 0xb80d, 0, 0, 0, 0, 0x2814, 0xab57 } },
        { "2001:db8:1234:ffff:ffff:ffff:ffff:ffff",     { 0x120, 0xb80d, 0x3412, 0xffff, 0xffff, 0xffff, 0xffff, 0xffff } },
        { "2001:0:ce49:7601:2cad:dfff:7c94:fffe",       { 0x120, 0, 0x49ce, 0x176, 0xad2c, 0xffdf, 0x947c, 0xfeff } },
        { "2001:db8:85a3::8a2e:370:7334",               { 0x120, 0xb80d, 0xa385, 0, 0, 0x2e8a, 0x7003, 0x3473 } },
        { "3ffe:b00::1:0:0:a",                          { 0xfe3f, 0xb, 0, 0, 0x100, 0, 0, 0xa00 } },
        { "::a:b:c:d:e",                                { 0, 0, 0, 0xa00, 0xb00, 0xc00, 0xd00, 0xe00 } },
        { "ffff:ffff:ffff:ffff:ffff:ffff:ffff:ffff",    { 0xffff, 0xffff, 0xffff, 0xffff, 0xffff, 0xffff, 0xffff, 0xffff } },
        { "1111:2222:3333:4444:5555:6666:7777:1",       { 0x1111, 0x2222, 0x3333, 0x4444, 0x5555, 0x6666, 0x7777, 0x100 } },
        { "1111:2222:3333:4444:5555:6666:7777:8888",    { 0x1111, 0x2222, 0x3333, 0x4444, 0x5555, 0x6666, 0x7777, 0x8888 } },
        { "1111:2222::",                                { 0x1111, 0x2222, 0, 0, 0, 0, 0, 0 } },
        { "1111::3333:4444:5555:6666:7777",             { 0x1111, 0, 0, 0x3333, 0x4444, 0x5555, 0x6666, 0x7777 } },
        { "1111:2222::",                                { 0x1111, 0x2222, 0, 0, 0, 0, 0, 0 } },
        { "1111::3333",                                 { 0x1111, 0, 0, 0, 0, 0, 0, 0x3333 } },
        { "2001:0:1234::c1c0:abcd:876",                 { 0x120, 0, 0x3412, 0, 0, 0xc0c1, 0xcdab, 0x7608 } },
        { "2001::ffd3",                                 { 0x120, 0, 0, 0, 0, 0, 0, 0xd3ff } },
    };
    unsigned int i;

    memset(buffer, '#', sizeof(buffer));
    buffer[sizeof(buffer)-1] = 0;
    memset(&ip, 0, sizeof(ip));
    result = RtlIpv6AddressToStringA(&ip, buffer);

    len = strlen(buffer);
    ok(result == (buffer + len) && !strcmp(buffer, "::"),
       "got %p with '%s' (expected %p with '::')\n", result, buffer, buffer + len);

    result = RtlIpv6AddressToStringA(&ip, NULL);
    ok(result == (LPCSTR)~0 || broken(result == (LPCSTR)len) /* WinXP / Win2k3 */,
       "got %p, expected %p\n", result, (LPCSTR)~0);

    for (i = 0; i < ARRAY_SIZE(tests); i++)
    {
        init_ip6(&ip, tests[i].ip);
        memset(buffer, '#', sizeof(buffer));
        buffer[sizeof(buffer)-1] = 0;

        result = RtlIpv6AddressToStringA(&ip, buffer);
        len = strlen(buffer);
        ok(result == (buffer + len) && !strcmp(buffer, tests[i].address),
           "got %p with '%s' (expected %p with '%s')\n", result, buffer, buffer + len, tests[i].address);

        ok(buffer[45] == 0 || broken(buffer[45] != 0) /* WinXP / Win2k3 */,
           "expected data at buffer[45] to always be NULL\n");
        ok(buffer[46] == '#', "expected data at buffer[46] not to change\n");
    }
}

static void test_RtlIpv6AddressToStringEx(void)
{
    CHAR buffer[70];
    NTSTATUS res;
    IN6_ADDR ip;
    ULONG len;
    static const struct
    {
        PCSTR address;
        ULONG scopeid;
        USHORT port;
        int ip[8];
    } tests[] =
    {
        /* ipv4 addresses & ISATAP addresses */
        { "::13.1.68.3",                                                0,          0, { 0, 0, 0, 0, 0, 0, 0x10d, 0x344 } },
        { "::13.1.68.3%1",                                              1,          0, { 0, 0, 0, 0, 0, 0, 0x10d, 0x344 } },
        { "::13.1.68.3%4294949819",                                     0xffffbbbb, 0, { 0, 0, 0, 0, 0, 0, 0x10d, 0x344 } },
        { "[::13.1.68.3%4294949819]:65518",                             0xffffbbbb, 0xeeff, { 0, 0, 0, 0, 0, 0, 0x10d, 0x344 } },
        { "[::13.1.68.3%4294949819]:256",                               0xffffbbbb, 1, { 0, 0, 0, 0, 0, 0, 0x10d, 0x344 } },
        { "[::13.1.68.3]:256",                                          0,          1, { 0, 0, 0, 0, 0, 0, 0x10d, 0x344 } },

        { "::1:d01:4403",                                               0,          0, { 0, 0, 0, 0, 0, 0x100, 0x10d, 0x344 } },
        { "::1:d01:4403%1",                                             1,          0, { 0, 0, 0, 0, 0, 0x100, 0x10d, 0x344 } },
        { "::1:d01:4403%4294949819",                                    0xffffbbbb, 0, { 0, 0, 0, 0, 0, 0x100, 0x10d, 0x344 } },
        { "[::1:d01:4403%4294949819]:65518",                            0xffffbbbb, 0xeeff, { 0, 0, 0, 0, 0, 0x100, 0x10d, 0x344 } },
        { "[::1:d01:4403%4294949819]:256",                              0xffffbbbb, 1, { 0, 0, 0, 0, 0, 0x100, 0x10d, 0x344 } },
        { "[::1:d01:4403]:256",                                         0,          1, { 0, 0, 0, 0, 0, 0x100, 0x10d, 0x344 } },

        { "1111:2222:3333:4444:0:5efe:129.144.52.38",                   0,          0, { 0x1111, 0x2222, 0x3333, 0x4444, 0, 0xfe5e, 0x9081, 0x2634 } },
        { "1111:2222:3333:4444:0:5efe:129.144.52.38%1",                 1,          0, { 0x1111, 0x2222, 0x3333, 0x4444, 0, 0xfe5e, 0x9081, 0x2634 } },
        { "1111:2222:3333:4444:0:5efe:129.144.52.38%4294949819",        0xffffbbbb, 0, { 0x1111, 0x2222, 0x3333, 0x4444, 0, 0xfe5e, 0x9081, 0x2634 } },
        { "[1111:2222:3333:4444:0:5efe:129.144.52.38%4294949819]:65518",0xffffbbbb, 0xeeff, { 0x1111, 0x2222, 0x3333, 0x4444, 0, 0xfe5e, 0x9081, 0x2634 } },
        { "[1111:2222:3333:4444:0:5efe:129.144.52.38%4294949819]:256",  0xffffbbbb, 1, { 0x1111, 0x2222, 0x3333, 0x4444, 0, 0xfe5e, 0x9081, 0x2634 } },
        { "[1111:2222:3333:4444:0:5efe:129.144.52.38]:256",             0,          1, { 0x1111, 0x2222, 0x3333, 0x4444, 0, 0xfe5e, 0x9081, 0x2634 } },

        { "::1",                                                        0,          0, { 0, 0, 0, 0, 0, 0, 0, 0x100 } },
        { "::1%1",                                                      1,          0, { 0, 0, 0, 0, 0, 0, 0, 0x100 } },
        { "::1%4294949819",                                             0xffffbbbb, 0, { 0, 0, 0, 0, 0, 0, 0, 0x100 } },
        { "[::1%4294949819]:65518",                                     0xffffbbbb, 0xeeff, { 0, 0, 0, 0, 0, 0, 0, 0x100 } },
        { "[::1%4294949819]:256",                                       0xffffbbbb, 1, { 0, 0, 0, 0, 0, 0, 0, 0x100 } },
        { "[::1]:256",                                                  0,          1, { 0, 0, 0, 0, 0, 0, 0, 0x100 } },

        { "1111:2222:3333:4444:5555:6666:7b7b:7b7b",                    0,          0, { 0x1111, 0x2222, 0x3333, 0x4444, 0x5555, 0x6666, 0x7b7b, 0x7b7b } },
        { "1111:2222:3333:4444:5555:6666:7b7b:7b7b%1",                  1,          0, { 0x1111, 0x2222, 0x3333, 0x4444, 0x5555, 0x6666, 0x7b7b, 0x7b7b } },
        { "1111:2222:3333:4444:5555:6666:7b7b:7b7b%4294949819",         0xffffbbbb, 0, { 0x1111, 0x2222, 0x3333, 0x4444, 0x5555, 0x6666, 0x7b7b, 0x7b7b } },
        { "[1111:2222:3333:4444:5555:6666:7b7b:7b7b%4294949819]:65518", 0xffffbbbb, 0xeeff, { 0x1111, 0x2222, 0x3333, 0x4444, 0x5555, 0x6666, 0x7b7b, 0x7b7b } },
        { "[1111:2222:3333:4444:5555:6666:7b7b:7b7b%4294949819]:256",   0xffffbbbb, 1, { 0x1111, 0x2222, 0x3333, 0x4444, 0x5555, 0x6666, 0x7b7b, 0x7b7b } },
        { "[1111:2222:3333:4444:5555:6666:7b7b:7b7b]:256",              0,          1, { 0x1111, 0x2222, 0x3333, 0x4444, 0x5555, 0x6666, 0x7b7b, 0x7b7b } },

        { "1111::",                                                     0,          0, { 0x1111, 0, 0, 0, 0, 0, 0, 0 } },
        { "1111::%1",                                                   1,          0, { 0x1111, 0, 0, 0, 0, 0, 0, 0 } },
        { "1111::%4294949819",                                          0xffffbbbb, 0, { 0x1111, 0, 0, 0, 0, 0, 0, 0 } },
        { "[1111::%4294949819]:65518",                                  0xffffbbbb, 0xeeff, { 0x1111, 0, 0, 0, 0, 0, 0, 0 } },
        { "[1111::%4294949819]:256",                                    0xffffbbbb, 1, { 0x1111, 0, 0, 0, 0, 0, 0, 0 } },
        { "[1111::]:256",                                               0,          1, { 0x1111, 0, 0, 0, 0, 0, 0, 0 } },

        { "2001::ffd3",                                                 0,          0, { 0x120, 0, 0, 0, 0, 0, 0, 0xd3ff } },
        { "2001::ffd3%1",                                               1,          0, { 0x120, 0, 0, 0, 0, 0, 0, 0xd3ff } },
        { "2001::ffd3%4294949819",                                      0xffffbbbb, 0, { 0x120, 0, 0, 0, 0, 0, 0, 0xd3ff } },
        { "[2001::ffd3%4294949819]:65518",                              0xffffbbbb, 0xeeff, { 0x120, 0, 0, 0, 0, 0, 0, 0xd3ff } },
        { "[2001::ffd3%4294949819]:256",                                0xffffbbbb, 1, { 0x120, 0, 0, 0, 0, 0, 0, 0xd3ff } },
        { "[2001::ffd3]:256",                                           0,          1, { 0x120, 0, 0, 0, 0, 0, 0, 0xd3ff } },
    };
    unsigned int i;

    if (!pRtlIpv6AddressToStringExA)
    {
        skip("RtlIpv6AddressToStringExA not available\n");
        return;
    }

    memset(buffer, '#', sizeof(buffer));
    buffer[sizeof(buffer)-1] = 0;
    memset(&ip, 0, sizeof(ip));
    len = sizeof(buffer);
    res = pRtlIpv6AddressToStringExA(&ip, 0, 0, buffer, &len);

    ok(res == STATUS_SUCCESS, "[validate] res = 0x%08lx, expected STATUS_SUCCESS\n", res);
    ok(len == 3 && !strcmp(buffer, "::"),
        "got len %ld with '%s' (expected 3 with '::')\n", len, buffer);

    memset(buffer, '#', sizeof(buffer));
    buffer[sizeof(buffer)-1] = 0;

    len = sizeof(buffer);
    res = pRtlIpv6AddressToStringExA(NULL, 0, 0, buffer, &len);
    ok(res == STATUS_INVALID_PARAMETER, "[null ip] res = 0x%08lx, expected STATUS_INVALID_PARAMETER\n", res);

    len = sizeof(buffer);
    res = pRtlIpv6AddressToStringExA(&ip, 0, 0, NULL, &len);
    ok(res == STATUS_INVALID_PARAMETER, "[null buffer] res = 0x%08lx, expected STATUS_INVALID_PARAMETER\n", res);

    res = pRtlIpv6AddressToStringExA(&ip, 0, 0, buffer, NULL);
    ok(res == STATUS_INVALID_PARAMETER, "[null length] res = 0x%08lx, expected STATUS_INVALID_PARAMETER\n", res);

    len = 2;
    memset(buffer, '#', sizeof(buffer));
    buffer[sizeof(buffer)-1] = 0;
    res = pRtlIpv6AddressToStringExA(&ip, 0, 0, buffer, &len);
    ok(res == STATUS_INVALID_PARAMETER, "[null length] res = 0x%08lx, expected STATUS_INVALID_PARAMETER\n", res);
    ok(buffer[0] == '#', "got first char %c (expected '#')\n", buffer[0]);
    ok(len == 3, "got len %ld (expected len 3)\n", len);

    for (i = 0; i < ARRAY_SIZE(tests); i++)
    {
        init_ip6(&ip, tests[i].ip);
        len = sizeof(buffer);
        memset(buffer, '#', sizeof(buffer));
        buffer[sizeof(buffer)-1] = 0;

        res = pRtlIpv6AddressToStringExA(&ip, tests[i].scopeid, tests[i].port, buffer, &len);

        ok(res == STATUS_SUCCESS, "[validate] res = 0x%08lx, expected STATUS_SUCCESS\n", res);
        ok(len == (strlen(tests[i].address) + 1) && !strcmp(buffer, tests[i].address),
           "got len %ld with '%s' (expected %d with '%s')\n", len, buffer, (int)strlen(tests[i].address), tests[i].address);
    }
}

static void compare_RtlIpv6StringToAddressW(PCSTR name_a, int terminator_offset_a,
                                            const struct in6_addr *addr_a, NTSTATUS res_a)
{
    WCHAR name[512];
    NTSTATUS res;
    IN6_ADDR ip;
    PCWSTR terminator;

    RtlMultiByteToUnicodeN(name, sizeof(name), NULL, name_a, strlen(name_a) + 1);

    init_ip6(&ip, NULL);
    terminator = (void *)0xdeadbeef;
    res = RtlIpv6StringToAddressW(name, &terminator, &ip);
    ok(res == res_a, "[W:%s] res = 0x%08lx, expected 0x%08lx\n", name_a, res, res_a);

    if (terminator_offset_a < 0)
    {
        ok(terminator == (void *)0xdeadbeef,
           "[W:%s] terminator = %p, expected it not to change\n",
           name_a, terminator);
    }
    else
    {
        ok(terminator == name + terminator_offset_a,
           "[W:%s] terminator = %p, expected %p\n",
           name_a, terminator, name + terminator_offset_a);
    }

    ok(!memcmp(&ip, addr_a, sizeof(ip)),
       "[W:%s] ip = %x:%x:%x:%x:%x:%x:%x:%x, expected %x:%x:%x:%x:%x:%x:%x:%x\n",
       name_a,
       ip.s6_words[0], ip.s6_words[1], ip.s6_words[2], ip.s6_words[3],
       ip.s6_words[4], ip.s6_words[5], ip.s6_words[6], ip.s6_words[7],
       addr_a->s6_words[0], addr_a->s6_words[1], addr_a->s6_words[2], addr_a->s6_words[3],
       addr_a->s6_words[4], addr_a->s6_words[5], addr_a->s6_words[6], addr_a->s6_words[7]);
}

static void test_RtlIpv6StringToAddress(void)
{
    NTSTATUS res;
    IN6_ADDR ip, expected_ip;
    PCSTR terminator;
    unsigned int i;

    res = RtlIpv6StringToAddressA("::", &terminator, &ip);
    ok(res == STATUS_SUCCESS, "[validate] res = 0x%08lx, expected STATUS_SUCCESS\n", res);
    if (0)
    {
        /* any of these crash */
        res = RtlIpv6StringToAddressA(NULL, &terminator, &ip);
        ok(res == STATUS_INVALID_PARAMETER, "[null string] res = 0x%08lx, expected STATUS_INVALID_PARAMETER\n", res);
        res = RtlIpv6StringToAddressA("::", NULL, &ip);
        ok(res == STATUS_INVALID_PARAMETER, "[null terminator] res = 0x%08lx, expected STATUS_INVALID_PARAMETER\n", res);
        res = RtlIpv6StringToAddressA("::", &terminator, NULL);
        ok(res == STATUS_INVALID_PARAMETER, "[null result] res = 0x%08lx, expected STATUS_INVALID_PARAMETER\n", res);
    }

    /* sanity check */
    ok(sizeof(ip) == sizeof(USHORT)* 8, "sizeof(ip)\n");

    for (i = 0; i < ARRAY_SIZE(ipv6_tests); i++)
    {
        init_ip6(&ip, NULL);
        terminator = (void *)0xdeadbeef;
        res = RtlIpv6StringToAddressA(ipv6_tests[i].address, &terminator, &ip);
        compare_RtlIpv6StringToAddressW(ipv6_tests[i].address, (terminator != (void *)0xdeadbeef) ?
                                        (terminator - ipv6_tests[i].address) : -1, &ip, res);

        if (ipv6_tests[i].flags & win_broken_6)
        {
            ok(res == ipv6_tests[i].res || broken(res == STATUS_INVALID_PARAMETER),
               "[%s] res = 0x%08lx, expected 0x%08lx\n",
               ipv6_tests[i].address, res, ipv6_tests[i].res);

            if (res == STATUS_INVALID_PARAMETER)
                continue;
        }
        else
        {
            ok(res == ipv6_tests[i].res,
               "[%s] res = 0x%08lx, expected 0x%08lx\n",
               ipv6_tests[i].address, res, ipv6_tests[i].res);
        }

        if (ipv6_tests[i].terminator_offset < 0)
        {
            ok(terminator == (void *)0xdeadbeef,
               "[%s] terminator = %p, expected it not to change\n",
               ipv6_tests[i].address, terminator);
        }
        else
        {
            if (ipv6_tests[i].flags & win_extra_zero)
                ok(terminator == ipv6_tests[i].address + ipv6_tests[i].terminator_offset ||
                   broken(terminator != ipv6_tests[i].address + ipv6_tests[i].terminator_offset),
                   "[%s] terminator = %p, expected %p\n",
                   ipv6_tests[i].address, terminator, ipv6_tests[i].address + ipv6_tests[i].terminator_offset);
            else
                ok(terminator == ipv6_tests[i].address + ipv6_tests[i].terminator_offset,
                   "[%s] terminator = %p, expected %p\n",
                   ipv6_tests[i].address, terminator, ipv6_tests[i].address + ipv6_tests[i].terminator_offset);
        }

        init_ip6(&expected_ip, ipv6_tests[i].ip);
        if (ipv6_tests[i].flags & win_extra_zero)
            ok(!memcmp(&ip, &expected_ip, sizeof(ip)) || broken(memcmp(&ip, &expected_ip, sizeof(ip))),
               "[%s] ip = %x:%x:%x:%x:%x:%x:%x:%x, expected %x:%x:%x:%x:%x:%x:%x:%x\n",
               ipv6_tests[i].address, ip.s6_words[0], ip.s6_words[1], ip.s6_words[2], ip.s6_words[3],
               ip.s6_words[4], ip.s6_words[5], ip.s6_words[6], ip.s6_words[7],
               expected_ip.s6_words[0], expected_ip.s6_words[1], expected_ip.s6_words[2], expected_ip.s6_words[3],
               expected_ip.s6_words[4], expected_ip.s6_words[5], expected_ip.s6_words[6], expected_ip.s6_words[7]);
        else
            ok(!memcmp(&ip, &expected_ip, sizeof(ip)),
               "[%s] ip = %x:%x:%x:%x:%x:%x:%x:%x, expected %x:%x:%x:%x:%x:%x:%x:%x\n",
               ipv6_tests[i].address, ip.s6_words[0], ip.s6_words[1], ip.s6_words[2], ip.s6_words[3],
               ip.s6_words[4], ip.s6_words[5], ip.s6_words[6], ip.s6_words[7],
               expected_ip.s6_words[0], expected_ip.s6_words[1], expected_ip.s6_words[2], expected_ip.s6_words[3],
               expected_ip.s6_words[4], expected_ip.s6_words[5], expected_ip.s6_words[6], expected_ip.s6_words[7]);
    }
}

static void compare_RtlIpv6StringToAddressExW(PCSTR name_a, const struct in6_addr *addr_a, HRESULT res_a, ULONG scope_a, USHORT port_a)
{
    WCHAR name[512];
    NTSTATUS res;
    IN6_ADDR ip;
    ULONG scope = 0xbadf00d;
    USHORT port = 0xbeef;

    if (!pRtlIpv6StringToAddressExW)
        return;

    RtlMultiByteToUnicodeN(name, sizeof(name), NULL, name_a, strlen(name_a) + 1);

    init_ip6(&ip, NULL);
    res = pRtlIpv6StringToAddressExW(name, &ip, &scope, &port);

    ok(res == res_a, "[W:%s] res = 0x%08lx, expected 0x%08lx\n", name_a, res, res_a);
    ok(scope == scope_a, "[W:%s] scope = 0x%08lx, expected 0x%08lx\n", name_a, scope, scope_a);
    ok(port == port_a, "[W:%s] port = 0x%08x, expected 0x%08x\n", name_a, port, port_a);

    ok(!memcmp(&ip, addr_a, sizeof(ip)),
       "[W:%s] ip = %x:%x:%x:%x:%x:%x:%x:%x, expected %x:%x:%x:%x:%x:%x:%x:%x\n",
       name_a,
       ip.s6_words[0], ip.s6_words[1], ip.s6_words[2], ip.s6_words[3],
       ip.s6_words[4], ip.s6_words[5], ip.s6_words[6], ip.s6_words[7],
       addr_a->s6_words[0], addr_a->s6_words[1], addr_a->s6_words[2], addr_a->s6_words[3],
       addr_a->s6_words[4], addr_a->s6_words[5], addr_a->s6_words[6], addr_a->s6_words[7]);
}

static void test_RtlIpv6StringToAddressEx(void)
{
    NTSTATUS res;
    IN6_ADDR ip, expected_ip;
    ULONG scope;
    USHORT port;
    static const struct
    {
        PCSTR address;
        NTSTATUS res;
        ULONG scope;
        USHORT port;
        int ip[8];
    } ipv6_ex_tests[] =
    {
        { "[::]",                                           STATUS_SUCCESS,             0,          0,
            { 0, 0, 0, 0, 0, 0, 0, 0 } },
        { "[::1]:8080",                                     STATUS_SUCCESS,             0,          0x901f,
            { 0, 0, 0, 0, 0, 0, 0, 0x100 } },
        { "[::1]:0x80",                                     STATUS_SUCCESS,             0,          0x8000,
            { 0, 0, 0, 0, 0, 0, 0, 0x100 } },
        { "[::1]:0X80",                                     STATUS_SUCCESS,             0,          0x8000,
            { 0, 0, 0, 0, 0, 0, 0, 0x100 } },
        { "[::1]:080",                                      STATUS_INVALID_PARAMETER,   0xbadf00d,  0xbeef,
            { 0, 0, 0, 0, 0, 0, 0, 0x100 } },
        { "[::1]:800000000080",                             STATUS_INVALID_PARAMETER,   0xbadf00d,  0xbeef,
            { 0, 0, 0, 0, 0, 0, 0, 0x100 } },
        { "[FEDC:BA98:7654:3210:FEDC:BA98:7654:3210]:80",   STATUS_SUCCESS,             0,          0x5000,
            { 0xdcfe, 0x98ba, 0x5476, 0x1032, 0xdcfe, 0x98ba, 0x5476, 0x1032 } },
        { "[1080:0:0:0:8:800:200C:417A]:1234",              STATUS_SUCCESS,             0,          0xd204,
            { 0x8010, 0, 0, 0, 0x800, 8, 0xc20, 0x7a41 } },
        { "[3ffe:2a00:100:7031::1]:8080",                   STATUS_SUCCESS,             0,          0x901f,
            { 0xfe3f, 0x2a, 1, 0x3170, 0, 0, 0, 0x100 } },
        { "[ 3ffe:2a00:100:7031::1]:8080",                  STATUS_INVALID_PARAMETER,   0xbadf00d,  0xbeef,
            { -1 } },
        { "[3ffe:2a00:100:7031::1 ]:8080",                  STATUS_INVALID_PARAMETER,   0xbadf00d,  0xbeef,
            { 0xfe3f, 0x2a, 1, 0x3170, 0, 0, 0, 0x100 } },
        { "[3ffe:2a00:100:7031::1].8080",                   STATUS_INVALID_PARAMETER,   0xbadf00d,  0xbeef,
            { 0xfe3f, 0x2a, 1, 0x3170, 0, 0, 0, 0x100 } },
        { "[1080::8:800:200C:417A]:8080",                   STATUS_SUCCESS,             0,          0x901f,
            { 0x8010, 0, 0, 0, 0x800, 8, 0xc20, 0x7a41 } },
        { "[1080::8:800:200C:417A]!8080",                   STATUS_INVALID_PARAMETER,   0xbadf00d,  0xbeef,
            { 0x8010, 0, 0, 0, 0x800, 8, 0xc20, 0x7a41 } },
        { "[::FFFF:129.144.52.38]:80",                      STATUS_SUCCESS,             0,          0x5000,
            { 0, 0, 0, 0, 0, 0xffff, 0x9081, 0x2634 } },
        { "[::FFFF:129.144.52.38]:-80",                     STATUS_INVALID_PARAMETER,   0xbadf00d,  0xbeef,
            { 0, 0, 0, 0, 0, 0xffff, 0x9081, 0x2634 } },
        { "[::FFFF:129.144.52.38]:999999999999",            STATUS_INVALID_PARAMETER,   0xbadf00d,  0xbeef,
            { 0, 0, 0, 0, 0, 0xffff, 0x9081, 0x2634 } },
        { "[::FFFF:129.144.52.38%-8]:80",                   STATUS_INVALID_PARAMETER,   0xbadf00d,  0xbeef,
            { 0, 0, 0, 0, 0, 0xffff, 0x9081, 0x2634 } },
        { "[::FFFF:129.144.52.38]:80",                      STATUS_SUCCESS,             0,          0x5000,
            { 0, 0, 0, 0, 0, 0xffff, 0x9081, 0x2634 } },
        { "[12345::6:7:8]:80",                              STATUS_INVALID_PARAMETER,   0xbadf00d,  0xbeef,
            { -1 } },
        { "[ff01::8:800:200C:417A%16]:8080",                STATUS_SUCCESS,             16,         0x901f,
            { 0x1ff, 0, 0, 0, 0x800, 8, 0xc20, 0x7a41 } },
        { "[ff01::8:800:200C:417A%100]:8080",               STATUS_SUCCESS,             100,        0x901f,
            { 0x1ff, 0, 0, 0, 0x800, 8, 0xc20, 0x7a41 } },
        { "[ff01::8:800:200C:417A%1000]:8080",              STATUS_SUCCESS,             1000,       0x901f,
            { 0x1ff, 0, 0, 0, 0x800, 8, 0xc20, 0x7a41 } },
        { "[ff01::8:800:200C:417A%10000]:8080",             STATUS_SUCCESS,             10000,      0x901f,
            { 0x1ff, 0, 0, 0, 0x800, 8, 0xc20, 0x7a41 } },
        { "[ff01::8:800:200C:417A%1000000]:8080",           STATUS_SUCCESS,             1000000,    0x901f,
            { 0x1ff, 0, 0, 0, 0x800, 8, 0xc20, 0x7a41 } },
        { "[ff01::8:800:200C:417A%4294967295]:8080",        STATUS_SUCCESS,             0xffffffff, 0x901f,
            { 0x1ff, 0, 0, 0, 0x800, 8, 0xc20, 0x7a41 } },
        { "[ff01::8:800:200C:417A%4294967296]:8080",        STATUS_INVALID_PARAMETER,   0xbadf00d,  0xbeef,
            { 0x1ff, 0, 0, 0, 0x800, 8, 0xc20, 0x7a41 } },
        { "[ff01::8:800:200C:417A%-1]:8080",                STATUS_INVALID_PARAMETER,   0xbadf00d,  0xbeef,
            { 0x1ff, 0, 0, 0, 0x800, 8, 0xc20, 0x7a41 } },
        { "[ff01::8:800:200C:417A%0]:8080",                 STATUS_SUCCESS,             0,          0x901f,
            { 0x1ff, 0, 0, 0, 0x800, 8, 0xc20, 0x7a41 } },
        { "[ff01::8:800:200C:417A%1",                       STATUS_INVALID_PARAMETER,   0xbadf00d,  0xbeef,
            { 0x1ff, 0, 0, 0, 0x800, 8, 0xc20, 0x7a41 } },
        { "[ff01::8:800:200C:417A%0x1000]:8080",            STATUS_INVALID_PARAMETER,   0xbadf00d,  0xbeef,
            { 0x1ff, 0, 0, 0, 0x800, 8, 0xc20, 0x7a41 } },
        { "[ff01::8:800:200C:417A/16]:8080",                STATUS_INVALID_PARAMETER,   0xbadf00d,  0xbeef,
            { 0x1ff, 0, 0, 0, 0x800, 8, 0xc20, 0x7a41 } },
    };
    const char *simple_ip = "::";
    unsigned int i;

    if (!pRtlIpv6StringToAddressExW)
    {
        skip("RtlIpv6StringToAddressExW not available\n");
        /* we can continue, just not test W */
    }

    if (!pRtlIpv6StringToAddressExA)
    {
        skip("RtlIpv6StringToAddressExA not available\n");
        return;
    }

    res = pRtlIpv6StringToAddressExA(simple_ip, &ip, &scope, &port);
    ok(res == STATUS_SUCCESS, "[validate] res = 0x%08lx, expected STATUS_SUCCESS\n", res);

    init_ip6(&ip, NULL);
    init_ip6(&expected_ip, NULL);
    scope = 0xbadf00d;
    port = 0xbeef;
    res = pRtlIpv6StringToAddressExA(NULL, &ip, &scope, &port);
    ok(res == STATUS_INVALID_PARAMETER,
       "[null string] res = 0x%08lx, expected STATUS_INVALID_PARAMETER\n", res);
    ok(scope == 0xbadf00d, "[null string] scope = 0x%08lx, expected 0xbadf00d\n", scope);
    ok(port == 0xbeef, "[null string] port = 0x%08x, expected 0xbeef\n", port);
    ok(!memcmp(&ip, &expected_ip, sizeof(ip)),
       "[null string] ip is changed, expected it not to change\n");


    init_ip6(&ip, NULL);
    scope = 0xbadf00d;
    port = 0xbeef;
    res = pRtlIpv6StringToAddressExA(simple_ip, NULL, &scope, &port);
    ok(res == STATUS_INVALID_PARAMETER,
       "[null result] res = 0x%08lx, expected STATUS_INVALID_PARAMETER\n", res);
    ok(scope == 0xbadf00d, "[null result] scope = 0x%08lx, expected 0xbadf00d\n", scope);
    ok(port == 0xbeef, "[null result] port = 0x%08x, expected 0xbeef\n", port);
    ok(!memcmp(&ip, &expected_ip, sizeof(ip)),
       "[null result] ip is changed, expected it not to change\n");

    init_ip6(&ip, NULL);
    scope = 0xbadf00d;
    port = 0xbeef;
    res = pRtlIpv6StringToAddressExA(simple_ip, &ip, NULL, &port);
    ok(res == STATUS_INVALID_PARAMETER,
       "[null scope] res = 0x%08lx, expected STATUS_INVALID_PARAMETER\n", res);
    ok(scope == 0xbadf00d, "[null scope] scope = 0x%08lx, expected 0xbadf00d\n", scope);
    ok(port == 0xbeef, "[null scope] port = 0x%08x, expected 0xbeef\n", port);
    ok(!memcmp(&ip, &expected_ip, sizeof(ip)),
       "[null scope] ip is changed, expected it not to change\n");

    init_ip6(&ip, NULL);
    scope = 0xbadf00d;
    port = 0xbeef;
    res = pRtlIpv6StringToAddressExA(simple_ip, &ip, &scope, NULL);
    ok(res == STATUS_INVALID_PARAMETER,
       "[null port] res = 0x%08lx, expected STATUS_INVALID_PARAMETER\n", res);
    ok(scope == 0xbadf00d, "[null port] scope = 0x%08lx, expected 0xbadf00d\n", scope);
    ok(port == 0xbeef, "[null port] port = 0x%08x, expected 0xbeef\n", port);
    ok(!memcmp(&ip, &expected_ip, sizeof(ip)),
       "[null port] ip is changed, expected it not to change\n");

    /* sanity check */
    ok(sizeof(ip) == sizeof(USHORT)* 8, "sizeof(ip)\n");

    /* first we run all ip related tests, to make sure someone didn't accidentally reimplement instead of re-use. */
    for (i = 0; i < ARRAY_SIZE(ipv6_tests); i++)
    {
        ULONG scope = 0xbadf00d;
        USHORT port = 0xbeef;
        NTSTATUS expect_ret = (ipv6_tests[i].flags & ex_fail_6) ? STATUS_INVALID_PARAMETER : ipv6_tests[i].res;

        if (ipv6_tests[i].flags & ex_skip_6)
            continue;

        init_ip6(&ip, NULL);
        res = pRtlIpv6StringToAddressExA(ipv6_tests[i].address, &ip, &scope, &port);
        compare_RtlIpv6StringToAddressExW(ipv6_tests[i].address, &ip, res, scope, port);

        /* make sure nothing was changed if this function fails. */
        if (res == STATUS_INVALID_PARAMETER)
        {
            ok(scope == 0xbadf00d, "[%s] scope = 0x%08lx, expected 0xbadf00d\n",
               ipv6_tests[i].address, scope);
            ok(port == 0xbeef, "[%s] port = 0x%08x, expected 0xbeef\n",
               ipv6_tests[i].address, port);
        }
        else
        {
            ok(scope != 0xbadf00d, "[%s] scope = 0x%08lx, not expected 0xbadf00d\n",
               ipv6_tests[i].address, scope);
            ok(port != 0xbeef, "[%s] port = 0x%08x, not expected 0xbeef\n",
               ipv6_tests[i].address, port);
        }

        if (ipv6_tests[i].flags & win_broken_6)
        {
            ok(res == expect_ret || broken(res == STATUS_INVALID_PARAMETER),
               "[%s] res = 0x%08lx, expected 0x%08lx\n", ipv6_tests[i].address, res, expect_ret);

            if (res == STATUS_INVALID_PARAMETER)
                continue;
        }
        else
        {
            ok(res == expect_ret, "[%s] res = 0x%08lx, expected 0x%08lx\n",
               ipv6_tests[i].address, res, expect_ret);
        }

        /* If ex fails but non-ex does not we cannot check if the part that is converted
           before it failed was correct, since there is no data for it in the table. */
        if (res == expect_ret)
        {
            init_ip6(&expected_ip, ipv6_tests[i].ip);
            ok(!memcmp(&ip, &expected_ip, sizeof(ip)),
               "[%s] ip = %x:%x:%x:%x:%x:%x:%x:%x, expected %x:%x:%x:%x:%x:%x:%x:%x\n",
               ipv6_tests[i].address,
               ip.s6_words[0], ip.s6_words[1], ip.s6_words[2], ip.s6_words[3],
               ip.s6_words[4], ip.s6_words[5], ip.s6_words[6], ip.s6_words[7],
               expected_ip.s6_words[0], expected_ip.s6_words[1], expected_ip.s6_words[2], expected_ip.s6_words[3],
               expected_ip.s6_words[4], expected_ip.s6_words[5], expected_ip.s6_words[6], expected_ip.s6_words[7]);
        }
    }

    /* now we run scope / port related tests */
    for (i = 0; i < ARRAY_SIZE(ipv6_ex_tests); i++)
    {
        scope = 0xbadf00d;
        port = 0xbeef;
        init_ip6(&ip, NULL);
        res = pRtlIpv6StringToAddressExA(ipv6_ex_tests[i].address, &ip, &scope, &port);
        compare_RtlIpv6StringToAddressExW(ipv6_ex_tests[i].address, &ip, res, scope, port);

        ok(res == ipv6_ex_tests[i].res, "[%s] res = 0x%08lx, expected 0x%08lx\n",
           ipv6_ex_tests[i].address, res, ipv6_ex_tests[i].res);
        ok(scope == ipv6_ex_tests[i].scope, "[%s] scope = 0x%08lx, expected 0x%08lx\n",
           ipv6_ex_tests[i].address, scope, ipv6_ex_tests[i].scope);
        ok(port == ipv6_ex_tests[i].port, "[%s] port = 0x%08x, expected 0x%08x\n",
           ipv6_ex_tests[i].address, port, ipv6_ex_tests[i].port);

        init_ip6(&expected_ip, ipv6_ex_tests[i].ip);
        ok(!memcmp(&ip, &expected_ip, sizeof(ip)),
           "[%s] ip = %x:%x:%x:%x:%x:%x:%x:%x, expected %x:%x:%x:%x:%x:%x:%x:%x\n",
           ipv6_ex_tests[i].address,
           ip.s6_words[0], ip.s6_words[1], ip.s6_words[2], ip.s6_words[3],
           ip.s6_words[4], ip.s6_words[5], ip.s6_words[6], ip.s6_words[7],
           expected_ip.s6_words[0], expected_ip.s6_words[1], expected_ip.s6_words[2], expected_ip.s6_words[3],
           expected_ip.s6_words[4], expected_ip.s6_words[5], expected_ip.s6_words[6], expected_ip.s6_words[7]);
    }
}

static void test_LdrAddRefDll(void)
{
    HMODULE mod, mod2;
    NTSTATUS status;
    BOOL ret;

    mod = LoadLibraryA("comctl32.dll");
    ok(mod != NULL, "got %p\n", mod);
    ret = FreeLibrary(mod);
    ok(ret, "got %d\n", ret);

    mod2 = GetModuleHandleA("comctl32.dll");
    ok(mod2 == NULL, "got %p\n", mod2);

    /* load, addref and release 2 times */
    mod = LoadLibraryA("comctl32.dll");
    ok(mod != NULL, "got %p\n", mod);
    status = LdrAddRefDll(0, mod);
    ok(status == STATUS_SUCCESS, "got 0x%08lx\n", status);
    ret = FreeLibrary(mod);
    ok(ret, "got %d\n", ret);

    mod2 = GetModuleHandleA("comctl32.dll");
    ok(mod2 != NULL, "got %p\n", mod2);
    ret = FreeLibrary(mod);
    ok(ret, "got %d\n", ret);

    mod2 = GetModuleHandleA("comctl32.dll");
    ok(mod2 == NULL, "got %p\n", mod2);

    /* pin refcount */
    mod = LoadLibraryA("comctl32.dll");
    ok(mod != NULL, "got %p\n", mod);
    status = LdrAddRefDll(LDR_ADDREF_DLL_PIN, mod);
    ok(status == STATUS_SUCCESS, "got 0x%08lx\n", status);

    ret = FreeLibrary(mod);
    ok(ret, "got %d\n", ret);
    ret = FreeLibrary(mod);
    ok(ret, "got %d\n", ret);
    ret = FreeLibrary(mod);
    ok(ret, "got %d\n", ret);
    ret = FreeLibrary(mod);
    ok(ret, "got %d\n", ret);

    mod2 = GetModuleHandleA("comctl32.dll");
    ok(mod2 != NULL, "got %p\n", mod2);
}

static void test_LdrLockLoaderLock(void)
{
    ULONG_PTR magic;
    ULONG result;
    NTSTATUS status;

    /* invalid flags */
    result = 10;
    magic = 0xdeadbeef;
    status = LdrLockLoaderLock(0x10, &result, &magic);
    ok(status == STATUS_INVALID_PARAMETER_1, "got 0x%08lx\n", status);
    ok(result == 0, "got %ld\n", result);
    ok(magic == 0, "got %Ix\n", magic);

    magic = 0xdeadbeef;
    status = LdrLockLoaderLock(0x10, NULL, &magic);
    ok(status == STATUS_INVALID_PARAMETER_1, "got 0x%08lx\n", status);
    ok(magic == 0, "got %Ix\n", magic);

    result = 10;
    status = LdrLockLoaderLock(0x10, &result, NULL);
    ok(status == STATUS_INVALID_PARAMETER_1, "got 0x%08lx\n", status);
    ok(result == 0, "got %ld\n", result);

    /* non-blocking mode, result is null */
    magic = 0xdeadbeef;
    status = LdrLockLoaderLock(0x2, NULL, &magic);
    ok(status == STATUS_INVALID_PARAMETER_2, "got 0x%08lx\n", status);
    ok(magic == 0, "got %Ix\n", magic);

    /* magic pointer is null */
    result = 10;
    status = LdrLockLoaderLock(0, &result, NULL);
    ok(status == STATUS_INVALID_PARAMETER_3, "got 0x%08lx\n", status);
    ok(result == 0, "got %ld\n", result);

    /* lock in non-blocking mode */
    result = 0;
    magic = 0;
    status = LdrLockLoaderLock(0x2, &result, &magic);
    ok(status == STATUS_SUCCESS, "got 0x%08lx\n", status);
    ok(result == 1, "got %ld\n", result);
    ok(magic != 0, "got %Ix\n", magic);
    LdrUnlockLoaderLock(0, magic);
}

static void test_RtlCompressBuffer(void)
{
    ULONG compress_workspace, decompress_workspace;
    static UCHAR test_buffer[] = "WineWineWine";
    static UCHAR buf1[0x1000], buf2[0x1000];
    ULONG final_size, buf_size;
    UCHAR *workspace = NULL;
    NTSTATUS status;

    compress_workspace = decompress_workspace = 0xdeadbeef;
    status = RtlGetCompressionWorkSpaceSize(COMPRESSION_FORMAT_LZNT1, &compress_workspace,
                                            &decompress_workspace);
    ok(status == STATUS_SUCCESS, "got wrong status 0x%08lx\n", status);
    ok(compress_workspace != 0, "got wrong compress_workspace %lu\n", compress_workspace);
    workspace = HeapAlloc(GetProcessHeap(), 0, compress_workspace);
    ok(workspace != NULL, "HeapAlloc failed %ld\n", GetLastError());

    /* test compression format / engine */
    final_size = 0xdeadbeef;
    status = RtlCompressBuffer(COMPRESSION_FORMAT_NONE, test_buffer, sizeof(test_buffer),
                               buf1, sizeof(buf1) - 1, 4096, &final_size, workspace);
    ok(status == STATUS_INVALID_PARAMETER, "got wrong status 0x%08lx\n", status);
    ok(final_size == 0xdeadbeef, "got wrong final_size %lu\n", final_size);

    final_size = 0xdeadbeef;
    status = RtlCompressBuffer(COMPRESSION_FORMAT_DEFAULT, test_buffer, sizeof(test_buffer),
                               buf1, sizeof(buf1) - 1, 4096, &final_size, workspace);
    ok(status == STATUS_INVALID_PARAMETER, "got wrong status 0x%08lx\n", status);
    ok(final_size == 0xdeadbeef, "got wrong final_size %lu\n", final_size);

    final_size = 0xdeadbeef;
    status = RtlCompressBuffer(0xFF, test_buffer, sizeof(test_buffer),
                               buf1, sizeof(buf1) - 1, 4096, &final_size, workspace);
    ok(status == STATUS_UNSUPPORTED_COMPRESSION, "got wrong status 0x%08lx\n", status);
    ok(final_size == 0xdeadbeef, "got wrong final_size %lu\n", final_size);

    /* test compression */
    final_size = 0xdeadbeef;
    memset(buf1, 0x11, sizeof(buf1));
    status = RtlCompressBuffer(COMPRESSION_FORMAT_LZNT1, test_buffer, sizeof(test_buffer),
                               buf1, sizeof(buf1), 4096, &final_size, workspace);
    ok(status == STATUS_SUCCESS, "got wrong status 0x%08lx\n", status);
    ok((*(WORD *)buf1 & 0x7000) == 0x3000, "no chunk signature found %04x\n", *(WORD *)buf1);
    todo_wine
    ok(final_size < sizeof(test_buffer), "got wrong final_size %lu\n", final_size);

    /* test decompression */
    buf_size = final_size;
    final_size = 0xdeadbeef;
    memset(buf2, 0x11, sizeof(buf2));
    status = RtlDecompressBuffer(COMPRESSION_FORMAT_LZNT1, buf2, sizeof(buf2),
                                 buf1, buf_size, &final_size);
    ok(status == STATUS_SUCCESS, "got wrong status 0x%08lx\n", status);
    ok(final_size == sizeof(test_buffer), "got wrong final_size %lu\n", final_size);
    ok(!memcmp(buf2, test_buffer, sizeof(test_buffer)), "got wrong decoded data\n");
    ok(buf2[sizeof(test_buffer)] == 0x11, "too many bytes written\n");

    /* buffer too small */
    final_size = 0xdeadbeef;
    memset(buf1, 0x11, sizeof(buf1));
    status = RtlCompressBuffer(COMPRESSION_FORMAT_LZNT1, test_buffer, sizeof(test_buffer),
                               buf1, 4, 4096, &final_size, workspace);
    ok(status == STATUS_BUFFER_TOO_SMALL, "got wrong status 0x%08lx\n", status);

    HeapFree(GetProcessHeap(), 0, workspace);
}

static void test_RtlGetCompressionWorkSpaceSize(void)
{
    ULONG compress_workspace, decompress_workspace;
    NTSTATUS status;

    /* test invalid format / engine */
    status = RtlGetCompressionWorkSpaceSize(COMPRESSION_FORMAT_NONE, &compress_workspace,
                                            &decompress_workspace);
    ok(status == STATUS_INVALID_PARAMETER, "got wrong status 0x%08lx\n", status);

    status = RtlGetCompressionWorkSpaceSize(COMPRESSION_FORMAT_DEFAULT, &compress_workspace,
                                            &decompress_workspace);
    ok(status == STATUS_INVALID_PARAMETER, "got wrong status 0x%08lx\n", status);

    status = RtlGetCompressionWorkSpaceSize(0xFF, &compress_workspace, &decompress_workspace);
    ok(status == STATUS_UNSUPPORTED_COMPRESSION, "got wrong status 0x%08lx\n", status);

    /* test LZNT1 with normal and maximum compression */
    compress_workspace = decompress_workspace = 0xdeadbeef;
    status = RtlGetCompressionWorkSpaceSize(COMPRESSION_FORMAT_LZNT1, &compress_workspace,
                                            &decompress_workspace);
    ok(status == STATUS_SUCCESS, "got wrong status 0x%08lx\n", status);
    ok(compress_workspace != 0, "got wrong compress_workspace %lu\n", compress_workspace);
    ok(decompress_workspace == 0x1000, "got wrong decompress_workspace %lu\n", decompress_workspace);

    compress_workspace = decompress_workspace = 0xdeadbeef;
    status = RtlGetCompressionWorkSpaceSize(COMPRESSION_FORMAT_LZNT1 | COMPRESSION_ENGINE_MAXIMUM,
                                            &compress_workspace, &decompress_workspace);
    ok(status == STATUS_SUCCESS, "got wrong status 0x%08lx\n", status);
    ok(compress_workspace != 0, "got wrong compress_workspace %lu\n", compress_workspace);
    ok(decompress_workspace == 0x1000, "got wrong decompress_workspace %lu\n", decompress_workspace);
}

/* helper for test_RtlDecompressBuffer, checks if a chunk is incomplete */
static BOOL is_incomplete_chunk(const UCHAR *compressed, ULONG compressed_size, BOOL check_all)
{
    ULONG chunk_size;

    if (compressed_size <= sizeof(WORD))
        return TRUE;

    while (compressed_size >= sizeof(WORD))
    {
        chunk_size = (*(WORD *)compressed & 0xFFF) + 1;
        if (compressed_size < sizeof(WORD) + chunk_size)
            return TRUE;
        if (!check_all)
            break;
        compressed      += sizeof(WORD) + chunk_size;
        compressed_size -= sizeof(WORD) + chunk_size;
    }

    return FALSE;
}

#define DECOMPRESS_BROKEN_FRAGMENT     1 /* < Win 7 */
#define DECOMPRESS_BROKEN_TRUNCATED    2 /* broken on all machines */

static void test_RtlDecompressBuffer(void)
{
    static struct
    {
        UCHAR compressed[32];
        ULONG compressed_size;
        NTSTATUS status;
        UCHAR uncompressed[32];
        ULONG uncompressed_size;
        DWORD broken_flags;
    }
    test_lznt[] =
    {
        /* 4 byte uncompressed chunk */
        {
            {0x03, 0x30, 'W', 'i', 'n', 'e'},
            6,
            STATUS_SUCCESS,
            "Wine",
            4,
            DECOMPRESS_BROKEN_FRAGMENT
        },
        /* 8 byte uncompressed chunk */
        {
            {0x07, 0x30, 'W', 'i', 'n', 'e', 'W', 'i', 'n', 'e'},
            10,
            STATUS_SUCCESS,
            "WineWine",
            8,
            DECOMPRESS_BROKEN_FRAGMENT
        },
        /* 4 byte compressed chunk */
        {
            {0x04, 0xB0, 0x00, 'W', 'i', 'n', 'e'},
            7,
            STATUS_SUCCESS,
            "Wine",
            4
        },
        /* 8 byte compressed chunk */
        {
            {0x08, 0xB0, 0x00, 'W', 'i', 'n', 'e', 'W', 'i', 'n', 'e'},
            11,
            STATUS_SUCCESS,
            "WineWine",
            8
        },
        /* compressed chunk using backwards reference */
        {
            {0x06, 0xB0, 0x10, 'W', 'i', 'n', 'e', 0x01, 0x30},
            9,
            STATUS_SUCCESS,
            "WineWine",
            8,
            DECOMPRESS_BROKEN_TRUNCATED
        },
        /* compressed chunk using backwards reference with length > bytes_read */
        {
            {0x06, 0xB0, 0x10, 'W', 'i', 'n', 'e', 0x05, 0x30},
            9,
            STATUS_SUCCESS,
            "WineWineWine",
            12,
            DECOMPRESS_BROKEN_TRUNCATED
        },
        /* same as above, but unused bits != 0 */
        {
            {0x06, 0xB0, 0x30, 'W', 'i', 'n', 'e', 0x01, 0x30},
            9,
            STATUS_SUCCESS,
            "WineWine",
            8,
            DECOMPRESS_BROKEN_TRUNCATED
        },
        /* compressed chunk without backwards reference and unused bits != 0 */
        {
            {0x01, 0xB0, 0x02, 'W'},
            4,
            STATUS_SUCCESS,
            "W",
            1
        },
        /* termination sequence after first chunk */
        {
            {0x03, 0x30, 'W', 'i', 'n', 'e', 0x00, 0x00, 0x03, 0x30, 'W', 'i', 'n', 'e'},
            14,
            STATUS_SUCCESS,
            "Wine",
            4,
            DECOMPRESS_BROKEN_FRAGMENT
        },
        /* compressed chunk using backwards reference with 4 bit offset, 12 bit length */
        {
            {0x14, 0xB0, 0x00, 'A', 'B', 'C', 'D', 'E', 'F', 'G', 'H',
                         0x00, 'I', 'J', 'K', 'L', 'M', 'N', 'O', 'P',
                         0x01, 0x01, 0xF0},
            23,
            STATUS_SUCCESS,
            "ABCDEFGHIJKLMNOPABCD",
            20,
            DECOMPRESS_BROKEN_TRUNCATED
        },
        /* compressed chunk using backwards reference with 5 bit offset, 11 bit length */
        {
            {0x15, 0xB0, 0x00, 'A', 'B', 'C', 'D', 'E', 'F', 'G', 'H',
                         0x00, 'I', 'J', 'K', 'L', 'M', 'N', 'O', 'P',
                         0x02, 'A', 0x00, 0x78},
            24,
            STATUS_SUCCESS,
            "ABCDEFGHIJKLMNOPABCD",
            20,
            DECOMPRESS_BROKEN_TRUNCATED
        },
        /* uncompressed chunk with invalid magic */
        {
            {0x03, 0x20, 'W', 'i', 'n', 'e'},
            6,
            STATUS_SUCCESS,
            "Wine",
            4,
            DECOMPRESS_BROKEN_FRAGMENT
        },
        /* compressed chunk with invalid magic */
        {
            {0x04, 0xA0, 0x00, 'W', 'i', 'n', 'e'},
            7,
            STATUS_SUCCESS,
            "Wine",
            4
        },
        /* garbage byte after end of buffer */
        {
            {0x00, 0xB0, 0x02, 0x01},
            4,
            STATUS_SUCCESS,
            "",
            0
        },
        /* empty compressed chunk */
        {
            {0x00, 0xB0, 0x00},
            3,
            STATUS_SUCCESS,
            "",
            0
        },
        /* empty compressed chunk with unused bits != 0 */
        {
            {0x00, 0xB0, 0x01},
            3,
            STATUS_SUCCESS,
            "",
            0
        },
        /* empty input buffer */
        {
            {},
            0,
            STATUS_BAD_COMPRESSION_BUFFER,
        },
        /* incomplete chunk header */
        {
            {0x01},
            1,
            STATUS_BAD_COMPRESSION_BUFFER
        },
        /* incomplete chunk header */
        {
            {0x00, 0x30},
            2,
            STATUS_BAD_COMPRESSION_BUFFER
        },
        /* compressed chunk with invalid backwards reference */
        {
            {0x06, 0xB0, 0x10, 'W', 'i', 'n', 'e', 0x05, 0x40},
            9,
            STATUS_BAD_COMPRESSION_BUFFER
        },
        /* compressed chunk with incomplete backwards reference */
        {
            {0x05, 0xB0, 0x10, 'W', 'i', 'n', 'e', 0x05},
            8,
            STATUS_BAD_COMPRESSION_BUFFER
        },
        /* incomplete uncompressed chunk */
        {
            {0x07, 0x30, 'W', 'i', 'n', 'e'},
            6,
            STATUS_BAD_COMPRESSION_BUFFER
        },
        /* incomplete compressed chunk */
        {
            {0x08, 0xB0, 0x00, 'W', 'i', 'n', 'e'},
            7,
            STATUS_BAD_COMPRESSION_BUFFER
        },
        /* two compressed chunks, the second one incomplete */
        {
            {0x00, 0xB0, 0x02, 0x00, 0xB0},
            5,
            STATUS_BAD_COMPRESSION_BUFFER,
        }
    };

    static UCHAR buf[0x2000], workspace[0x1000];
    NTSTATUS status, expected_status;
    ULONG final_size;
    int i;

    /* test compression format / engine */
    final_size = 0xdeadbeef;
    status = RtlDecompressBuffer(COMPRESSION_FORMAT_NONE, buf, sizeof(buf), test_lznt[0].compressed,
                                 test_lznt[0].compressed_size, &final_size);
    ok(status == STATUS_INVALID_PARAMETER, "got wrong status 0x%08lx\n", status);
    ok(final_size == 0xdeadbeef, "got wrong final_size %lu\n", final_size);

    final_size = 0xdeadbeef;
    status = RtlDecompressBuffer(COMPRESSION_FORMAT_DEFAULT, buf, sizeof(buf), test_lznt[0].compressed,
                                 test_lznt[0].compressed_size, &final_size);
    ok(status == STATUS_INVALID_PARAMETER, "got wrong status 0x%08lx\n", status);
    ok(final_size == 0xdeadbeef, "got wrong final_size %lu\n", final_size);

    final_size = 0xdeadbeef;
    status = RtlDecompressBuffer(0xFF, buf, sizeof(buf), test_lznt[0].compressed,
                                 test_lznt[0].compressed_size, &final_size);
    ok(status == STATUS_UNSUPPORTED_COMPRESSION, "got wrong status 0x%08lx\n", status);
    ok(final_size == 0xdeadbeef, "got wrong final_size %lu\n", final_size);

    /* regular tests for RtlDecompressBuffer */
    for (i = 0; i < ARRAY_SIZE(test_lznt); i++)
    {
        trace("Running test %d (compressed_size=%lu, uncompressed_size=%lu, status=0x%08lx)\n",
              i, test_lznt[i].compressed_size, test_lznt[i].uncompressed_size, test_lznt[i].status);

        /* test with very big buffer */
        final_size = 0xdeadbeef;
        memset(buf, 0x11, sizeof(buf));
        status = RtlDecompressBuffer(COMPRESSION_FORMAT_LZNT1, buf, sizeof(buf), test_lznt[i].compressed,
                                     test_lznt[i].compressed_size, &final_size);
        ok(status == test_lznt[i].status || broken(status == STATUS_BAD_COMPRESSION_BUFFER &&
           (test_lznt[i].broken_flags & DECOMPRESS_BROKEN_FRAGMENT)), "%d: got wrong status 0x%08lx\n", i, status);
        if (!status)
        {
            ok(final_size == test_lznt[i].uncompressed_size,
               "%d: got wrong final_size %lu\n", i, final_size);
            ok(!memcmp(buf, test_lznt[i].uncompressed, test_lznt[i].uncompressed_size),
               "%d: got wrong decoded data\n", i);
            ok(buf[test_lznt[i].uncompressed_size] == 0x11,
               "%d: buf[%lu] was modified\n", i, test_lznt[i].uncompressed_size);
        }

        /* test that modifier for compression engine is ignored */
        final_size = 0xdeadbeef;
        memset(buf, 0x11, sizeof(buf));
        status = RtlDecompressBuffer(COMPRESSION_FORMAT_LZNT1 | COMPRESSION_ENGINE_MAXIMUM, buf, sizeof(buf),
                                     test_lznt[i].compressed, test_lznt[i].compressed_size, &final_size);
        ok(status == test_lznt[i].status || broken(status == STATUS_BAD_COMPRESSION_BUFFER &&
           (test_lznt[i].broken_flags & DECOMPRESS_BROKEN_FRAGMENT)), "%d: got wrong status 0x%08lx\n", i, status);
        if (!status)
        {
            ok(final_size == test_lznt[i].uncompressed_size,
               "%d: got wrong final_size %lu\n", i, final_size);
            ok(!memcmp(buf, test_lznt[i].uncompressed, test_lznt[i].uncompressed_size),
               "%d: got wrong decoded data\n", i);
            ok(buf[test_lznt[i].uncompressed_size] == 0x11,
               "%d: buf[%lu] was modified\n", i, test_lznt[i].uncompressed_size);
        }

        /* test with expected output size */
        if (test_lznt[i].uncompressed_size > 0)
        {
            final_size = 0xdeadbeef;
            memset(buf, 0x11, sizeof(buf));
            status = RtlDecompressBuffer(COMPRESSION_FORMAT_LZNT1, buf, test_lznt[i].uncompressed_size,
                                         test_lznt[i].compressed, test_lznt[i].compressed_size, &final_size);
            ok(status == test_lznt[i].status, "%d: got wrong status 0x%08lx\n", i, status);
            if (!status)
            {
                ok(final_size == test_lznt[i].uncompressed_size,
                   "%d: got wrong final_size %lu\n", i, final_size);
                ok(!memcmp(buf, test_lznt[i].uncompressed, test_lznt[i].uncompressed_size),
                   "%d: got wrong decoded data\n", i);
                ok(buf[test_lznt[i].uncompressed_size] == 0x11,
                   "%d: buf[%lu] was modified\n", i, test_lznt[i].uncompressed_size);
            }
        }

        /* test with smaller output size */
        if (test_lznt[i].uncompressed_size > 1)
        {
            final_size = 0xdeadbeef;
            memset(buf, 0x11, sizeof(buf));
            status = RtlDecompressBuffer(COMPRESSION_FORMAT_LZNT1, buf, test_lznt[i].uncompressed_size - 1,
                                         test_lznt[i].compressed, test_lznt[i].compressed_size, &final_size);
            if (test_lznt[i].broken_flags & DECOMPRESS_BROKEN_TRUNCATED)
                todo_wine
                ok(status == STATUS_BAD_COMPRESSION_BUFFER, "%d: got wrong status 0x%08lx\n", i, status);
            else
                ok(status == test_lznt[i].status, "%d: got wrong status 0x%08lx\n", i, status);
            if (!status)
            {
                ok(final_size == test_lznt[i].uncompressed_size - 1,
                   "%d: got wrong final_size %lu\n", i, final_size);
                ok(!memcmp(buf, test_lznt[i].uncompressed, test_lznt[i].uncompressed_size - 1),
                   "%d: got wrong decoded data\n", i);
                ok(buf[test_lznt[i].uncompressed_size - 1] == 0x11,
                   "%d: buf[%lu] was modified\n", i, test_lznt[i].uncompressed_size - 1);
            }
        }

        /* test with zero output size */
        final_size = 0xdeadbeef;
        memset(buf, 0x11, sizeof(buf));
        status = RtlDecompressBuffer(COMPRESSION_FORMAT_LZNT1, buf, 0, test_lznt[i].compressed,
                                     test_lznt[i].compressed_size, &final_size);
        if (is_incomplete_chunk(test_lznt[i].compressed, test_lznt[i].compressed_size, FALSE))
            ok(status == STATUS_BAD_COMPRESSION_BUFFER, "%d: got wrong status 0x%08lx\n", i, status);
        else
        {
            ok(status == STATUS_SUCCESS, "%d: got wrong status 0x%08lx\n", i, status);
            ok(final_size == 0, "%d: got wrong final_size %lu\n", i, final_size);
            ok(buf[0] == 0x11, "%d: buf[0] was modified\n", i);
        }

        /* test RtlDecompressFragment with offset = 0 */
        final_size = 0xdeadbeef;
        memset(buf, 0x11, sizeof(buf));
        status = RtlDecompressFragment(COMPRESSION_FORMAT_LZNT1, buf, sizeof(buf), test_lznt[i].compressed,
                                       test_lznt[i].compressed_size, 0, &final_size, workspace);
        if (test_lznt[i].broken_flags & DECOMPRESS_BROKEN_FRAGMENT)
            todo_wine
            ok(status == STATUS_BAD_COMPRESSION_BUFFER, "%d: got wrong status 0x%08lx\n", i, status);
        else
            ok(status == test_lznt[i].status, "%d: got wrong status 0x%08lx\n", i, status);
        if (!status)
        {
            ok(final_size == test_lznt[i].uncompressed_size,
               "%d: got wrong final_size %lu\n", i, final_size);
            ok(!memcmp(buf, test_lznt[i].uncompressed, test_lznt[i].uncompressed_size),
               "%d: got wrong decoded data\n", i);
            ok(buf[test_lznt[i].uncompressed_size] == 0x11,
               "%d: buf[%lu] was modified\n", i, test_lznt[i].uncompressed_size);
        }

        /* test RtlDecompressFragment with offset = 1 */
        final_size = 0xdeadbeef;
        memset(buf, 0x11, sizeof(buf));
        status = RtlDecompressFragment(COMPRESSION_FORMAT_LZNT1, buf, sizeof(buf), test_lznt[i].compressed,
                                       test_lznt[i].compressed_size, 1, &final_size, workspace);
        if (test_lznt[i].broken_flags & DECOMPRESS_BROKEN_FRAGMENT)
            todo_wine
            ok(status == STATUS_BAD_COMPRESSION_BUFFER, "%d: got wrong status 0x%08lx\n", i, status);
        else
            ok(status == test_lznt[i].status, "%d: got wrong status 0x%08lx\n", i, status);
        if (!status)
        {
            if (test_lznt[i].uncompressed_size == 0)
            {
                todo_wine
                ok(final_size == 4095, "%d: got wrong final_size %lu\n", i, final_size);
                /* Buffer doesn't contain any useful value on Windows */
                ok(buf[4095] == 0x11, "%d: buf[4095] was modified\n", i);
            }
            else
            {
                ok(final_size == test_lznt[i].uncompressed_size - 1,
                   "%d: got wrong final_size %lu\n", i, final_size);
                ok(!memcmp(buf, test_lznt[i].uncompressed + 1, test_lznt[i].uncompressed_size - 1),
                   "%d: got wrong decoded data\n", i);
                ok(buf[test_lznt[i].uncompressed_size - 1] == 0x11,
                   "%d: buf[%lu] was modified\n", i, test_lznt[i].uncompressed_size - 1);
            }
        }

        /* test RtlDecompressFragment with offset = 4095 */
        final_size = 0xdeadbeef;
        memset(buf, 0x11, sizeof(buf));
        status = RtlDecompressFragment(COMPRESSION_FORMAT_LZNT1, buf, sizeof(buf), test_lznt[i].compressed,
                                       test_lznt[i].compressed_size, 4095, &final_size, workspace);
        if (test_lznt[i].broken_flags & DECOMPRESS_BROKEN_FRAGMENT)
            todo_wine
            ok(status == STATUS_BAD_COMPRESSION_BUFFER, "%d: got wrong status 0x%08lx\n", i, status);
        else
            ok(status == test_lznt[i].status, "%d: got wrong status 0x%08lx\n", i, status);
        if (!status)
        {
            todo_wine
            ok(final_size == 1, "%d: got wrong final_size %lu\n", i, final_size);
            todo_wine
            ok(buf[0] == 0, "%d: padding is not zero\n", i);
            ok(buf[1] == 0x11, "%d: buf[1] was modified\n", i);
        }

        /* test RtlDecompressFragment with offset = 4096 */
        final_size = 0xdeadbeef;
        memset(buf, 0x11, sizeof(buf));
        status = RtlDecompressFragment(COMPRESSION_FORMAT_LZNT1, buf, sizeof(buf), test_lznt[i].compressed,
                                       test_lznt[i].compressed_size, 4096, &final_size, workspace);
        expected_status = is_incomplete_chunk(test_lznt[i].compressed, test_lznt[i].compressed_size, TRUE) ?
                          test_lznt[i].status : STATUS_SUCCESS;
        ok(status == expected_status, "%d: got wrong status 0x%08lx, expected 0x%08lx\n", i, status, expected_status);
        if (!status)
        {
            ok(final_size == 0, "%d: got wrong final_size %lu\n", i, final_size);
            ok(buf[0] == 0x11, "%d: buf[4096] was modified\n", i);
        }
    }
}

#undef DECOMPRESS_BROKEN_FRAGMENT
#undef DECOMPRESS_BROKEN_TRUNCATED

struct critsect_locked_info
{
    CRITICAL_SECTION crit;
    HANDLE semaphores[2];
};

static DWORD WINAPI critsect_locked_thread(void *param)
{
    struct critsect_locked_info *info = param;
    DWORD ret;

    ret = pRtlIsCriticalSectionLocked(&info->crit);
    ok(ret == TRUE, "expected TRUE, got %lu\n", ret);
    ret = pRtlIsCriticalSectionLockedByThread(&info->crit);
    ok(ret == FALSE, "expected FALSE, got %lu\n", ret);

    ReleaseSemaphore(info->semaphores[0], 1, NULL);
    ret = WaitForSingleObject(info->semaphores[1], 1000);
    ok(ret == WAIT_OBJECT_0, "expected WAIT_OBJECT_0, got %lu\n", ret);

    ret = pRtlIsCriticalSectionLocked(&info->crit);
    ok(ret == FALSE, "expected FALSE, got %lu\n", ret);
    ret = pRtlIsCriticalSectionLockedByThread(&info->crit);
    ok(ret == FALSE, "expected FALSE, got %lu\n", ret);

    EnterCriticalSection(&info->crit);

    ret = pRtlIsCriticalSectionLocked(&info->crit);
    ok(ret == TRUE, "expected TRUE, got %lu\n", ret);
    ret = pRtlIsCriticalSectionLockedByThread(&info->crit);
    ok(ret == TRUE, "expected TRUE, got %lu\n", ret);

    ReleaseSemaphore(info->semaphores[0], 1, NULL);
    ret = WaitForSingleObject(info->semaphores[1], 1000);
    ok(ret == WAIT_OBJECT_0, "expected WAIT_OBJECT_0, got %lu\n", ret);

    LeaveCriticalSection(&info->crit);
    return 0;
}

static void test_RtlIsCriticalSectionLocked(void)
{
    struct critsect_locked_info info;
    HANDLE thread;
    BOOL ret;

    if (!pRtlIsCriticalSectionLocked || !pRtlIsCriticalSectionLockedByThread)
    {
        win_skip("skipping RtlIsCriticalSectionLocked tests, required functions not available\n");
        return;
    }

    InitializeCriticalSection(&info.crit);
    info.semaphores[0] = CreateSemaphoreW(NULL, 0, 1, NULL);
    ok(info.semaphores[0] != NULL, "CreateSemaphore failed with %lu\n", GetLastError());
    info.semaphores[1] = CreateSemaphoreW(NULL, 0, 1, NULL);
    ok(info.semaphores[1] != NULL, "CreateSemaphore failed with %lu\n", GetLastError());

    ret = pRtlIsCriticalSectionLocked(&info.crit);
    ok(ret == FALSE, "expected FALSE, got %u\n", ret);
    ret = pRtlIsCriticalSectionLockedByThread(&info.crit);
    ok(ret == FALSE, "expected FALSE, got %u\n", ret);

    EnterCriticalSection(&info.crit);

    ret = pRtlIsCriticalSectionLocked(&info.crit);
    ok(ret == TRUE, "expected TRUE, got %u\n", ret);
    ret = pRtlIsCriticalSectionLockedByThread(&info.crit);
    ok(ret == TRUE, "expected TRUE, got %u\n", ret);

    thread = CreateThread(NULL, 0, critsect_locked_thread, &info, 0, NULL);
    ok(thread != NULL, "CreateThread failed with %lu\n", GetLastError());
    ret = WaitForSingleObject(info.semaphores[0], 1000);
    ok(ret == WAIT_OBJECT_0, "expected WAIT_OBJECT_0, got %u\n", ret);

    LeaveCriticalSection(&info.crit);

    ReleaseSemaphore(info.semaphores[1], 1, NULL);
    ret = WaitForSingleObject(info.semaphores[0], 1000);
    ok(ret == WAIT_OBJECT_0, "expected WAIT_OBJECT_0, got %u\n", ret);

    ret = pRtlIsCriticalSectionLocked(&info.crit);
    ok(ret == TRUE, "expected TRUE, got %u\n", ret);
    ret = pRtlIsCriticalSectionLockedByThread(&info.crit);
    ok(ret == FALSE, "expected FALSE, got %u\n", ret);

    ReleaseSemaphore(info.semaphores[1], 1, NULL);
    ret = WaitForSingleObject(thread, 1000);
    ok(ret == WAIT_OBJECT_0, "expected WAIT_OBJECT_0, got %u\n", ret);

    CloseHandle(thread);
    CloseHandle(info.semaphores[0]);
    CloseHandle(info.semaphores[1]);
    DeleteCriticalSection(&info.crit);
}

static void test_RtlInitializeCriticalSectionEx(void)
{
    static const CRITICAL_SECTION_DEBUG *no_debug = (void *)~(ULONG_PTR)0;
    CRITICAL_SECTION cs;

    if (!pRtlInitializeCriticalSectionEx)
    {
        win_skip("RtlInitializeCriticalSectionEx is not available\n");
        return;
    }

    memset(&cs, 0x11, sizeof(cs));
    pRtlInitializeCriticalSectionEx(&cs, 0, 0);
    ok((cs.DebugInfo != NULL && cs.DebugInfo != no_debug) || broken(cs.DebugInfo == no_debug) /* >= Win 8 */,
       "expected DebugInfo != NULL and DebugInfo != ~0, got %p\n", cs.DebugInfo);
    ok(cs.LockCount == -1, "expected LockCount == -1, got %ld\n", cs.LockCount);
    ok(cs.RecursionCount == 0, "expected RecursionCount == 0, got %ld\n", cs.RecursionCount);
    ok(cs.LockSemaphore == NULL, "expected LockSemaphore == NULL, got %p\n", cs.LockSemaphore);
    ok(cs.SpinCount == 0 || broken(cs.SpinCount != 0) /* >= Win 8 */,
       "expected SpinCount == 0, got %Id\n", cs.SpinCount);
    RtlDeleteCriticalSection(&cs);

    memset(&cs, 0x11, sizeof(cs));
    pRtlInitializeCriticalSectionEx(&cs, 0, RTL_CRITICAL_SECTION_FLAG_NO_DEBUG_INFO);
    ok(cs.DebugInfo == no_debug, "expected DebugInfo == ~0, got %p\n", cs.DebugInfo);
    ok(cs.LockCount == -1, "expected LockCount == -1, got %ld\n", cs.LockCount);
    ok(cs.RecursionCount == 0, "expected RecursionCount == 0, got %ld\n", cs.RecursionCount);
    ok(cs.LockSemaphore == NULL, "expected LockSemaphore == NULL, got %p\n", cs.LockSemaphore);
    ok(cs.SpinCount == 0 || broken(cs.SpinCount != 0) /* >= Win 8 */,
       "expected SpinCount == 0, got %Id\n", cs.SpinCount);
    RtlDeleteCriticalSection(&cs);
}

static void test_RtlLeaveCriticalSection(void)
{
    RTL_CRITICAL_SECTION cs;
    NTSTATUS status;

    if (!pRtlInitializeCriticalSectionEx)
        return; /* Skip winxp */

    status = RtlInitializeCriticalSection(&cs);
    ok(!status, "RtlInitializeCriticalSection failed: %lx\n", status);

    status = RtlEnterCriticalSection(&cs);
    ok(!status, "RtlEnterCriticalSection failed: %lx\n", status);
    todo_wine
    ok(cs.LockCount == -2, "expected LockCount == -2, got %ld\n", cs.LockCount);
    ok(cs.RecursionCount == 1, "expected RecursionCount == 1, got %ld\n", cs.RecursionCount);
    ok(cs.OwningThread == ULongToHandle(GetCurrentThreadId()), "unexpected OwningThread\n");

    status = RtlLeaveCriticalSection(&cs);
    ok(!status, "RtlLeaveCriticalSection failed: %lx\n", status);
    ok(cs.LockCount == -1, "expected LockCount == -1, got %ld\n", cs.LockCount);
    ok(cs.RecursionCount == 0, "expected RecursionCount == 0, got %ld\n", cs.RecursionCount);
    ok(!cs.OwningThread, "unexpected OwningThread %p\n", cs.OwningThread);

    /*
     * Trying to leave a section that wasn't acquired modifies RecursionCount to an invalid value,
     * but doesn't modify LockCount so that an attempt to enter the section later will work.
     */
    status = RtlLeaveCriticalSection(&cs);
    ok(!status, "RtlLeaveCriticalSection failed: %lx\n", status);
    ok(cs.LockCount == -1, "expected LockCount == -1, got %ld\n", cs.LockCount);
    ok(cs.RecursionCount == -1, "expected RecursionCount == -1, got %ld\n", cs.RecursionCount);
    ok(!cs.OwningThread, "unexpected OwningThread %p\n", cs.OwningThread);

    /* and again */
    status = RtlLeaveCriticalSection(&cs);
    ok(!status, "RtlLeaveCriticalSection failed: %lx\n", status);
    ok(cs.LockCount == -1, "expected LockCount == -1, got %ld\n", cs.LockCount);
    ok(cs.RecursionCount == -2, "expected RecursionCount == -2, got %ld\n", cs.RecursionCount);
    ok(!cs.OwningThread, "unexpected OwningThread %p\n", cs.OwningThread);

    /* entering section fixes RecursionCount */
    status = RtlEnterCriticalSection(&cs);
    ok(!status, "RtlEnterCriticalSection failed: %lx\n", status);
    todo_wine
    ok(cs.LockCount == -2, "expected LockCount == -2, got %ld\n", cs.LockCount);
    ok(cs.RecursionCount == 1, "expected RecursionCount == 1, got %ld\n", cs.RecursionCount);
    ok(cs.OwningThread == ULongToHandle(GetCurrentThreadId()), "unexpected OwningThread\n");

    status = RtlLeaveCriticalSection(&cs);
    ok(!status, "RtlLeaveCriticalSection failed: %lx\n", status);
    ok(cs.LockCount == -1, "expected LockCount == -1, got %ld\n", cs.LockCount);
    ok(cs.RecursionCount == 0, "expected RecursionCount == 0, got %ld\n", cs.RecursionCount);
    ok(!cs.OwningThread, "unexpected OwningThread %p\n", cs.OwningThread);

    status = RtlDeleteCriticalSection(&cs);
    ok(!status, "RtlDeleteCriticalSection failed: %lx\n", status);
}

struct ldr_enum_context
{
    BOOL abort;
    BOOL found;
    int  count;
};

static void WINAPI ldr_enum_callback(LDR_DATA_TABLE_ENTRY *module, void *context, BOOLEAN *stop)
{
    static const WCHAR ntdllW[] = {'n','t','d','l','l','.','d','l','l',0};
    struct ldr_enum_context *ctx = context;

    if (!lstrcmpiW(module->BaseDllName.Buffer, ntdllW))
        ctx->found = TRUE;

    ctx->count++;
    *stop = ctx->abort;
}

static void test_LdrEnumerateLoadedModules(void)
{
    struct ldr_enum_context ctx;
    NTSTATUS status;

    if (!pLdrEnumerateLoadedModules)
    {
        win_skip("LdrEnumerateLoadedModules not available\n");
        return;
    }

    ctx.abort = FALSE;
    ctx.found = FALSE;
    ctx.count = 0;
    status = pLdrEnumerateLoadedModules(NULL, ldr_enum_callback, &ctx);
    ok(status == STATUS_SUCCESS, "LdrEnumerateLoadedModules failed with %08lx\n", status);
    ok(ctx.count > 1, "Expected more than one module, got %d\n", ctx.count);
    ok(ctx.found, "Could not find ntdll in list of modules\n");

    ctx.abort = TRUE;
    ctx.count = 0;
    status = pLdrEnumerateLoadedModules(NULL, ldr_enum_callback, &ctx);
    ok(status == STATUS_SUCCESS, "LdrEnumerateLoadedModules failed with %08lx\n", status);
    ok(ctx.count == 1, "Expected exactly one module, got %d\n", ctx.count);

    status = pLdrEnumerateLoadedModules((void *)0x1, ldr_enum_callback, (void *)0xdeadbeef);
    ok(status == STATUS_INVALID_PARAMETER, "expected STATUS_INVALID_PARAMETER, got 0x%08lx\n", status);

    status = pLdrEnumerateLoadedModules((void *)0xdeadbeef, ldr_enum_callback, (void *)0xdeadbeef);
    ok(status == STATUS_INVALID_PARAMETER, "expected STATUS_INVALID_PARAMETER, got 0x%08lx\n", status);

    status = pLdrEnumerateLoadedModules(NULL, NULL, (void *)0xdeadbeef);
    ok(status == STATUS_INVALID_PARAMETER, "expected STATUS_INVALID_PARAMETER, got 0x%08lx\n", status);
}

static void test_RtlMakeSelfRelativeSD(void)
{
    char buf[sizeof(SECURITY_DESCRIPTOR_RELATIVE) + 4];
    SECURITY_DESCRIPTOR_RELATIVE *sd_rel = (SECURITY_DESCRIPTOR_RELATIVE *)buf;
    SECURITY_DESCRIPTOR sd;
    NTSTATUS status;
    DWORD len;

    memset( &sd, 0, sizeof(sd) );
    sd.Revision = SECURITY_DESCRIPTOR_REVISION;

    len = 0;
    status = RtlMakeSelfRelativeSD( &sd, NULL, &len );
    ok( status == STATUS_BUFFER_TOO_SMALL, "got %08lx\n", status );
    ok( len == sizeof(*sd_rel), "got %lu\n", len );

    len += 4;
    status = RtlMakeSelfRelativeSD( &sd, sd_rel, &len );
    ok( status == STATUS_SUCCESS, "got %08lx\n", status );
    ok( len == sizeof(*sd_rel) + 4, "got %lu\n", len );

    len = 0;
    status = RtlAbsoluteToSelfRelativeSD( &sd, NULL, &len );
    ok( status == STATUS_BUFFER_TOO_SMALL, "got %08lx\n", status );
    ok( len == sizeof(*sd_rel), "got %lu\n", len );

    len += 4;
    status = RtlAbsoluteToSelfRelativeSD( &sd, sd_rel, &len );
    ok( status == STATUS_SUCCESS, "got %08lx\n", status );
    ok( len == sizeof(*sd_rel) + 4, "got %lu\n", len );

    sd.Control = SE_SELF_RELATIVE;
    status = RtlMakeSelfRelativeSD( &sd, sd_rel, &len );
    ok( status == STATUS_SUCCESS, "got %08lx\n", status );
    ok( len == sizeof(*sd_rel) + 4, "got %lu\n", len );

    status = RtlAbsoluteToSelfRelativeSD( &sd, sd_rel, &len );
    ok( status == STATUS_BAD_DESCRIPTOR_FORMAT, "got %08lx\n", status );
}

static DWORD (CALLBACK *orig_entry)(HMODULE,DWORD,LPVOID);
static DWORD *dll_main_data;

static inline void *get_rva( HMODULE module, DWORD va )
{
    return (void *)((char *)module + va);
}

static void CALLBACK ldr_notify_callback1(ULONG reason, LDR_DLL_NOTIFICATION_DATA *data, void *context)
{
    const IMAGE_IMPORT_DESCRIPTOR *imports;
    const IMAGE_THUNK_DATA *import_list;
    IMAGE_THUNK_DATA *thunk_list;
    LDR_DATA_TABLE_ENTRY *mod;
    DWORD *calls = context;
    LIST_ENTRY *mark;
    ULONG size;
    int i, j;

    *calls <<= 4;
    *calls |= reason;

    if (!lstrcmpiW(data->Loaded.BaseDllName->Buffer, expected_dll))
        return;

    ok(data->Loaded.Flags == 0, "Expected flags 0, got %lx\n", data->Loaded.Flags);
    ok(!lstrcmpiW(data->Loaded.BaseDllName->Buffer, expected_dll), "Expected %s, got %s\n",
       wine_dbgstr_w(expected_dll), wine_dbgstr_w(data->Loaded.BaseDllName->Buffer));
    ok(!!data->Loaded.DllBase, "Expected non zero base address\n");
    ok(data->Loaded.SizeOfImage, "Expected non zero image size\n");

    /* expect module to be last module listed in LdrData load order list */
    mark = &NtCurrentTeb()->Peb->LdrData->InMemoryOrderModuleList;
    mod = CONTAINING_RECORD(mark->Blink, LDR_DATA_TABLE_ENTRY, InMemoryOrderLinks);
    ok(mod->DllBase == data->Loaded.DllBase, "Expected base address %p, got %p\n",
       data->Loaded.DllBase, mod->DllBase);
    ok(!lstrcmpiW(mod->BaseDllName.Buffer, expected_dll), "Expected %s, got %s\n",
       wine_dbgstr_w(expected_dll), wine_dbgstr_w(mod->BaseDllName.Buffer));

    /* show that imports have already been resolved */
    imports = RtlImageDirectoryEntryToData(data->Loaded.DllBase, TRUE, IMAGE_DIRECTORY_ENTRY_IMPORT, &size);
    ok(!!imports, "Expected dll to have imports\n");

    for (i = 0; imports[i].Name; i++)
    {
        thunk_list = get_rva(data->Loaded.DllBase, (DWORD)imports[i].FirstThunk);
        if (imports[i].OriginalFirstThunk)
            import_list = get_rva(data->Loaded.DllBase, (DWORD)imports[i].OriginalFirstThunk);
        else
            import_list = thunk_list;

        for (j = 0; import_list[j].u1.Ordinal; j++)
        {
            ok(thunk_list[j].u1.AddressOfData > data->Loaded.SizeOfImage,
               "Import has not been resolved: %p\n", (void*)thunk_list[j].u1.Function);
        }
    }
}

static void CALLBACK ldr_notify_callback2(ULONG reason, LDR_DLL_NOTIFICATION_DATA *data, void *context)
{
    DWORD *calls = context;
    *calls <<= 4;
    *calls |= reason + 2;
}

static BOOL WINAPI fake_dll_main(HINSTANCE instance, DWORD reason, void* reserved)
{
    if (reason == DLL_PROCESS_ATTACH)
    {
        *dll_main_data <<= 4;
        *dll_main_data |= 3;
    }
    else if (reason == DLL_PROCESS_DETACH)
    {
        *dll_main_data <<= 4;
        *dll_main_data |= 4;
    }
    return orig_entry(instance, reason, reserved);
}

static void CALLBACK ldr_notify_callback_dll_main(ULONG reason, LDR_DLL_NOTIFICATION_DATA *data, void *context)
{
    DWORD *calls = context;
    LIST_ENTRY *mark;
    LDR_DATA_TABLE_ENTRY *mod;

    *calls <<= 4;
    *calls |= reason;

    if (reason != LDR_DLL_NOTIFICATION_REASON_LOADED)
        return;

    mark = &NtCurrentTeb()->Peb->LdrData->InMemoryOrderModuleList;
    mod = CONTAINING_RECORD(mark->Blink, LDR_DATA_TABLE_ENTRY, InMemoryOrderLinks);
    ok(mod->DllBase == data->Loaded.DllBase, "Expected base address %p, got %p\n",
       data->Loaded.DllBase, mod->DllBase);
    if (mod->DllBase != data->Loaded.DllBase)
       return;

    orig_entry = mod->EntryPoint;
    mod->EntryPoint = fake_dll_main;
    dll_main_data = calls;
}

static BOOL WINAPI fake_dll_main_fail(HINSTANCE instance, DWORD reason, void* reserved)
{
    if (reason == DLL_PROCESS_ATTACH)
    {
        *dll_main_data <<= 4;
        *dll_main_data |= 3;
    }
    else if (reason == DLL_PROCESS_DETACH)
    {
        *dll_main_data <<= 4;
        *dll_main_data |= 4;
    }
    return FALSE;
}

static void CALLBACK ldr_notify_callback_fail(ULONG reason, LDR_DLL_NOTIFICATION_DATA *data, void *context)
{
    DWORD *calls = context;
    LIST_ENTRY *mark;
    LDR_DATA_TABLE_ENTRY *mod;

    *calls <<= 4;
    *calls |= reason;

    if (reason != LDR_DLL_NOTIFICATION_REASON_LOADED)
        return;

    mark = &NtCurrentTeb()->Peb->LdrData->InMemoryOrderModuleList;
    mod = CONTAINING_RECORD(mark->Blink, LDR_DATA_TABLE_ENTRY, InMemoryOrderLinks);
    ok(mod->DllBase == data->Loaded.DllBase, "Expected base address %p, got %p\n",
       data->Loaded.DllBase, mod->DllBase);
    if (mod->DllBase != data->Loaded.DllBase)
       return;

    orig_entry = mod->EntryPoint;
    mod->EntryPoint = fake_dll_main_fail;
    dll_main_data = calls;
}

static void CALLBACK ldr_notify_callback_imports(ULONG reason, LDR_DLL_NOTIFICATION_DATA *data, void *context)
{
    DWORD *calls = context;

    if (reason != LDR_DLL_NOTIFICATION_REASON_LOADED)
        return;

    if (!lstrcmpiW(data->Loaded.BaseDllName->Buffer, crypt32dllW))
    {
        *calls <<= 4;
        *calls |= 1;
    }

    if (!lstrcmpiW(data->Loaded.BaseDllName->Buffer, wintrustdllW))
    {
        *calls <<= 4;
        *calls |= 2;
    }
}

static void test_LdrRegisterDllNotification(void)
{
    void *cookie, *cookie2;
    NTSTATUS status;
    HMODULE mod;
    DWORD calls;

    if (!pLdrRegisterDllNotification || !pLdrUnregisterDllNotification)
    {
        win_skip("Ldr(Un)RegisterDllNotification not available\n");
        return;
    }

    mod = LoadLibraryW(expected_dll);
    if(mod)
        FreeLibrary(mod);
    else
        expected_dll = ws2_32dllW; /* XP Default */

    /* generic test */
    status = pLdrRegisterDllNotification(0, ldr_notify_callback1, &calls, &cookie);
    ok(!status, "Expected STATUS_SUCCESS, got %08lx\n", status);

    calls = 0;
    mod = LoadLibraryW(expected_dll);
    ok(!!mod, "Failed to load library: %ld\n", GetLastError());
    ok(calls == LDR_DLL_NOTIFICATION_REASON_LOADED, "Expected LDR_DLL_NOTIFICATION_REASON_LOADED, got %lx\n", calls);

    calls = 0;
    FreeLibrary(mod);
    ok(calls == LDR_DLL_NOTIFICATION_REASON_UNLOADED, "Expected LDR_DLL_NOTIFICATION_REASON_UNLOADED, got %lx\n", calls);

    /* test order of callbacks */
    status = pLdrRegisterDllNotification(0, ldr_notify_callback2, &calls, &cookie2);
    ok(!status, "Expected STATUS_SUCCESS, got %08lx\n", status);

    calls = 0;
    mod = LoadLibraryW(expected_dll);
    ok(!!mod, "Failed to load library: %ld\n", GetLastError());
    ok(calls == 0x13, "Expected order 0x13, got %lx\n", calls);

    calls = 0;
    FreeLibrary(mod);
    ok(calls == 0x24, "Expected order 0x24, got %lx\n", calls);

    pLdrUnregisterDllNotification(cookie2);
    pLdrUnregisterDllNotification(cookie);

    /* test dll main order */
    status = pLdrRegisterDllNotification(0, ldr_notify_callback_dll_main, &calls, &cookie);
    ok(!status, "Expected STATUS_SUCCESS, got %08lx\n", status);

    calls = 0;
    mod = LoadLibraryW(expected_dll);
    ok(!!mod, "Failed to load library: %ld\n", GetLastError());
    ok(calls == 0x13, "Expected order 0x13, got %lx\n", calls);

    calls = 0;
    FreeLibrary(mod);
    ok(calls == 0x42, "Expected order 0x42, got %lx\n", calls);

    pLdrUnregisterDllNotification(cookie);

    /* test dll main order */
    status = pLdrRegisterDllNotification(0, ldr_notify_callback_fail, &calls, &cookie);
    ok(!status, "Expected STATUS_SUCCESS, got %08lx\n", status);

    calls = 0;
    mod = LoadLibraryW(expected_dll);
    ok(!mod, "Expected library to fail loading\n");
    ok(calls == 0x1342, "Expected order 0x1342, got %lx\n", calls);

    pLdrUnregisterDllNotification(cookie);

    /* test dll with dependencies */
    status = pLdrRegisterDllNotification(0, ldr_notify_callback_imports, &calls, &cookie);
    ok(!status, "Expected STATUS_SUCCESS, got %08lx\n", status);

    calls = 0;
    mod = LoadLibraryW(wintrustdllW);
    ok(!!mod, "Failed to load library: %ld\n", GetLastError());
    ok(calls == 0x12 || calls == 0x21, "got %lx\n", calls);

    FreeLibrary(mod);
    pLdrUnregisterDllNotification(cookie);
}

static BOOL test_dbg_print_except;
static LONG test_dbg_print_except_ret;

static LONG CALLBACK test_dbg_print_except_handler( EXCEPTION_POINTERS *eptrs )
{
    if (eptrs->ExceptionRecord->ExceptionCode == DBG_PRINTEXCEPTION_C)
    {
        ok( eptrs->ExceptionRecord->NumberParameters == 2,
            "Unexpected NumberParameters: %ld\n", eptrs->ExceptionRecord->NumberParameters );
        ok( eptrs->ExceptionRecord->ExceptionInformation[0] == strlen("test_DbgPrint: Hello World") + 1,
            "Unexpected ExceptionInformation[0]: %d\n", (int)eptrs->ExceptionRecord->ExceptionInformation[0] );
        ok( !strcmp((char *)eptrs->ExceptionRecord->ExceptionInformation[1], "test_DbgPrint: Hello World"),
            "Unexpected ExceptionInformation[1]: %s\n", wine_dbgstr_a((char *)eptrs->ExceptionRecord->ExceptionInformation[1]) );
        test_dbg_print_except = TRUE;
        return test_dbg_print_except_ret;
    }

    return (LONG)EXCEPTION_CONTINUE_SEARCH;
}

static NTSTATUS WINAPIV test_vDbgPrintEx( ULONG id, ULONG level, const char *fmt, ... )
{
    NTSTATUS status;
    va_list args;
    va_start( args, fmt );
    status = vDbgPrintEx( id, level, fmt, args );
    va_end( args );
    return status;
}

static NTSTATUS WINAPIV test_vDbgPrintExWithPrefix( const char *prefix, ULONG id, ULONG level, const char *fmt, ... )
{
    NTSTATUS status;
    va_list args;
    va_start( args, fmt );
    status = vDbgPrintExWithPrefix( prefix, id, level, fmt, args );
    va_end( args );
    return status;
}

static void test_DbgPrint(void)
{
    NTSTATUS status;
    void *handler = RtlAddVectoredExceptionHandler( TRUE, test_dbg_print_except_handler );
    PEB *Peb = NtCurrentTeb()->Peb;
    BOOL debugged = Peb->BeingDebugged;

    test_dbg_print_except = FALSE;
    test_dbg_print_except_ret = (LONG)EXCEPTION_EXECUTE_HANDLER;
    status = DbgPrint( "test_DbgPrint: %s", "Hello World" );
    ok( !status, "DbgPrint returned %lx\n", status );
    ok( !test_dbg_print_except, "DBG_PRINTEXCEPTION_C received\n" );

    Peb->BeingDebugged = TRUE;
    test_dbg_print_except = FALSE;
    test_dbg_print_except_ret = (LONG)EXCEPTION_EXECUTE_HANDLER;
    status = DbgPrint( "test_DbgPrint: %s", "Hello World" );
    ok( !status, "DbgPrint returned %lx\n", status );
    ok( test_dbg_print_except, "DBG_PRINTEXCEPTION_C not received\n" );

    test_dbg_print_except = FALSE;
    test_dbg_print_except_ret = (LONG)EXCEPTION_CONTINUE_EXECUTION;
    status = DbgPrint( "test_DbgPrint: %s", "Hello World" );
    ok( !status, "DbgPrint returned %lx\n", status );
    ok( test_dbg_print_except, "DBG_PRINTEXCEPTION_C not received\n" );

    test_dbg_print_except = FALSE;
    test_dbg_print_except_ret = (LONG)EXCEPTION_CONTINUE_SEARCH;
    status = DbgPrint( "test_DbgPrint: %s", "Hello World" );
    ok( !status, "DbgPrint returned %lx\n", status );
    ok( test_dbg_print_except, "DBG_PRINTEXCEPTION_C not received\n" );


    /* FIXME: NtSetDebugFilterState / DbgSetDebugFilterState are probably what's controlling these */

    test_dbg_print_except = FALSE;
    test_dbg_print_except_ret = (LONG)EXCEPTION_EXECUTE_HANDLER;
    status = DbgPrintEx( 0, DPFLTR_ERROR_LEVEL, "test_DbgPrint: %s", "Hello World" );
    ok( !status, "DbgPrintEx returned %lx\n", status );
    ok( test_dbg_print_except, "DBG_PRINTEXCEPTION_C not received\n" );

    test_dbg_print_except = FALSE;
    test_dbg_print_except_ret = (LONG)EXCEPTION_EXECUTE_HANDLER;
    status = DbgPrintEx( 0, DPFLTR_WARNING_LEVEL, "test_DbgPrint: %s", "Hello World" );
    ok( !status, "DbgPrintEx returned %lx\n", status );
    ok( !test_dbg_print_except, "DBG_PRINTEXCEPTION_C not received\n" );

    test_dbg_print_except = FALSE;
    test_dbg_print_except_ret = (LONG)EXCEPTION_EXECUTE_HANDLER;
    status = DbgPrintEx( 0, DPFLTR_MASK|(1 << DPFLTR_ERROR_LEVEL), "test_DbgPrint: %s", "Hello World" );
    ok( !status, "DbgPrintEx returned %lx\n", status );
    ok( test_dbg_print_except, "DBG_PRINTEXCEPTION_C not received\n" );

    test_dbg_print_except = FALSE;
    test_dbg_print_except_ret = (LONG)EXCEPTION_EXECUTE_HANDLER;
    status = DbgPrintEx( 0, DPFLTR_MASK|(1 << DPFLTR_WARNING_LEVEL), "test_DbgPrint: %s", "Hello World" );
    ok( !status, "DbgPrintEx returned %lx\n", status );
    ok( !test_dbg_print_except, "DBG_PRINTEXCEPTION_C not received\n" );


    test_dbg_print_except = FALSE;
    test_dbg_print_except_ret = (LONG)EXCEPTION_EXECUTE_HANDLER;
    status = test_vDbgPrintEx( 0, 0xFFFFFFFF, "test_DbgPrint: %s", "Hello World" );
    ok( !status, "vDbgPrintEx returned %lx\n", status );
    ok( test_dbg_print_except, "DBG_PRINTEXCEPTION_C not received\n" );

    test_dbg_print_except = FALSE;
    test_dbg_print_except_ret = (LONG)EXCEPTION_EXECUTE_HANDLER;
    status = test_vDbgPrintExWithPrefix( "test_", 0, 0xFFFFFFFF, "DbgPrint: %s", "Hello World" );
    ok( !status, "vDbgPrintExWithPrefix returned %lx\n", status );
    ok( test_dbg_print_except, "DBG_PRINTEXCEPTION_C not received\n" );

    Peb->BeingDebugged = debugged;
    RtlRemoveVectoredExceptionHandler( handler );
}

static BOOL test_heap_destroy_dbgstr = FALSE;
static BOOL test_heap_destroy_break = FALSE;

static LONG CALLBACK test_heap_destroy_except_handler( EXCEPTION_POINTERS *eptrs )
{
    if (eptrs->ExceptionRecord->ExceptionCode == STATUS_BREAKPOINT)
    {
#if defined( __i386__ )
        eptrs->ContextRecord->Eip += 1;
        test_heap_destroy_break = TRUE;
        return (LONG)EXCEPTION_CONTINUE_EXECUTION;
#elif defined( __x86_64__ )
        eptrs->ContextRecord->Rip += 1;
        test_heap_destroy_break = TRUE;
        return (LONG)EXCEPTION_CONTINUE_EXECUTION;
#endif
    }

    if (eptrs->ExceptionRecord->ExceptionCode == DBG_PRINTEXCEPTION_C)
    {
        test_heap_destroy_dbgstr = TRUE;
        return (LONG)EXCEPTION_CONTINUE_EXECUTION;
    }

    return (LONG)EXCEPTION_CONTINUE_SEARCH;
}

/* partially copied from ntdll/heap.c */
#define HEAP_VALIDATE_PARAMS 0x40000000

struct heap
{
    DWORD_PTR unknown1[2];
    DWORD     unknown2[2];
    DWORD_PTR unknown3[4];
    DWORD     unknown4;
    DWORD_PTR unknown5[2];
    DWORD     unknown6[3];
    DWORD_PTR unknown7[2];
    DWORD     flags;
    DWORD     force_flags;
    DWORD_PTR unknown8[6];
};

static void test_RtlDestroyHeap(void)
{
    const struct heap invalid = {{0, 0}, {0, HEAP_VALIDATE_PARAMS}, {0, 0, 0, 0}, 0, {0, 0}, {0, 0, 0}, {0, 0}, HEAP_VALIDATE_PARAMS, 0, {0}};
    HANDLE heap = (HANDLE)&invalid, ret;
    PEB *Peb = NtCurrentTeb()->Peb;
    BOOL debugged;
    void *handler = RtlAddVectoredExceptionHandler( TRUE, test_heap_destroy_except_handler );

    test_heap_destroy_dbgstr = FALSE;
    test_heap_destroy_break = FALSE;
    debugged = Peb->BeingDebugged;
    Peb->BeingDebugged = TRUE;
    ret = RtlDestroyHeap( heap );
    ok( ret == heap, "RtlDestroyHeap(%p) returned %p\n", heap, ret );
    ok( test_heap_destroy_dbgstr, "HeapDestroy didn't call OutputDebugStrA\n" );
    ok( test_heap_destroy_break, "HeapDestroy didn't call DbgBreakPoint\n" );
    Peb->BeingDebugged = debugged;

    RtlRemoveVectoredExceptionHandler( handler );
}

static void test_RtlFirstFreeAce(void)
{
    PACL acl;
    PACE_HEADER first;
    BOOL ret;
    DWORD size;
    BOOLEAN found;

    size = sizeof(ACL) + (sizeof(ACCESS_ALLOWED_ACE));
    acl = HeapAlloc(GetProcessHeap(), HEAP_ZERO_MEMORY, size);
    ret = InitializeAcl(acl, sizeof(ACL), ACL_REVISION);
    ok(ret, "InitializeAcl failed with error %ld\n", GetLastError());

    /* AceCount = 0 */
    first = (ACE_HEADER *)0xdeadbeef;
    found = RtlFirstFreeAce(acl, &first);
    ok(found, "RtlFirstFreeAce failed\n");
    ok(first == (PACE_HEADER)(acl + 1), "Failed to find ACL\n");

    acl->AclSize = sizeof(ACL) - 1;
    first = (ACE_HEADER *)0xdeadbeef;
    found = RtlFirstFreeAce(acl, &first);
    ok(found, "RtlFirstFreeAce failed\n");
    ok(first == NULL, "Found FirstAce = %p\n", first);

    /* AceCount = 1 */
    acl->AceCount = 1;
    acl->AclSize = size;
    first = (ACE_HEADER *)0xdeadbeef;
    found = RtlFirstFreeAce(acl, &first);
    ok(found, "RtlFirstFreeAce failed\n");
    ok(first == (PACE_HEADER)(acl + 1), "Failed to find ACL %p, %p\n", first, (PACE_HEADER)(acl + 1));

    acl->AclSize = sizeof(ACL) - 1;
    first = (ACE_HEADER *)0xdeadbeef;
    found = RtlFirstFreeAce(acl, &first);
    ok(!found, "RtlFirstFreeAce failed\n");
    ok(first == NULL, "Found FirstAce = %p\n", first);

    acl->AclSize = sizeof(ACL);
    first = (ACE_HEADER *)0xdeadbeef;
    found = RtlFirstFreeAce(acl, &first);
    ok(!found, "RtlFirstFreeAce failed\n");
    ok(first == NULL, "Found FirstAce = %p\n", first);

    HeapFree(GetProcessHeap(), 0, acl);
}

<<<<<<< HEAD
static void test_RtlQueryPackageIdentity(void)
{
    const WCHAR programW[] = {'M','i','c','r','o','s','o','f','t','.','W','i','n','d','o','w','s','.',
                              'P','h','o','t','o','s','_','8','w','e','k','y','b','3','d','8','b','b','w','e','!','A','p','p',0};
    const WCHAR fullnameW[] = {'M','i','c','r','o','s','o','f','t','.','W','i','n','d','o','w','s','.',
                               'P','h','o','t','o','s', 0};
    const WCHAR appidW[] = {'A','p','p',0};
    IApplicationActivationManager *manager;
    WCHAR buf1[MAX_PATH], buf2[MAX_PATH];
    HANDLE process, token;
    SIZE_T size1, size2;
    NTSTATUS status;
    DWORD processid;
    HRESULT hr;
    BOOL ret;

    if (!pRtlQueryPackageIdentity)
    {
        win_skip("RtlQueryPackageIdentity not available\n");
        return;
    }

    size1 = size2 = MAX_PATH * sizeof(WCHAR);
    status = pRtlQueryPackageIdentity((HANDLE)~(ULONG_PTR)3, buf1, &size1, buf2, &size2, NULL);
    ok(status == STATUS_NOT_FOUND, "expected STATUS_NOT_FOUND, got %08x\n", status);

    CoInitializeEx(0, COINIT_APARTMENTTHREADED);
    hr = CoCreateInstance(&CLSID_ApplicationActivationManager, NULL, CLSCTX_LOCAL_SERVER,
                          &IID_IApplicationActivationManager, (void **)&manager);
    if (FAILED(hr))
    {
        todo_wine win_skip("Failed to create ApplicationActivationManager (%x)\n", hr);
        goto done;
    }

    hr = IApplicationActivationManager_ActivateApplication(manager, programW, NULL,
                                                           AO_NOERRORUI, &processid);
    if (FAILED(hr))
    {
        todo_wine win_skip("Failed to start program (%x)\n", hr);
        IApplicationActivationManager_Release(manager);
        goto done;
    }

    process = OpenProcess(PROCESS_QUERY_LIMITED_INFORMATION | PROCESS_TERMINATE, FALSE, processid);
    ok(process != NULL, "OpenProcess failed with %u\n", GetLastError());
    ret = OpenProcessToken(process, TOKEN_QUERY, &token);
    ok(ret, "OpenProcessToken failed with error %u\n", GetLastError());

    size1 = size2 = MAX_PATH * sizeof(WCHAR);
    status = pRtlQueryPackageIdentity(token, buf1, &size1, buf2, &size2, NULL);
    ok(status == STATUS_SUCCESS, "Expected STATUS_SUCCESS, got %08x\n", status);

    ok(!memcmp(buf1, fullnameW, sizeof(fullnameW) - sizeof(WCHAR)),
       "Expected buf1 to begin with %s, got %s\n", wine_dbgstr_w(fullnameW), wine_dbgstr_w(buf1));
    ok(size1 >= sizeof(WCHAR) && !(size1 % sizeof(WCHAR)), "Unexpected size1 = %lu\n", size1);
    ok(buf1[size1 / sizeof(WCHAR) - 1] == 0, "Expected buf1[%lu] == 0\n", size1 / sizeof(WCHAR) - 1);

    ok(!lstrcmpW(buf2, appidW), "Expected buf2 to be %s, got %s\n", wine_dbgstr_w(appidW), wine_dbgstr_w(buf2));
    ok(size2 >= sizeof(WCHAR) && !(size2 % sizeof(WCHAR)), "Unexpected size2 = %lu\n", size2);
    ok(buf2[size2 / sizeof(WCHAR) - 1] == 0, "Expected buf2[%lu] == 0\n", size2 / sizeof(WCHAR) - 1);

    CloseHandle(token);
    TerminateProcess(process, 0);
    CloseHandle(process);

done:
    CoUninitialize();
=======
static void test_TlsIndex(void)
{
    LIST_ENTRY *root = &NtCurrentTeb()->Peb->LdrData->InLoadOrderModuleList;
    for (LIST_ENTRY *entry = root->Flink; entry != root; entry = entry->Flink)
    {
        LDR_DATA_TABLE_ENTRY *mod = CONTAINING_RECORD(entry, LDR_DATA_TABLE_ENTRY, InLoadOrderLinks);
        if (lstrcmpiW(L"ntdll.dll", mod->BaseDllName.Buffer) == 0)
        {
            /* Pick ntdll as a dll that definitely won't have TLS */
            ok(mod->TlsIndex == 0, "ntdll.dll TlsIndex: %d instead of 0\n", mod->TlsIndex);
        }
        else if (mod->DllBase == GetModuleHandleA(NULL))
        {
            /* mingw gcc doesn't support MSVC-style TLS */
            /* If we do get a way to add tls to this exe, uncomment the following test: */
            /* ok(mod->TlsIndex == -1, "Test exe TlsIndex: %d instead of -1\n", mod->TlsIndex); */
        }
        else
        {
            ok(mod->TlsIndex == 0 || mod->TlsIndex == -1, "%s TlsIndex: %d\n",
               debugstr_w(mod->BaseDllName.Buffer), mod->TlsIndex);
        }
    }
>>>>>>> 6eb373f5
}

START_TEST(rtl)
{
    InitFunctionPtrs();

    test_RtlQueryProcessDebugInformation();
    test_RtlCompareMemory();
    test_RtlCompareMemoryUlong();
    test_RtlMoveMemory();
    test_RtlFillMemory();
    test_RtlFillMemoryUlong();
    test_RtlZeroMemory();
    test_RtlByteSwap();
    test_RtlUniform();
    test_RtlRandom();
    test_RtlAreAllAccessesGranted();
    test_RtlAreAnyAccessesGranted();
    test_RtlComputeCrc32();
    test_HandleTables();
    test_RtlAllocateAndInitializeSid();
    test_RtlDeleteTimer();
    test_RtlThreadErrorMode();
    test_LdrProcessRelocationBlock();
    test_RtlIpv4AddressToString();
    test_RtlIpv4AddressToStringEx();
    test_RtlIpv4StringToAddress();
    test_RtlIpv4StringToAddressEx();
    test_RtlIpv6AddressToString();
    test_RtlIpv6AddressToStringEx();
    test_RtlIpv6StringToAddress();
    test_RtlIpv6StringToAddressEx();
    test_LdrAddRefDll();
    test_LdrLockLoaderLock();
    test_RtlCompressBuffer();
    test_RtlGetCompressionWorkSpaceSize();
    test_RtlDecompressBuffer();
    test_RtlIsCriticalSectionLocked();
    test_RtlInitializeCriticalSectionEx();
    test_RtlLeaveCriticalSection();
    test_LdrEnumerateLoadedModules();
    test_RtlQueryPackageIdentity();
    test_RtlMakeSelfRelativeSD();
    test_LdrRegisterDllNotification();
    test_DbgPrint();
    test_RtlDestroyHeap();
    test_RtlFirstFreeAce();
    test_TlsIndex();
}<|MERGE_RESOLUTION|>--- conflicted
+++ resolved
@@ -3617,76 +3617,6 @@
     HeapFree(GetProcessHeap(), 0, acl);
 }
 
-<<<<<<< HEAD
-static void test_RtlQueryPackageIdentity(void)
-{
-    const WCHAR programW[] = {'M','i','c','r','o','s','o','f','t','.','W','i','n','d','o','w','s','.',
-                              'P','h','o','t','o','s','_','8','w','e','k','y','b','3','d','8','b','b','w','e','!','A','p','p',0};
-    const WCHAR fullnameW[] = {'M','i','c','r','o','s','o','f','t','.','W','i','n','d','o','w','s','.',
-                               'P','h','o','t','o','s', 0};
-    const WCHAR appidW[] = {'A','p','p',0};
-    IApplicationActivationManager *manager;
-    WCHAR buf1[MAX_PATH], buf2[MAX_PATH];
-    HANDLE process, token;
-    SIZE_T size1, size2;
-    NTSTATUS status;
-    DWORD processid;
-    HRESULT hr;
-    BOOL ret;
-
-    if (!pRtlQueryPackageIdentity)
-    {
-        win_skip("RtlQueryPackageIdentity not available\n");
-        return;
-    }
-
-    size1 = size2 = MAX_PATH * sizeof(WCHAR);
-    status = pRtlQueryPackageIdentity((HANDLE)~(ULONG_PTR)3, buf1, &size1, buf2, &size2, NULL);
-    ok(status == STATUS_NOT_FOUND, "expected STATUS_NOT_FOUND, got %08x\n", status);
-
-    CoInitializeEx(0, COINIT_APARTMENTTHREADED);
-    hr = CoCreateInstance(&CLSID_ApplicationActivationManager, NULL, CLSCTX_LOCAL_SERVER,
-                          &IID_IApplicationActivationManager, (void **)&manager);
-    if (FAILED(hr))
-    {
-        todo_wine win_skip("Failed to create ApplicationActivationManager (%x)\n", hr);
-        goto done;
-    }
-
-    hr = IApplicationActivationManager_ActivateApplication(manager, programW, NULL,
-                                                           AO_NOERRORUI, &processid);
-    if (FAILED(hr))
-    {
-        todo_wine win_skip("Failed to start program (%x)\n", hr);
-        IApplicationActivationManager_Release(manager);
-        goto done;
-    }
-
-    process = OpenProcess(PROCESS_QUERY_LIMITED_INFORMATION | PROCESS_TERMINATE, FALSE, processid);
-    ok(process != NULL, "OpenProcess failed with %u\n", GetLastError());
-    ret = OpenProcessToken(process, TOKEN_QUERY, &token);
-    ok(ret, "OpenProcessToken failed with error %u\n", GetLastError());
-
-    size1 = size2 = MAX_PATH * sizeof(WCHAR);
-    status = pRtlQueryPackageIdentity(token, buf1, &size1, buf2, &size2, NULL);
-    ok(status == STATUS_SUCCESS, "Expected STATUS_SUCCESS, got %08x\n", status);
-
-    ok(!memcmp(buf1, fullnameW, sizeof(fullnameW) - sizeof(WCHAR)),
-       "Expected buf1 to begin with %s, got %s\n", wine_dbgstr_w(fullnameW), wine_dbgstr_w(buf1));
-    ok(size1 >= sizeof(WCHAR) && !(size1 % sizeof(WCHAR)), "Unexpected size1 = %lu\n", size1);
-    ok(buf1[size1 / sizeof(WCHAR) - 1] == 0, "Expected buf1[%lu] == 0\n", size1 / sizeof(WCHAR) - 1);
-
-    ok(!lstrcmpW(buf2, appidW), "Expected buf2 to be %s, got %s\n", wine_dbgstr_w(appidW), wine_dbgstr_w(buf2));
-    ok(size2 >= sizeof(WCHAR) && !(size2 % sizeof(WCHAR)), "Unexpected size2 = %lu\n", size2);
-    ok(buf2[size2 / sizeof(WCHAR) - 1] == 0, "Expected buf2[%lu] == 0\n", size2 / sizeof(WCHAR) - 1);
-
-    CloseHandle(token);
-    TerminateProcess(process, 0);
-    CloseHandle(process);
-
-done:
-    CoUninitialize();
-=======
 static void test_TlsIndex(void)
 {
     LIST_ENTRY *root = &NtCurrentTeb()->Peb->LdrData->InLoadOrderModuleList;
@@ -3710,7 +3640,6 @@
                debugstr_w(mod->BaseDllName.Buffer), mod->TlsIndex);
         }
     }
->>>>>>> 6eb373f5
 }
 
 START_TEST(rtl)
