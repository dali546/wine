--- conflicted
+++ resolved
@@ -2042,19 +2042,7 @@
                     mem_available = value * 1024;
             }
             fclose(fp);
-<<<<<<< HEAD
-            totalram -= min( totalram, ram_reporting_bias );
             if (mem_available) freeram = mem_available;
-            if ((long long)freeram >= ram_reporting_bias) freeram -= ram_reporting_bias;
-            else
-            {
-                long long bias = ram_reporting_bias - freeram;
-                freeswap -= min( bias, freeswap );
-                freeram = 0;
-            }
-=======
-            if (mem_available) freeram = mem_available;
->>>>>>> 6eb373f5
         }
     }
 #elif defined(__FreeBSD__) || defined(__FreeBSD_kernel__) || defined(__NetBSD__) || \
