/*
 * UI Automation tests
 *
 * Copyright 2019 Nikolay Sivov for CodeWeavers
 *
 * This library is free software; you can redistribute it and/or
 * modify it under the terms of the GNU Lesser General Public
 * License as published by the Free Software Foundation; either
 * version 2.1 of the License, or (at your option) any later version.
 *
 * This library is distributed in the hope that it will be useful,
 * but WITHOUT ANY WARRANTY; without even the implied warranty of
 * MERCHANTABILITY or FITNESS FOR A PARTICULAR PURPOSE.  See the GNU
 * Lesser General Public License for more details.
 *
 * You should have received a copy of the GNU Lesser General Public
 * License along with this library; if not, write to the Free Software
 * Foundation, Inc., 51 Franklin St, Fifth Floor, Boston, MA 02110-1301, USA
 */

#define COBJMACROS

#include "windows.h"
#include "initguid.h"
#include "uiautomation.h"
#include "ocidl.h"
#include "wine/iaccessible2.h"

#include "wine/test.h"

static HRESULT (WINAPI *pUiaProviderFromIAccessible)(IAccessible *, long, DWORD, IRawElementProviderSimple **);
static HRESULT (WINAPI *pUiaProviderForNonClient)(HWND, long, long, IRawElementProviderSimple **);
static HRESULT (WINAPI *pUiaDisconnectProvider)(IRawElementProviderSimple *);

#define DEFINE_EXPECT(func) \
    static int expect_ ## func = 0, called_ ## func = 0

#define SET_EXPECT(func) \
    do { called_ ## func = 0; expect_ ## func = 1; } while(0)

#define SET_EXPECT_MULTI(func, num) \
    do { called_ ## func = 0; expect_ ## func = num; } while(0)

#define CHECK_EXPECT2(func) \
    do { \
        ok(expect_ ##func, "unexpected call " #func "\n"); \
        called_ ## func++; \
    }while(0)

#define CHECK_EXPECT(func) \
    do { \
        CHECK_EXPECT2(func); \
        expect_ ## func--; \
    }while(0)

#define CHECK_CALLED(func) \
    do { \
        ok(called_ ## func, "expected " #func "\n"); \
        expect_ ## func = called_ ## func = 0; \
    }while(0)

#define CHECK_CALLED_MULTI(func, num) \
    do { \
        ok(called_ ## func == num, "expected " #func " %d times (got %d)\n", num, called_ ## func); \
        expect_ ## func = called_ ## func = 0; \
    }while(0)

#define NAVDIR_INTERNAL_HWND 10
#define UIA_RUNTIME_ID_PREFIX 42

DEFINE_EXPECT(winproc_GETOBJECT_CLIENT);
DEFINE_EXPECT(winproc_GETOBJECT);
DEFINE_EXPECT(prov_callback_base_hwnd);
DEFINE_EXPECT(prov_callback_nonclient);
DEFINE_EXPECT(prov_callback_proxy);
DEFINE_EXPECT(prov_callback_parent_proxy);
DEFINE_EXPECT(uia_event_callback);
DEFINE_EXPECT(winproc_GETOBJECT_UiaRoot);
DEFINE_EXPECT(child_winproc_GETOBJECT_UiaRoot);
DEFINE_EXPECT(Accessible_accNavigate);
DEFINE_EXPECT(Accessible_get_accParent);
DEFINE_EXPECT(Accessible_get_accChildCount);
DEFINE_EXPECT(Accessible_get_accName);
DEFINE_EXPECT(Accessible_get_accRole);
DEFINE_EXPECT(Accessible_get_accState);
DEFINE_EXPECT(Accessible_accLocation);
DEFINE_EXPECT(Accessible_get_accChild);
DEFINE_EXPECT(Accessible_get_uniqueID);
DEFINE_EXPECT(Accessible_QI_IAccIdentity);
DEFINE_EXPECT(Accessible2_get_accParent);
DEFINE_EXPECT(Accessible2_get_accChildCount);
DEFINE_EXPECT(Accessible2_get_accName);
DEFINE_EXPECT(Accessible2_get_accRole);
DEFINE_EXPECT(Accessible2_get_accState);
DEFINE_EXPECT(Accessible2_accLocation);
DEFINE_EXPECT(Accessible2_QI_IAccIdentity);
DEFINE_EXPECT(Accessible2_get_uniqueID);
DEFINE_EXPECT(Accessible_child_accNavigate);
DEFINE_EXPECT(Accessible_child_get_accParent);
DEFINE_EXPECT(Accessible_child_get_accChildCount);
DEFINE_EXPECT(Accessible_child_get_accName);
DEFINE_EXPECT(Accessible_child_get_accRole);
DEFINE_EXPECT(Accessible_child_get_accState);
DEFINE_EXPECT(Accessible_child_accLocation);
DEFINE_EXPECT(Accessible_child2_accNavigate);
DEFINE_EXPECT(Accessible_child2_get_accParent);
DEFINE_EXPECT(Accessible_child2_get_accChildCount);
DEFINE_EXPECT(Accessible_child2_get_accName);
DEFINE_EXPECT(Accessible_child2_get_accRole);
DEFINE_EXPECT(Accessible_child2_get_accState);
DEFINE_EXPECT(Accessible_child2_accLocation);

static BOOL check_variant_i4(VARIANT *v, int val)
{
    if (V_VT(v) == VT_I4 && V_I4(v) == val)
        return TRUE;

    return FALSE;
}

static BOOL check_variant_bool(VARIANT *v, BOOL val)
{
    if (V_VT(v) == VT_BOOL && V_BOOL(v) == (val ? VARIANT_TRUE : VARIANT_FALSE))
        return TRUE;

    return FALSE;
}

static BOOL iface_cmp(IUnknown *iface1, IUnknown *iface2)
{
    IUnknown *unk1, *unk2;
    BOOL cmp;

    IUnknown_QueryInterface(iface1, &IID_IUnknown, (void**)&unk1);
    IUnknown_QueryInterface(iface2, &IID_IUnknown, (void**)&unk2);
    cmp = (unk1 == unk2) ? TRUE : FALSE;

    IUnknown_Release(unk1);
    IUnknown_Release(unk2);
    return cmp;
}

static struct Accessible
{
    IAccessible IAccessible_iface;
    IAccessible2 IAccessible2_iface;
    IOleWindow IOleWindow_iface;
    IServiceProvider IServiceProvider_iface;
    LONG ref;

    IAccessible *parent;
    HWND acc_hwnd;
    HWND ow_hwnd;
    INT role;
    INT state;
    LONG child_count;
    LPCWSTR name;
    LONG left, top, width, height;
    BOOL enable_ia2;
    LONG unique_id;
} Accessible, Accessible2, Accessible_child, Accessible_child2;

static inline struct Accessible* impl_from_Accessible(IAccessible *iface)
{
    return CONTAINING_RECORD(iface, struct Accessible, IAccessible_iface);
}

static HRESULT WINAPI Accessible_QueryInterface(IAccessible *iface, REFIID riid, void **obj)
{
    struct Accessible *This = impl_from_Accessible(iface);

    *obj = NULL;
    if (IsEqualIID(riid, &IID_IAccIdentity))
    {
        if (This == &Accessible2)
            CHECK_EXPECT(Accessible2_QI_IAccIdentity);
        else if (This == &Accessible)
            CHECK_EXPECT(Accessible_QI_IAccIdentity);

        ok(This == &Accessible2 || This == &Accessible, "unexpected call\n");
        return E_NOINTERFACE;
    }

    if (IsEqualIID(riid, &IID_IUnknown) || IsEqualIID(riid, &IID_IDispatch) ||
            IsEqualIID(riid, &IID_IAccessible))
        *obj = iface;
    else if (IsEqualIID(riid, &IID_IOleWindow))
        *obj = &This->IOleWindow_iface;
    else if (IsEqualIID(riid, &IID_IServiceProvider))
        *obj = &This->IServiceProvider_iface;
    else if (IsEqualIID(riid, &IID_IAccessible2) && This->enable_ia2)
        *obj = &This->IAccessible2_iface;
    else
        return E_NOINTERFACE;

    IAccessible_AddRef(iface);
    return S_OK;
}

static ULONG WINAPI Accessible_AddRef(IAccessible *iface)
{
    struct Accessible *This = impl_from_Accessible(iface);
    return InterlockedIncrement(&This->ref);
}

static ULONG WINAPI Accessible_Release(IAccessible *iface)
{
    struct Accessible *This = impl_from_Accessible(iface);
    return InterlockedDecrement(&This->ref);
}

static HRESULT WINAPI Accessible_GetTypeInfoCount(IAccessible *iface, UINT *pctinfo)
{
    ok(0, "unexpected call\n");
    return E_NOTIMPL;
}

static HRESULT WINAPI Accessible_GetTypeInfo(IAccessible *iface, UINT iTInfo,
        LCID lcid, ITypeInfo **out_tinfo)
{
    ok(0, "unexpected call\n");
    return E_NOTIMPL;
}

static HRESULT WINAPI Accessible_GetIDsOfNames(IAccessible *iface, REFIID riid,
        LPOLESTR *rg_names, UINT name_count, LCID lcid, DISPID *rg_disp_id)
{
    ok(0, "unexpected call\n");
    return E_NOTIMPL;
}

static HRESULT WINAPI Accessible_Invoke(IAccessible *iface, DISPID disp_id_member,
        REFIID riid, LCID lcid, WORD flags, DISPPARAMS *disp_params,
        VARIANT *var_result, EXCEPINFO *excep_info, UINT *arg_err)
{
    ok(0, "unexpected call\n");
    return E_NOTIMPL;
}

static HRESULT WINAPI Accessible_get_accParent(IAccessible *iface, IDispatch **out_parent)
{
    struct Accessible *This = impl_from_Accessible(iface);

    if (This == &Accessible_child)
        CHECK_EXPECT(Accessible_child_get_accParent);
    else if (This == &Accessible_child2)
        CHECK_EXPECT(Accessible_child2_get_accParent);
    else if (This == &Accessible2)
        CHECK_EXPECT(Accessible2_get_accParent);
    else
        CHECK_EXPECT(Accessible_get_accParent);

    if (This->parent)
        return IAccessible_QueryInterface(This->parent, &IID_IDispatch, (void **)out_parent);

    *out_parent = NULL;
    return S_FALSE;
}

static HRESULT WINAPI Accessible_get_accChildCount(IAccessible *iface, LONG *out_count)
{
    struct Accessible *This = impl_from_Accessible(iface);

    if (This == &Accessible_child)
        CHECK_EXPECT(Accessible_child_get_accChildCount);
    else if (This == &Accessible_child2)
        CHECK_EXPECT(Accessible_child2_get_accChildCount);
    else if (This == &Accessible2)
        CHECK_EXPECT(Accessible2_get_accChildCount);
    else
        CHECK_EXPECT(Accessible_get_accChildCount);

    if (This->child_count)
    {
        *out_count = This->child_count;
        return S_OK;
    }

    return E_NOTIMPL;
}

static HRESULT WINAPI Accessible_get_accChild(IAccessible *iface, VARIANT child_id,
        IDispatch **out_child)
{
    struct Accessible *This = impl_from_Accessible(iface);

    CHECK_EXPECT(Accessible_get_accChild);
    ok(This == &Accessible, "unexpected call\n");

    *out_child = NULL;
    if (V_VT(&child_id) != VT_I4)
        return E_INVALIDARG;

    if (This == &Accessible)
    {
        switch (V_I4(&child_id))
        {
        case CHILDID_SELF:
            return IAccessible_QueryInterface(&This->IAccessible_iface, &IID_IDispatch, (void **)out_child);

        /* Simple element children. */
        case 1:
        case 3:
            return S_FALSE;

        case 2:
            return IAccessible_QueryInterface(&Accessible_child.IAccessible_iface, &IID_IDispatch, (void **)out_child);

        case 4:
            return IAccessible_QueryInterface(&Accessible_child2.IAccessible_iface, &IID_IDispatch, (void **)out_child);

        default:
            break;

        }
    }
    return E_NOTIMPL;
}

static HRESULT WINAPI Accessible_get_accName(IAccessible *iface, VARIANT child_id,
        BSTR *out_name)
{
    struct Accessible *This = impl_from_Accessible(iface);

    *out_name = NULL;
    if (This == &Accessible_child)
        CHECK_EXPECT(Accessible_child_get_accName);
    else if (This == &Accessible_child2)
        CHECK_EXPECT(Accessible_child2_get_accName);
    else if (This == &Accessible2)
        CHECK_EXPECT(Accessible2_get_accName);
    else
        CHECK_EXPECT(Accessible_get_accName);

    if (This->name)
    {
        *out_name = SysAllocString(This->name);
        return S_OK;
    }

    return E_NOTIMPL;
}

static HRESULT WINAPI Accessible_get_accValue(IAccessible *iface, VARIANT child_id,
        BSTR *out_value)
{
    ok(0, "unexpected call\n");
    return E_NOTIMPL;
}

static HRESULT WINAPI Accessible_get_accDescription(IAccessible *iface, VARIANT child_id,
        BSTR *out_description)
{
    ok(0, "unexpected call\n");
    return E_NOTIMPL;
}

static HRESULT WINAPI Accessible_get_accRole(IAccessible *iface, VARIANT child_id,
        VARIANT *out_role)
{
    struct Accessible *This = impl_from_Accessible(iface);

    if (This == &Accessible_child)
        CHECK_EXPECT(Accessible_child_get_accRole);
    else if (This == &Accessible_child2)
        CHECK_EXPECT(Accessible_child2_get_accRole);
    else if (This == &Accessible2)
        CHECK_EXPECT(Accessible2_get_accRole);
    else
        CHECK_EXPECT(Accessible_get_accRole);

    if (This->role)
    {
        V_VT(out_role) = VT_I4;
        V_I4(out_role) = This->role;
        return S_OK;
    }

    return E_NOTIMPL;
}

static HRESULT WINAPI Accessible_get_accState(IAccessible *iface, VARIANT child_id,
        VARIANT *out_state)
{
    struct Accessible *This = impl_from_Accessible(iface);

    if (This == &Accessible_child)
        CHECK_EXPECT(Accessible_child_get_accState);
    else if (This == &Accessible_child2)
        CHECK_EXPECT(Accessible_child2_get_accState);
    else if (This == &Accessible2)
        CHECK_EXPECT(Accessible2_get_accState);
    else
        CHECK_EXPECT(Accessible_get_accState);

    if (V_VT(&child_id) != VT_I4)
        return E_INVALIDARG;

    if (This == &Accessible && V_I4(&child_id) != CHILDID_SELF)
    {
        switch (V_I4(&child_id))
        {
        case 1:
            V_VT(out_state) = VT_I4;
            V_I4(out_state) = STATE_SYSTEM_INVISIBLE;
            break;

        case 3:
            V_VT(out_state) = VT_I4;
            V_I4(out_state) = STATE_SYSTEM_FOCUSABLE;
            break;

        default:
            return E_INVALIDARG;
        }

        return S_OK;
    }

    if (This->state)
    {
        V_VT(out_state) = VT_I4;
        V_I4(out_state) = This->state;
        return S_OK;
    }

    return E_NOTIMPL;
}

static HRESULT WINAPI Accessible_get_accHelp(IAccessible *iface, VARIANT child_id,
        BSTR *out_help)
{
    ok(0, "unexpected call\n");
    return E_NOTIMPL;
}

static HRESULT WINAPI Accessible_get_accHelpTopic(IAccessible *iface,
        BSTR *out_help_file, VARIANT child_id, LONG *out_topic_id)
{
    ok(0, "unexpected call\n");
    return E_NOTIMPL;
}

static HRESULT WINAPI Accessible_get_accKeyboardShortcut(IAccessible *iface, VARIANT child_id,
        BSTR *out_kbd_shortcut)
{
    ok(0, "unexpected call\n");
    return E_NOTIMPL;
}

static HRESULT WINAPI Accessible_get_accFocus(IAccessible *iface, VARIANT *pchild_id)
{
    ok(0, "unexpected call\n");
    return E_NOTIMPL;
}

static HRESULT WINAPI Accessible_get_accSelection(IAccessible *iface, VARIANT *out_selection)
{
    ok(0, "unexpected call\n");
    return E_NOTIMPL;
}

static HRESULT WINAPI Accessible_get_accDefaultAction(IAccessible *iface, VARIANT child_id,
        BSTR *out_default_action)
{
    ok(0, "unexpected call\n");
    return E_NOTIMPL;
}

static HRESULT WINAPI Accessible_accSelect(IAccessible *iface, LONG select_flags,
        VARIANT child_id)
{
    ok(0, "unexpected call\n");
    return E_NOTIMPL;
}

static HRESULT WINAPI Accessible_accLocation(IAccessible *iface, LONG *out_left,
        LONG *out_top, LONG *out_width, LONG *out_height, VARIANT child_id)
{
    struct Accessible *This = impl_from_Accessible(iface);

    if (This == &Accessible_child)
        CHECK_EXPECT(Accessible_child_accLocation);
    else if (This == &Accessible_child2)
        CHECK_EXPECT(Accessible_child2_accLocation);
    else if (This == &Accessible2)
        CHECK_EXPECT(Accessible2_accLocation);
    else
        CHECK_EXPECT(Accessible_accLocation);

    if (This->width && This->height)
    {
        *out_left = This->left;
        *out_top = This->top;
        *out_width = This->width;
        *out_height = This->height;
        return S_OK;
    }

    return E_NOTIMPL;
}

static HRESULT WINAPI Accessible_accNavigate(IAccessible *iface, LONG nav_direction,
        VARIANT child_id_start, VARIANT *out_var)
{
    struct Accessible *This = impl_from_Accessible(iface);

    if (This == &Accessible_child)
        CHECK_EXPECT(Accessible_child_accNavigate);
    else if (This == &Accessible_child2)
        CHECK_EXPECT(Accessible_child2_accNavigate);
    else
        CHECK_EXPECT(Accessible_accNavigate);
    VariantInit(out_var);

    /*
     * This is an undocumented way for UI Automation to get an HWND for
     * IAccessible's contained in a Direct Annotation wrapper object.
     */
    if ((nav_direction == NAVDIR_INTERNAL_HWND) && check_variant_i4(&child_id_start, CHILDID_SELF) &&
            This->acc_hwnd)
    {
        V_VT(out_var) = VT_I4;
        V_I4(out_var) = HandleToUlong(This->acc_hwnd);
        return S_OK;
    }
    return S_FALSE;
}

static HRESULT WINAPI Accessible_accHitTest(IAccessible *iface, LONG left, LONG top,
        VARIANT *out_child_id)
{
    ok(0, "unexpected call\n");
    return E_NOTIMPL;
}

static HRESULT WINAPI Accessible_accDoDefaultAction(IAccessible *iface, VARIANT child_id)
{
    ok(0, "unexpected call\n");
    return E_NOTIMPL;
}

static HRESULT WINAPI Accessible_put_accName(IAccessible *iface, VARIANT child_id,
        BSTR name)
{
    ok(0, "unexpected call\n");
    return E_NOTIMPL;
}

static HRESULT WINAPI Accessible_put_accValue(IAccessible *iface, VARIANT child_id,
        BSTR value)
{
    ok(0, "unexpected call\n");
    return E_NOTIMPL;
}

static IAccessibleVtbl AccessibleVtbl = {
    Accessible_QueryInterface,
    Accessible_AddRef,
    Accessible_Release,
    Accessible_GetTypeInfoCount,
    Accessible_GetTypeInfo,
    Accessible_GetIDsOfNames,
    Accessible_Invoke,
    Accessible_get_accParent,
    Accessible_get_accChildCount,
    Accessible_get_accChild,
    Accessible_get_accName,
    Accessible_get_accValue,
    Accessible_get_accDescription,
    Accessible_get_accRole,
    Accessible_get_accState,
    Accessible_get_accHelp,
    Accessible_get_accHelpTopic,
    Accessible_get_accKeyboardShortcut,
    Accessible_get_accFocus,
    Accessible_get_accSelection,
    Accessible_get_accDefaultAction,
    Accessible_accSelect,
    Accessible_accLocation,
    Accessible_accNavigate,
    Accessible_accHitTest,
    Accessible_accDoDefaultAction,
    Accessible_put_accName,
    Accessible_put_accValue
};

static inline struct Accessible* impl_from_Accessible2(IAccessible2 *iface)
{
    return CONTAINING_RECORD(iface, struct Accessible, IAccessible2_iface);
}

static HRESULT WINAPI Accessible2_QueryInterface(IAccessible2 *iface, REFIID riid, void **obj)
{
    struct Accessible *This = impl_from_Accessible2(iface);
    return IAccessible_QueryInterface(&This->IAccessible_iface, riid, obj);
}

static ULONG WINAPI Accessible2_AddRef(IAccessible2 *iface)
{
    struct Accessible *This = impl_from_Accessible2(iface);
    return IAccessible_AddRef(&This->IAccessible_iface);
}

static ULONG WINAPI Accessible2_Release(IAccessible2 *iface)
{
    struct Accessible *This = impl_from_Accessible2(iface);
    return IAccessible_Release(&This->IAccessible_iface);
}

static HRESULT WINAPI Accessible2_GetTypeInfoCount(IAccessible2 *iface, UINT *pctinfo)
{
    struct Accessible *This = impl_from_Accessible2(iface);
    return IAccessible_GetTypeInfoCount(&This->IAccessible_iface, pctinfo);
}

static HRESULT WINAPI Accessible2_GetTypeInfo(IAccessible2 *iface, UINT iTInfo,
        LCID lcid, ITypeInfo **out_tinfo)
{
    struct Accessible *This = impl_from_Accessible2(iface);
    return IAccessible_GetTypeInfo(&This->IAccessible_iface, iTInfo, lcid, out_tinfo);
}

static HRESULT WINAPI Accessible2_GetIDsOfNames(IAccessible2 *iface, REFIID riid,
        LPOLESTR *rg_names, UINT name_count, LCID lcid, DISPID *rg_disp_id)
{
    struct Accessible *This = impl_from_Accessible2(iface);
    return IAccessible_GetIDsOfNames(&This->IAccessible_iface, riid, rg_names, name_count,
            lcid, rg_disp_id);
}

static HRESULT WINAPI Accessible2_Invoke(IAccessible2 *iface, DISPID disp_id_member,
        REFIID riid, LCID lcid, WORD flags, DISPPARAMS *disp_params,
        VARIANT *var_result, EXCEPINFO *excep_info, UINT *arg_err)
{
    struct Accessible *This = impl_from_Accessible2(iface);
    return IAccessible_Invoke(&This->IAccessible_iface, disp_id_member, riid, lcid, flags,
            disp_params, var_result, excep_info, arg_err);
}

static HRESULT WINAPI Accessible2_get_accParent(IAccessible2 *iface, IDispatch **out_parent)
{
    struct Accessible *This = impl_from_Accessible2(iface);
    return IAccessible_get_accParent(&This->IAccessible_iface, out_parent);
}

static HRESULT WINAPI Accessible2_get_accChildCount(IAccessible2 *iface, LONG *out_count)
{
    struct Accessible *This = impl_from_Accessible2(iface);
    return IAccessible_get_accChildCount(&This->IAccessible_iface, out_count);
}

static HRESULT WINAPI Accessible2_get_accChild(IAccessible2 *iface, VARIANT child_id,
        IDispatch **out_child)
{
    struct Accessible *This = impl_from_Accessible2(iface);
    return IAccessible_get_accChild(&This->IAccessible_iface, child_id, out_child);
}

static HRESULT WINAPI Accessible2_get_accName(IAccessible2 *iface, VARIANT child_id,
        BSTR *out_name)
{
    struct Accessible *This = impl_from_Accessible2(iface);
    return IAccessible_get_accName(&This->IAccessible_iface, child_id, out_name);
}

static HRESULT WINAPI Accessible2_get_accValue(IAccessible2 *iface, VARIANT child_id,
        BSTR *out_value)
{
    struct Accessible *This = impl_from_Accessible2(iface);
    return IAccessible_get_accValue(&This->IAccessible_iface, child_id, out_value);
}

static HRESULT WINAPI Accessible2_get_accDescription(IAccessible2 *iface, VARIANT child_id,
        BSTR *out_description)
{
    struct Accessible *This = impl_from_Accessible2(iface);
    return IAccessible_get_accDescription(&This->IAccessible_iface, child_id, out_description);
}

static HRESULT WINAPI Accessible2_get_accRole(IAccessible2 *iface, VARIANT child_id,
        VARIANT *out_role)
{
    struct Accessible *This = impl_from_Accessible2(iface);
    return IAccessible_get_accRole(&This->IAccessible_iface, child_id, out_role);
}

static HRESULT WINAPI Accessible2_get_accState(IAccessible2 *iface, VARIANT child_id,
        VARIANT *out_state)
{
    struct Accessible *This = impl_from_Accessible2(iface);
    return IAccessible_get_accState(&This->IAccessible_iface, child_id, out_state);
}

static HRESULT WINAPI Accessible2_get_accHelp(IAccessible2 *iface, VARIANT child_id,
        BSTR *out_help)
{
    struct Accessible *This = impl_from_Accessible2(iface);
    return IAccessible_get_accHelp(&This->IAccessible_iface, child_id, out_help);
}

static HRESULT WINAPI Accessible2_get_accHelpTopic(IAccessible2 *iface,
        BSTR *out_help_file, VARIANT child_id, LONG *out_topic_id)
{
    struct Accessible *This = impl_from_Accessible2(iface);
    return IAccessible_get_accHelpTopic(&This->IAccessible_iface, out_help_file, child_id,
            out_topic_id);
}

static HRESULT WINAPI Accessible2_get_accKeyboardShortcut(IAccessible2 *iface, VARIANT child_id,
        BSTR *out_kbd_shortcut)
{
    struct Accessible *This = impl_from_Accessible2(iface);
    return IAccessible_get_accKeyboardShortcut(&This->IAccessible_iface, child_id,
            out_kbd_shortcut);
}

static HRESULT WINAPI Accessible2_get_accFocus(IAccessible2 *iface, VARIANT *pchild_id)
{
    struct Accessible *This = impl_from_Accessible2(iface);
    return IAccessible_get_accFocus(&This->IAccessible_iface, pchild_id);
}

static HRESULT WINAPI Accessible2_get_accSelection(IAccessible2 *iface, VARIANT *out_selection)
{
    struct Accessible *This = impl_from_Accessible2(iface);
    return IAccessible_get_accSelection(&This->IAccessible_iface, out_selection);
}

static HRESULT WINAPI Accessible2_get_accDefaultAction(IAccessible2 *iface, VARIANT child_id,
        BSTR *out_default_action)
{
    struct Accessible *This = impl_from_Accessible2(iface);
    return IAccessible_get_accDefaultAction(&This->IAccessible_iface, child_id,
            out_default_action);
}

static HRESULT WINAPI Accessible2_accSelect(IAccessible2 *iface, LONG select_flags,
        VARIANT child_id)
{
    struct Accessible *This = impl_from_Accessible2(iface);
    return IAccessible_accSelect(&This->IAccessible_iface, select_flags, child_id);
}

static HRESULT WINAPI Accessible2_accLocation(IAccessible2 *iface, LONG *out_left,
        LONG *out_top, LONG *out_width, LONG *out_height, VARIANT child_id)
{
    struct Accessible *This = impl_from_Accessible2(iface);
    return IAccessible_accLocation(&This->IAccessible_iface, out_left, out_top, out_width,
            out_height, child_id);
}

static HRESULT WINAPI Accessible2_accNavigate(IAccessible2 *iface, LONG nav_direction,
        VARIANT child_id_start, VARIANT *out_var)
{
    struct Accessible *This = impl_from_Accessible2(iface);
    return IAccessible_accNavigate(&This->IAccessible_iface, nav_direction, child_id_start,
            out_var);
}

static HRESULT WINAPI Accessible2_accHitTest(IAccessible2 *iface, LONG left, LONG top,
        VARIANT *out_child_id)
{
    struct Accessible *This = impl_from_Accessible2(iface);
    return IAccessible_accHitTest(&This->IAccessible_iface, left, top, out_child_id);
}

static HRESULT WINAPI Accessible2_accDoDefaultAction(IAccessible2 *iface, VARIANT child_id)
{
    struct Accessible *This = impl_from_Accessible2(iface);
    return IAccessible_accDoDefaultAction(&This->IAccessible_iface, child_id);
}

static HRESULT WINAPI Accessible2_put_accName(IAccessible2 *iface, VARIANT child_id,
        BSTR name)
{
    struct Accessible *This = impl_from_Accessible2(iface);
    return IAccessible_put_accName(&This->IAccessible_iface, child_id, name);
}

static HRESULT WINAPI Accessible2_put_accValue(IAccessible2 *iface, VARIANT child_id,
        BSTR value)
{
    struct Accessible *This = impl_from_Accessible2(iface);
    return IAccessible_put_accValue(&This->IAccessible_iface, child_id, value);
}

static HRESULT WINAPI Accessible2_get_nRelations(IAccessible2 *iface, LONG *out_nRelations)
{
    ok(0, "unexpected call\n");
    return E_NOTIMPL;
}

static HRESULT WINAPI Accessible2_get_relation(IAccessible2 *iface, LONG relation_idx,
        IAccessibleRelation **out_relation)
{
    ok(0, "unexpected call\n");
    return E_NOTIMPL;
}

static HRESULT WINAPI Accessible2_get_relations(IAccessible2 *iface, LONG count,
        IAccessibleRelation **out_relations, LONG *out_relation_count)
{
    ok(0, "unexpected call\n");
    return E_NOTIMPL;
}

static HRESULT WINAPI Accessible2_role(IAccessible2 *iface, LONG *out_role)
{
    ok(0, "unexpected call\n");
    return E_NOTIMPL;
}

static HRESULT WINAPI Accessible2_scrollTo(IAccessible2 *iface, enum IA2ScrollType scroll_type)
{
    ok(0, "unexpected call\n");
    return E_NOTIMPL;
}

static HRESULT WINAPI Accessible2_scrollToPoint(IAccessible2 *iface,
        enum IA2CoordinateType coordinate_type, LONG x, LONG y)
{
    ok(0, "unexpected call\n");
    return E_NOTIMPL;
}

static HRESULT WINAPI Accessible2_get_groupPosition(IAccessible2 *iface, LONG *out_group_level,
        LONG *out_similar_items_in_group, LONG *out_position_in_group)
{
    ok(0, "unexpected call\n");
    return E_NOTIMPL;
}

static HRESULT WINAPI Accessible2_get_states(IAccessible2 *iface, AccessibleStates *out_states)
{
    ok(0, "unexpected call\n");
    return E_NOTIMPL;
}

static HRESULT WINAPI Accessible2_get_extendedRole(IAccessible2 *iface, BSTR *out_extended_role)
{
    ok(0, "unexpected call\n");
    return E_NOTIMPL;
}

static HRESULT WINAPI Accessible2_get_localizedExtendedRole(IAccessible2 *iface,
        BSTR *out_localized_extended_role)
{
    ok(0, "unexpected call\n");
    return E_NOTIMPL;
}

static HRESULT WINAPI Accessible2_get_nExtendedStates(IAccessible2 *iface, LONG *out_nExtendedStates)
{
    ok(0, "unexpected call\n");
    return E_NOTIMPL;
}

static HRESULT WINAPI Accessible2_get_extendedStates(IAccessible2 *iface, LONG count,
        BSTR **out_extended_states, LONG *out_extended_states_count)
{
    ok(0, "unexpected call\n");
    return E_NOTIMPL;
}

static HRESULT WINAPI Accessible2_get_localizedExtendedStates(IAccessible2 *iface, LONG count,
        BSTR **out_localized_extended_states, LONG *out_localized_extended_states_count)
{
    ok(0, "unexpected call\n");
    return E_NOTIMPL;
}

static HRESULT WINAPI Accessible2_get_uniqueID(IAccessible2 *iface, LONG *out_unique_id)
{
    struct Accessible *This = impl_from_Accessible2(iface);

    if (This == &Accessible2)
        CHECK_EXPECT(Accessible2_get_uniqueID);
    else
        CHECK_EXPECT(Accessible_get_uniqueID);

    *out_unique_id = 0;
    if (This->unique_id)
    {
        *out_unique_id = This->unique_id;
        return S_OK;
    }

    return E_NOTIMPL;
}

static HRESULT WINAPI Accessible2_get_windowHandle(IAccessible2 *iface, HWND *out_hwnd)
{
    ok(0, "unexpected call\n");
    return E_NOTIMPL;
}

static HRESULT WINAPI Accessible2_get_indexInParent(IAccessible2 *iface, LONG *out_idx_in_parent)
{
    ok(0, "unexpected call\n");
    return E_NOTIMPL;
}

static HRESULT WINAPI Accessible2_get_locale(IAccessible2 *iface, IA2Locale *out_locale)
{
    ok(0, "unexpected call\n");
    return E_NOTIMPL;
}

static HRESULT WINAPI Accessible2_get_attributes(IAccessible2 *iface, BSTR *out_attributes)
{
    ok(0, "unexpected call\n");
    return E_NOTIMPL;
}

static const IAccessible2Vtbl Accessible2Vtbl = {
    Accessible2_QueryInterface,
    Accessible2_AddRef,
    Accessible2_Release,
    Accessible2_GetTypeInfoCount,
    Accessible2_GetTypeInfo,
    Accessible2_GetIDsOfNames,
    Accessible2_Invoke,
    Accessible2_get_accParent,
    Accessible2_get_accChildCount,
    Accessible2_get_accChild,
    Accessible2_get_accName,
    Accessible2_get_accValue,
    Accessible2_get_accDescription,
    Accessible2_get_accRole,
    Accessible2_get_accState,
    Accessible2_get_accHelp,
    Accessible2_get_accHelpTopic,
    Accessible2_get_accKeyboardShortcut,
    Accessible2_get_accFocus,
    Accessible2_get_accSelection,
    Accessible2_get_accDefaultAction,
    Accessible2_accSelect,
    Accessible2_accLocation,
    Accessible2_accNavigate,
    Accessible2_accHitTest,
    Accessible2_accDoDefaultAction,
    Accessible2_put_accName,
    Accessible2_put_accValue,
    Accessible2_get_nRelations,
    Accessible2_get_relation,
    Accessible2_get_relations,
    Accessible2_role,
    Accessible2_scrollTo,
    Accessible2_scrollToPoint,
    Accessible2_get_groupPosition,
    Accessible2_get_states,
    Accessible2_get_extendedRole,
    Accessible2_get_localizedExtendedRole,
    Accessible2_get_nExtendedStates,
    Accessible2_get_extendedStates,
    Accessible2_get_localizedExtendedStates,
    Accessible2_get_uniqueID,
    Accessible2_get_windowHandle,
    Accessible2_get_indexInParent,
    Accessible2_get_locale,
    Accessible2_get_attributes,
};

static inline struct Accessible* impl_from_OleWindow(IOleWindow *iface)
{
    return CONTAINING_RECORD(iface, struct Accessible, IOleWindow_iface);
}

static HRESULT WINAPI OleWindow_QueryInterface(IOleWindow *iface, REFIID riid, void **obj)
{
    struct Accessible *This = impl_from_OleWindow(iface);
    return IAccessible_QueryInterface(&This->IAccessible_iface, riid, obj);
}

static ULONG WINAPI OleWindow_AddRef(IOleWindow *iface)
{
    struct Accessible *This = impl_from_OleWindow(iface);
    return IAccessible_AddRef(&This->IAccessible_iface);
}

static ULONG WINAPI OleWindow_Release(IOleWindow *iface)
{
    struct Accessible *This = impl_from_OleWindow(iface);
    return IAccessible_Release(&This->IAccessible_iface);
}

static HRESULT WINAPI OleWindow_GetWindow(IOleWindow *iface, HWND *hwnd)
{
    struct Accessible *This = impl_from_OleWindow(iface);

    *hwnd = This->ow_hwnd;
    return *hwnd ? S_OK : E_FAIL;
}

static HRESULT WINAPI OleWindow_ContextSensitiveHelp(IOleWindow *iface, BOOL f_enter_mode)
{
    return E_NOTIMPL;
}

static const IOleWindowVtbl OleWindowVtbl = {
    OleWindow_QueryInterface,
    OleWindow_AddRef,
    OleWindow_Release,
    OleWindow_GetWindow,
    OleWindow_ContextSensitiveHelp
};

static inline struct Accessible* impl_from_ServiceProvider(IServiceProvider *iface)
{
    return CONTAINING_RECORD(iface, struct Accessible, IServiceProvider_iface);
}

static HRESULT WINAPI ServiceProvider_QueryInterface(IServiceProvider *iface, REFIID riid, void **obj)
{
    struct Accessible *This = impl_from_ServiceProvider(iface);
    return IAccessible_QueryInterface(&This->IAccessible_iface, riid, obj);
}

static ULONG WINAPI ServiceProvider_AddRef(IServiceProvider *iface)
{
    struct Accessible *This = impl_from_ServiceProvider(iface);
    return IAccessible_AddRef(&This->IAccessible_iface);
}

static ULONG WINAPI ServiceProvider_Release(IServiceProvider *iface)
{
    struct Accessible *This = impl_from_ServiceProvider(iface);
    return IAccessible_Release(&This->IAccessible_iface);
}

static HRESULT WINAPI ServiceProvider_QueryService(IServiceProvider *iface, REFGUID service_guid,
        REFIID riid, void **obj)
{
    struct Accessible *This = impl_from_ServiceProvider(iface);

    if (IsEqualIID(riid, &IID_IAccessible2) && IsEqualIID(service_guid, &IID_IAccessible2) &&
            This->enable_ia2)
        return IAccessible_QueryInterface(&This->IAccessible_iface, riid, obj);

    return E_NOTIMPL;
}

static const IServiceProviderVtbl ServiceProviderVtbl = {
    ServiceProvider_QueryInterface,
    ServiceProvider_AddRef,
    ServiceProvider_Release,
    ServiceProvider_QueryService,
};

static struct Accessible Accessible =
{
    { &AccessibleVtbl },
    { &Accessible2Vtbl },
    { &OleWindowVtbl },
    { &ServiceProviderVtbl },
    1,
    NULL,
    0, 0,
    0, 0, 0, NULL,
    0, 0, 0, 0,
    FALSE, 0,
};

static struct Accessible Accessible2 =
{
    { &AccessibleVtbl },
    { &Accessible2Vtbl },
    { &OleWindowVtbl },
    { &ServiceProviderVtbl },
    1,
    NULL,
    0, 0,
    0, 0, 0, NULL,
    0, 0, 0, 0,
    FALSE, 0,
};

static struct Accessible Accessible_child =
{
    { &AccessibleVtbl },
    { &Accessible2Vtbl },
    { &OleWindowVtbl },
    { &ServiceProviderVtbl },
    1,
    &Accessible.IAccessible_iface,
    0, 0,
    0, 0, 0, NULL,
    0, 0, 0, 0,
    FALSE, 0,
};

static struct Accessible Accessible_child2 =
{
    { &AccessibleVtbl },
    { &Accessible2Vtbl },
    { &OleWindowVtbl },
    { &ServiceProviderVtbl },
    1,
    &Accessible.IAccessible_iface,
    0, 0,
    0, 0, 0, NULL,
    0, 0, 0, 0,
    FALSE, 0,
};

struct Provider_prop_override
{
    int prop_id;
    VARIANT val;
};

struct Provider_value_pattern_data
{
    BOOL is_supported;
    BOOL is_read_only;
};

static struct Provider
{
    IRawElementProviderSimple IRawElementProviderSimple_iface;
    IRawElementProviderFragment IRawElementProviderFragment_iface;
    IRawElementProviderFragmentRoot IRawElementProviderFragmentRoot_iface;
    IRawElementProviderHwndOverride IRawElementProviderHwndOverride_iface;
<<<<<<< HEAD
    IRawElementProviderAdviseEvents IRawElementProviderAdviseEvents_iface;
=======
    IValueProvider IValueProvider_iface;
>>>>>>> 6eb373f5
    LONG ref;

    const char *prov_name;
    IRawElementProviderFragment *parent;
    IRawElementProviderFragmentRoot *frag_root;
    IRawElementProviderFragment *prev_sibling;
    IRawElementProviderFragment *next_sibling;
    IRawElementProviderFragment *first_child;
    IRawElementProviderFragment *last_child;
    enum ProviderOptions prov_opts;
    HWND hwnd;
    BOOL ret_invalid_prop_type;
    DWORD expected_tid;
    int runtime_id[2];
    DWORD last_call_tid;
    BOOL ignore_hwnd_prop;
    HWND override_hwnd;
    struct Provider_prop_override *prop_override;
    int prop_override_count;
    struct UiaRect bounds_rect;
<<<<<<< HEAD
    IRawElementProviderFragmentRoot **embedded_frag_roots;
    int embedded_frag_roots_count;
=======
    struct Provider_value_pattern_data value_pattern_data;
>>>>>>> 6eb373f5
} Provider, Provider2, Provider_child, Provider_child2;
static struct Provider Provider_hwnd, Provider_nc, Provider_proxy, Provider_proxy2, Provider_override;
static void initialize_provider(struct Provider *prov, int prov_opts, HWND hwnd, BOOL initialize_nav_links);

static const WCHAR *uia_bstr_prop_str = L"uia-string";
static const ULONG uia_i4_prop_val = 0xdeadbeef;
static const ULONG uia_i4_arr_prop_val[] = { 0xfeedbeef, 0xdeadcafe, 0xfefedede };
static const double uia_r8_prop_val = 128.256f;
static const double uia_r8_arr_prop_val[] = { 2.4, 8.16, 32.64 };
static const IRawElementProviderSimple *uia_unk_arr_prop_val[] = { &Provider_child.IRawElementProviderSimple_iface,
                                                                   &Provider_child2.IRawElementProviderSimple_iface };
static SAFEARRAY *create_i4_safearray(void)
{
    SAFEARRAY *sa;
    LONG idx;

    if (!(sa = SafeArrayCreateVector(VT_I4, 0, ARRAY_SIZE(uia_i4_arr_prop_val))))
        return NULL;

    for (idx = 0; idx < ARRAY_SIZE(uia_i4_arr_prop_val); idx++)
        SafeArrayPutElement(sa, &idx, (void *)&uia_i4_arr_prop_val[idx]);

    return sa;
}

static SAFEARRAY *create_r8_safearray(void)
{
    SAFEARRAY *sa;
    LONG idx;

    if (!(sa = SafeArrayCreateVector(VT_R8, 0, ARRAY_SIZE(uia_r8_arr_prop_val))))
        return NULL;

    for (idx = 0; idx < ARRAY_SIZE(uia_r8_arr_prop_val); idx++)
        SafeArrayPutElement(sa, &idx, (void *)&uia_r8_arr_prop_val[idx]);

    return sa;
}

static SAFEARRAY *create_unk_safearray(void)
{
    SAFEARRAY *sa;
    LONG idx;

    if (!(sa = SafeArrayCreateVector(VT_UNKNOWN, 0, ARRAY_SIZE(uia_unk_arr_prop_val))))
        return NULL;

    for (idx = 0; idx < ARRAY_SIZE(uia_unk_arr_prop_val); idx++)
        SafeArrayPutElement(sa, &idx, (void *)uia_unk_arr_prop_val[idx]);

    return sa;
}

enum {
    PROV_GET_PROVIDER_OPTIONS,
    PROV_GET_PATTERN_PROV,
    PROV_GET_PROPERTY_VALUE,
    PROV_GET_HOST_RAW_ELEMENT_PROVIDER,
    FRAG_NAVIGATE,
    FRAG_GET_RUNTIME_ID,
    FRAG_GET_FRAGMENT_ROOT,
    FRAG_GET_BOUNDING_RECT,
<<<<<<< HEAD
    FRAG_GET_EMBEDDED_FRAGMENT_ROOTS,
=======
>>>>>>> 6eb373f5
    HWND_OVERRIDE_GET_OVERRIDE_PROVIDER,
    ADVISE_EVENTS_EVENT_ADDED,
    ADVISE_EVENTS_EVENT_REMOVED,
};

static const char *prov_method_str[] = {
    "get_ProviderOptions",
    "GetPatternProvider",
    "GetPropertyValue",
    "get_HostRawElementProvider",
    "Navigate",
    "GetRuntimeId",
    "get_FragmentRoot",
    "get_BoundingRectangle",
<<<<<<< HEAD
    "GetEmbeddedFragmentRoots",
=======
>>>>>>> 6eb373f5
    "GetOverrideProviderForHwnd",
    "AdviseEventAdded",
    "AdviseEventRemoved",
};

static const char *get_prov_method_str(int method)
{
    if (method >= ARRAY_SIZE(prov_method_str))
        return NULL;
    else
        return prov_method_str[method];
}

enum {
    METHOD_OPTIONAL = 0x01,
    METHOD_TODO = 0x02,
};

struct prov_method_sequence {
    struct Provider *prov;
    int method;
    int flags;
};

static int sequence_cnt, sequence_size;
static struct prov_method_sequence *sequence;

/*
 * This sequence of method calls is always used when creating an HUIANODE from
 * an IRawElementProviderSimple.
 */
#define NODE_CREATE_SEQ(prov) \
    { prov , PROV_GET_PROVIDER_OPTIONS }, \
    /* Win10v1507 and below call this. */ \
    { prov , PROV_GET_PROPERTY_VALUE, METHOD_OPTIONAL }, /* UIA_NativeWindowHandlePropertyId */ \
    { prov , PROV_GET_HOST_RAW_ELEMENT_PROVIDER }, \
    { prov , PROV_GET_PROPERTY_VALUE }, \
    { prov , FRAG_NAVIGATE }, /* NavigateDirection_Parent */ \
    { prov , PROV_GET_PROVIDER_OPTIONS, METHOD_OPTIONAL } \

/*
 * This sequence of method calls is always used when creating an HUIANODE from
 * an IRawElementProviderSimple that returns an HWND from get_HostRawElementProvider.
 */
#define NODE_CREATE_SEQ2(prov) \
    { prov , PROV_GET_PROVIDER_OPTIONS }, \
    /* Win10v1507 and below call this. */ \
    { prov , PROV_GET_PROPERTY_VALUE, METHOD_OPTIONAL }, /* UIA_NativeWindowHandlePropertyId */ \
    { prov , PROV_GET_HOST_RAW_ELEMENT_PROVIDER }, \
    { prov , FRAG_NAVIGATE }, /* NavigateDirection_Parent */ \
    { prov , PROV_GET_PROVIDER_OPTIONS, METHOD_OPTIONAL } \

#define NODE_CREATE_SEQ2_OPTIONAL(prov) \
    { prov , PROV_GET_PROVIDER_OPTIONS, METHOD_OPTIONAL }, \
    { prov , PROV_GET_HOST_RAW_ELEMENT_PROVIDER, METHOD_OPTIONAL }, \
    { prov , FRAG_NAVIGATE, METHOD_OPTIONAL }, /* NavigateDirection_Parent */ \
    { prov , PROV_GET_PROVIDER_OPTIONS, METHOD_OPTIONAL } \

static void flush_method_sequence(void)
{
    HeapFree(GetProcessHeap(), 0, sequence);
    sequence = NULL;
    sequence_cnt = sequence_size = 0;
}

static void add_method_call(struct Provider *prov, int method)
{
    struct prov_method_sequence prov_method = {0};

    if (!sequence)
    {
	sequence_size = 10;
	sequence = HeapAlloc(GetProcessHeap(), 0, sequence_size * sizeof(*sequence));
    }
    if (sequence_cnt == sequence_size)
    {
	sequence_size *= 2;
	sequence = HeapReAlloc(GetProcessHeap(), 0, sequence, sequence_size * sizeof(*sequence));
    }

    prov_method.prov = prov;
    prov_method.method = method;
    prov_method.flags = 0;
    sequence[sequence_cnt++] = prov_method;
}

#define ok_method_sequence( exp, context ) \
        ok_method_sequence_( (exp), (context), __FILE__, __LINE__)
static void ok_method_sequence_(const struct prov_method_sequence *expected_list, const char *context,
        const char *file, int line)
{
    const struct prov_method_sequence *expected = expected_list;
    const struct prov_method_sequence *actual;
    unsigned int count = 0;

    add_method_call(NULL, 0);
    actual = sequence;

    if (context)
        winetest_push_context("%s", context);

    while (expected->prov && actual->prov)
    {
	if (expected->prov == actual->prov && expected->method == actual->method)
	{
            if (expected->flags & METHOD_TODO)
                todo_wine ok_(file, line)(1, "%d: expected %s_%s, got %s_%s\n", count, expected->prov->prov_name,
                        get_prov_method_str(expected->method), actual->prov->prov_name, get_prov_method_str(actual->method));
            expected++;
            actual++;
        }
        else if (expected->flags & METHOD_TODO)
        {
            todo_wine ok_(file, line)(0, "%d: expected %s_%s, got %s_%s\n", count, expected->prov->prov_name,
                    get_prov_method_str(expected->method), actual->prov->prov_name, get_prov_method_str(actual->method));
	    expected++;
        }
        else if (expected->flags & METHOD_OPTIONAL)
	    expected++;
        else
        {
            ok_(file, line)(0, "%d: expected %s_%s, got %s_%s\n", count, expected->prov->prov_name,
                    get_prov_method_str(expected->method), actual->prov->prov_name, get_prov_method_str(actual->method));
            expected++;
            actual++;
        }
        count++;
    }

    /* Handle trailing optional/todo_wine methods. */
    while (expected->prov && ((expected->flags & METHOD_OPTIONAL) ||
                ((expected->flags & METHOD_TODO) && !strcmp(winetest_platform, "wine"))))
    {
        if (expected->flags & METHOD_TODO)
            todo_wine ok_(file, line)(0, "%d: expected %s_%s\n", count, expected->prov->prov_name,
                    get_prov_method_str(expected->method));
        count++;
	expected++;
    }

    if (expected->prov || actual->prov)
    {
        if (expected->prov)
            ok_( file, line)(0, "incomplete sequence: expected %s_%s, got nothing\n", expected->prov->prov_name,
                    get_prov_method_str(expected->method));
        else
            ok_( file, line)(0, "incomplete sequence: expected nothing, got %s_%s\n", actual->prov->prov_name,
                    get_prov_method_str(actual->method));
    }

    if (context)
        winetest_pop_context();

    flush_method_sequence();
}

/*
 * Parsing the string returned by UIA_ProviderDescriptionPropertyId is
 * the only way to know what an HUIANODE represents internally. It
 * returns a formatted string which always starts with:
 * "[pid:<process-id>,providerId:0x<hwnd-ptr> "
 * On Windows versions 10v1507 and below, "providerId:" is "hwnd:"
 *
 * This is followed by strings for each provider it represents. These are
 * formatted as:
 * "<prov-type>:<prov-desc> (<origin>)"
 * and are terminated with ";", the final provider has no ";" terminator,
 * instead it has "]".
 *
 * If the given provider is the one used for navigation towards a parent, it has
 * "(parent link)" as a suffix on "<prov-type>".
 *
 * <prov-type> is one of "Annotation", "Main", "Override", "Hwnd", or
 * "Nonclient".
 *
 * <prov-desc> is the string returned from calling GetPropertyValue on the
 * IRawElementProviderSimple being represented with a property ID of
 * UIA_ProviderDescriptionPropertyId.
 *
 * <origin> is the name of the module that the
 * IRawElementProviderSimple comes from. For unmanaged code, it's:
 * "unmanaged:<executable>"
 * and for managed code, it's:
 * "managed:<assembly-qualified-name>"
 *
 * An example:
 * [pid:1500,providerId:0x2F054C Main:Provider (unmanaged:uiautomation_test.exe); Hwnd(parent link):HWND Proxy (unmanaged:uiautomationcore.dll)]
 */
static BOOL get_provider_desc(BSTR prov_desc, const WCHAR *prov_type, WCHAR *out_name)
{
    const WCHAR *str, *str2;

    str = wcsstr(prov_desc, prov_type);
    if (!str)
        return FALSE;

    if (!out_name)
        return TRUE;

    str += wcslen(prov_type);
    str2 = wcschr(str, L'(');
    lstrcpynW(out_name, str, ((str2 - str)));

    return TRUE;
}

#define check_node_provider_desc( prov_desc, prov_type, prov_name, parent_link ) \
        check_node_provider_desc_( (prov_desc), (prov_type), (prov_name), (parent_link), __FILE__, __LINE__)
static void check_node_provider_desc_(BSTR prov_desc, const WCHAR *prov_type, const WCHAR *prov_name,
        BOOL parent_link, const char *file, int line)
{
    WCHAR buf[2048];

    if (parent_link)
        wsprintfW(buf, L"%s(parent link):", prov_type);
    else
        wsprintfW(buf, L"%s:", prov_type);

    if (!get_provider_desc(prov_desc, buf, buf))
    {
        if (parent_link)
            wsprintfW(buf, L"%s:", prov_type);
        else
            wsprintfW(buf, L"%s(parent link):", prov_type);

        if (!get_provider_desc(prov_desc, buf, buf))
        {
            ok_(file, line)(0, "failed to get provider string for %s\n", debugstr_w(prov_type));
            return;
        }
        else
        {
            if (parent_link)
                ok_(file, line)(0, "expected parent link provider %s\n", debugstr_w(prov_type));
            else
                ok_(file, line)(0, "unexpected parent link provider %s\n", debugstr_w(prov_type));
        }
    }

    if (prov_name)
        ok_(file, line)(!wcscmp(prov_name, buf), "unexpected provider name %s\n", debugstr_w(buf));
}

#define check_node_provider_desc_prefix( prov_desc, pid, prov_id ) \
        check_node_provider_desc_prefix_( (prov_desc), (pid), (prov_id), __FILE__, __LINE__)
static void check_node_provider_desc_prefix_(BSTR prov_desc, DWORD pid, HWND prov_id, const char *file, int line)
{
    const WCHAR *str, *str2;
    WCHAR buf[128];
    DWORD prov_pid;
    HWND prov_hwnd;
    WCHAR *end;

    str = wcsstr(prov_desc, L"pid:");
    str += wcslen(L"pid:");
    str2 = wcschr(str, L',');
    lstrcpynW(buf, str, (str2 - str) + 1);
    prov_pid = wcstoul(buf, &end, 10);
    ok_(file, line)(prov_pid == pid, "Unexpected pid %lu\n", prov_pid);

    str = wcsstr(prov_desc, L"providerId:");
    if (str)
        str += wcslen(L"providerId:");
    else
    {
        str = wcsstr(prov_desc, L"hwnd:");
        str += wcslen(L"hwnd:");
    }
    str2 = wcschr(str, L' ');
    lstrcpynW(buf, str, (str2 - str) + 1);
    prov_hwnd = ULongToHandle(wcstoul(buf, &end, 16));
    ok_(file, line)(prov_hwnd == prov_id, "Unexpected hwnd %p\n", prov_hwnd);
}

/*
 * For node providers that come from an HWND belonging to another process
 * or another thread, the provider is considered 'nested', a node in a node.
 */
static BOOL get_nested_provider_desc(BSTR prov_desc, const WCHAR *prov_type, BOOL parent_link, WCHAR *out_desc)
{
    const WCHAR *str, *str2;
    WCHAR buf[1024];

    if (!parent_link)
        wsprintfW(buf, L"%s:Nested ", prov_type);
    else
        wsprintfW(buf, L"%s(parent link):Nested ", prov_type);
    str = wcsstr(prov_desc, buf);
    /* Check with and without parent-link. */
    if (!str)
        return FALSE;

    if (!out_desc)
        return TRUE;

    str += wcslen(buf);
    str2 = wcschr(str, L']');
    /* We want to include the ']' character, so + 2. */
    lstrcpynW(out_desc, str, ((str2 - str) + 2));

    return TRUE;
}

#define check_runtime_id( exp_runtime_id, exp_size, runtime_id ) \
        check_runtime_id_( (exp_runtime_id), (exp_size), (runtime_id), __FILE__, __LINE__)
static void check_runtime_id_(int *exp_runtime_id, int exp_size, SAFEARRAY *runtime_id, const char *file, int line)
{
    LONG i, idx, lbound, ubound, elems;
    HRESULT hr;
    UINT dims;
    int val;

    dims = SafeArrayGetDim(runtime_id);
    ok_(file, line)(dims == 1, "Unexpected array dims %d\n", dims);

    hr = SafeArrayGetLBound(runtime_id, 1, &lbound);
    ok_(file, line)(hr == S_OK, "Failed to get LBound with hr %#lx\n", hr);

    hr = SafeArrayGetUBound(runtime_id, 1, &ubound);
    ok_(file, line)(hr == S_OK, "Failed to get UBound with hr %#lx\n", hr);

    elems = (ubound - lbound) + 1;
    ok_(file, line)(exp_size == elems, "Unexpected runtime_id array size %#lx\n", elems);

    for (i = 0; i < elems; i++)
    {
        idx = lbound + i;
        hr = SafeArrayGetElement(runtime_id, &idx, &val);
        ok_(file, line)(hr == S_OK, "Failed to get element with hr %#lx\n", hr);
        ok_(file, line)(val == exp_runtime_id[i], "Unexpected runtime_id[%ld] %#x\n", i, val);
    }
}

static inline struct Provider *impl_from_ProviderSimple(IRawElementProviderSimple *iface)
{
    return CONTAINING_RECORD(iface, struct Provider, IRawElementProviderSimple_iface);
}

HRESULT WINAPI ProviderSimple_QueryInterface(IRawElementProviderSimple *iface, REFIID riid, void **ppv)
{
    struct Provider *This = impl_from_ProviderSimple(iface);

    *ppv = NULL;
    if (IsEqualIID(riid, &IID_IRawElementProviderSimple) || IsEqualIID(riid, &IID_IUnknown))
        *ppv = iface;
    else if (IsEqualIID(riid, &IID_IRawElementProviderFragment))
        *ppv = &This->IRawElementProviderFragment_iface;
    else if (IsEqualIID(riid, &IID_IRawElementProviderFragmentRoot))
        *ppv = &This->IRawElementProviderFragmentRoot_iface;
    else if (IsEqualIID(riid, &IID_IRawElementProviderHwndOverride))
        *ppv = &This->IRawElementProviderHwndOverride_iface;
<<<<<<< HEAD
    else if (IsEqualIID(riid, &IID_IRawElementProviderAdviseEvents))
        *ppv = &This->IRawElementProviderAdviseEvents_iface;
=======
    else if (IsEqualIID(riid, &IID_IValueProvider))
        *ppv = &This->IValueProvider_iface;
>>>>>>> 6eb373f5
    else
        return E_NOINTERFACE;

    IRawElementProviderSimple_AddRef(iface);
    return S_OK;
}

ULONG WINAPI ProviderSimple_AddRef(IRawElementProviderSimple *iface)
{
    struct Provider *This = impl_from_ProviderSimple(iface);
    return InterlockedIncrement(&This->ref);
}

ULONG WINAPI ProviderSimple_Release(IRawElementProviderSimple *iface)
{
    struct Provider *This = impl_from_ProviderSimple(iface);
    return InterlockedDecrement(&This->ref);
}

HRESULT WINAPI ProviderSimple_get_ProviderOptions(IRawElementProviderSimple *iface,
        enum ProviderOptions *ret_val)
{
    struct Provider *This = impl_from_ProviderSimple(iface);

    add_method_call(This, PROV_GET_PROVIDER_OPTIONS);
    if (This->expected_tid)
        ok(This->expected_tid == GetCurrentThreadId(), "Unexpected tid %ld\n", GetCurrentThreadId());
    This->last_call_tid = GetCurrentThreadId();

    *ret_val = 0;
    if (This->prov_opts)
    {
        *ret_val = This->prov_opts;
        return S_OK;
    }

    return E_NOTIMPL;
}

HRESULT WINAPI ProviderSimple_GetPatternProvider(IRawElementProviderSimple *iface,
        PATTERNID pattern_id, IUnknown **ret_val)
{
    struct Provider *This = impl_from_ProviderSimple(iface);

    add_method_call(This, PROV_GET_PATTERN_PROV);
    if (This->expected_tid)
        ok(This->expected_tid == GetCurrentThreadId(), "Unexpected tid %ld\n", GetCurrentThreadId());
    This->last_call_tid = GetCurrentThreadId();

    *ret_val = NULL;
    switch (pattern_id)
    {
    case UIA_ValuePatternId:
        if (This->value_pattern_data.is_supported)
            *ret_val = (IUnknown *)iface;
        break;

    default:
        break;
    }

    if (*ret_val)
        IUnknown_AddRef(*ret_val);

    return S_OK;
}

HRESULT WINAPI ProviderSimple_GetPropertyValue(IRawElementProviderSimple *iface,
        PROPERTYID prop_id, VARIANT *ret_val)
{
    struct Provider *This = impl_from_ProviderSimple(iface);

    add_method_call(This, PROV_GET_PROPERTY_VALUE);
    if (This->expected_tid)
        ok(This->expected_tid == GetCurrentThreadId(), "Unexpected tid %ld\n", GetCurrentThreadId());
    This->last_call_tid = GetCurrentThreadId();

    if (This->prop_override && This->prop_override_count)
    {
        int i;

        for (i = 0; i < This->prop_override_count; i++)
        {
            if (This->prop_override[i].prop_id == prop_id)
            {
                *ret_val = This->prop_override[i].val;
                return S_OK;
            }
        }
    }

    VariantInit(ret_val);
    switch (prop_id)
    {
    case UIA_NativeWindowHandlePropertyId:
        if (This->ret_invalid_prop_type)
        {
            V_VT(ret_val) = VT_R8;
            V_R8(ret_val) = uia_r8_prop_val;
        }
        else if (!This->ignore_hwnd_prop)
        {
            V_VT(ret_val) = VT_I4;
            V_I4(ret_val) = HandleToULong(This->hwnd);
        }
        break;

    case UIA_ProcessIdPropertyId:
    case UIA_ControlTypePropertyId:
    case UIA_CulturePropertyId:
    case UIA_OrientationPropertyId:
    case UIA_LiveSettingPropertyId:
    case UIA_PositionInSetPropertyId:
    case UIA_SizeOfSetPropertyId:
    case UIA_LevelPropertyId:
    case UIA_LandmarkTypePropertyId:
    case UIA_FillColorPropertyId:
    case UIA_FillTypePropertyId:
    case UIA_VisualEffectsPropertyId:
    case UIA_HeadingLevelPropertyId:
        if (This->ret_invalid_prop_type)
        {
            V_VT(ret_val) = VT_R8;
            V_R8(ret_val) = uia_r8_prop_val;
        }
        else
        {
            V_VT(ret_val) = VT_I4;
            V_I4(ret_val) = uia_i4_prop_val;
        }
        break;

    case UIA_RotationPropertyId:
        if (This->ret_invalid_prop_type)
        {
            V_VT(ret_val) = VT_I4;
            V_I4(ret_val) = uia_i4_prop_val;
        }
        else
        {
            V_VT(ret_val) = VT_R8;
            V_R8(ret_val) = uia_r8_prop_val;
        }
        break;

    case UIA_LocalizedControlTypePropertyId:
    case UIA_NamePropertyId:
    case UIA_AcceleratorKeyPropertyId:
    case UIA_AccessKeyPropertyId:
    case UIA_AutomationIdPropertyId:
    case UIA_ClassNamePropertyId:
    case UIA_HelpTextPropertyId:
    case UIA_ItemTypePropertyId:
    case UIA_FrameworkIdPropertyId:
    case UIA_ItemStatusPropertyId:
    case UIA_AriaRolePropertyId:
    case UIA_AriaPropertiesPropertyId:
    case UIA_LocalizedLandmarkTypePropertyId:
    case UIA_FullDescriptionPropertyId:
        if (This->ret_invalid_prop_type)
        {
            V_VT(ret_val) = VT_I4;
            V_I4(ret_val) = uia_i4_prop_val;
        }
        else
        {
            V_VT(ret_val) = VT_BSTR;
            V_BSTR(ret_val) = SysAllocString(uia_bstr_prop_str);
        }
        break;

    case UIA_HasKeyboardFocusPropertyId:
    case UIA_IsKeyboardFocusablePropertyId:
    case UIA_IsEnabledPropertyId:
    case UIA_IsControlElementPropertyId:
    case UIA_IsContentElementPropertyId:
    case UIA_IsPasswordPropertyId:
    case UIA_IsOffscreenPropertyId:
    case UIA_IsRequiredForFormPropertyId:
    case UIA_IsDataValidForFormPropertyId:
    case UIA_OptimizeForVisualContentPropertyId:
    case UIA_IsPeripheralPropertyId:
    case UIA_IsDialogPropertyId:
        if (This->ret_invalid_prop_type)
        {
            V_VT(ret_val) = VT_R8;
            V_R8(ret_val) = uia_r8_prop_val;
        }
        else
        {
            V_VT(ret_val) = VT_BOOL;
            V_BOOL(ret_val) = VARIANT_TRUE;
        }
        break;

    case UIA_AnnotationTypesPropertyId:
    case UIA_OutlineColorPropertyId:
        if (This->ret_invalid_prop_type)
        {
            V_VT(ret_val) = VT_ARRAY | VT_R8;
            V_ARRAY(ret_val) = create_r8_safearray();
        }
        else
        {
            V_VT(ret_val) = VT_ARRAY | VT_I4;
            V_ARRAY(ret_val) = create_i4_safearray();
        }
        break;

    case UIA_OutlineThicknessPropertyId:
    case UIA_SizePropertyId:
        if (This->ret_invalid_prop_type)
        {
            V_VT(ret_val) = VT_ARRAY | VT_I4;
            V_ARRAY(ret_val) = create_i4_safearray();
        }
        else
        {
            V_VT(ret_val) = VT_ARRAY | VT_R8;
            V_ARRAY(ret_val) = create_r8_safearray();
        }
        break;

    case UIA_LabeledByPropertyId:
        if (This->ret_invalid_prop_type)
        {
            V_VT(ret_val) = VT_I4;
            V_I4(ret_val) = uia_i4_prop_val;
        }
        else
        {
            V_VT(ret_val) = VT_UNKNOWN;
            V_UNKNOWN(ret_val) = (IUnknown *)&Provider_child.IRawElementProviderSimple_iface;
            IUnknown_AddRef(V_UNKNOWN(ret_val));
        }
        break;

    case UIA_AnnotationObjectsPropertyId:
    case UIA_DescribedByPropertyId:
    case UIA_FlowsFromPropertyId:
    case UIA_FlowsToPropertyId:
    case UIA_ControllerForPropertyId:
        if (This->ret_invalid_prop_type)
        {
            V_VT(ret_val) = VT_ARRAY | VT_I4;
            V_ARRAY(ret_val) = create_i4_safearray();
        }
        else
        {
            V_VT(ret_val) = VT_UNKNOWN | VT_ARRAY;
            V_ARRAY(ret_val) = create_unk_safearray();
        }
        break;

    case UIA_ProviderDescriptionPropertyId:
    {
        WCHAR buf[1024] = {};

        mbstowcs(buf, This->prov_name, strlen(This->prov_name));
        V_VT(ret_val) = VT_BSTR;
        V_BSTR(ret_val) = SysAllocString(buf);
        break;
    }

    default:
        break;
    }

    return S_OK;
}

HRESULT WINAPI ProviderSimple_get_HostRawElementProvider(IRawElementProviderSimple *iface,
        IRawElementProviderSimple **ret_val)
{
    struct Provider *This = impl_from_ProviderSimple(iface);

    add_method_call(This, PROV_GET_HOST_RAW_ELEMENT_PROVIDER);
    if (This->expected_tid)
        ok(This->expected_tid == GetCurrentThreadId(), "Unexpected tid %ld\n", GetCurrentThreadId());
    This->last_call_tid = GetCurrentThreadId();

    *ret_val = NULL;
    if (This->hwnd)
        return UiaHostProviderFromHwnd(This->hwnd, ret_val);

    return S_OK;
}

IRawElementProviderSimpleVtbl ProviderSimpleVtbl = {
    ProviderSimple_QueryInterface,
    ProviderSimple_AddRef,
    ProviderSimple_Release,
    ProviderSimple_get_ProviderOptions,
    ProviderSimple_GetPatternProvider,
    ProviderSimple_GetPropertyValue,
    ProviderSimple_get_HostRawElementProvider,
};

static inline struct Provider *impl_from_ProviderFragment(IRawElementProviderFragment *iface)
{
    return CONTAINING_RECORD(iface, struct Provider, IRawElementProviderFragment_iface);
}

static HRESULT WINAPI ProviderFragment_QueryInterface(IRawElementProviderFragment *iface, REFIID riid,
        void **ppv)
{
    struct Provider *Provider = impl_from_ProviderFragment(iface);
    return IRawElementProviderSimple_QueryInterface(&Provider->IRawElementProviderSimple_iface, riid, ppv);
}

static ULONG WINAPI ProviderFragment_AddRef(IRawElementProviderFragment *iface)
{
    struct Provider *Provider = impl_from_ProviderFragment(iface);
    return IRawElementProviderSimple_AddRef(&Provider->IRawElementProviderSimple_iface);
}

static ULONG WINAPI ProviderFragment_Release(IRawElementProviderFragment *iface)
{
    struct Provider *Provider = impl_from_ProviderFragment(iface);
    return IRawElementProviderSimple_Release(&Provider->IRawElementProviderSimple_iface);
}

static HRESULT WINAPI ProviderFragment_Navigate(IRawElementProviderFragment *iface,
        enum NavigateDirection direction, IRawElementProviderFragment **ret_val)
{
    struct Provider *This = impl_from_ProviderFragment(iface);

    add_method_call(This, FRAG_NAVIGATE);
    if (This->expected_tid)
        ok(This->expected_tid == GetCurrentThreadId(), "Unexpected tid %ld\n", GetCurrentThreadId());
    This->last_call_tid = GetCurrentThreadId();

    *ret_val = NULL;
    switch (direction)
    {
    case NavigateDirection_Parent:
        *ret_val = This->parent;
        break;

    case NavigateDirection_NextSibling:
        *ret_val = This->next_sibling;
        break;

    case NavigateDirection_PreviousSibling:
        *ret_val = This->prev_sibling;
        break;

    case NavigateDirection_FirstChild:
        *ret_val = This->first_child;
        break;

    case NavigateDirection_LastChild:
        *ret_val = This->last_child;
        break;

    default:
        trace("Invalid navigate direction %d\n", direction);
        break;
    }

    if (*ret_val)
        IRawElementProviderFragment_AddRef(*ret_val);

    return S_OK;
}

static HRESULT WINAPI ProviderFragment_GetRuntimeId(IRawElementProviderFragment *iface,
        SAFEARRAY **ret_val)
{
    struct Provider *This = impl_from_ProviderFragment(iface);

    add_method_call(This, FRAG_GET_RUNTIME_ID);
    if (This->expected_tid)
        ok(This->expected_tid == GetCurrentThreadId(), "Unexpected tid %ld\n", GetCurrentThreadId());
    This->last_call_tid = GetCurrentThreadId();

    *ret_val = NULL;
    if (This->runtime_id[0] || This->runtime_id[1])
    {
        SAFEARRAY *sa;
        LONG idx;

        if (!(sa = SafeArrayCreateVector(VT_I4, 0, ARRAY_SIZE(This->runtime_id))))
            return E_FAIL;

        for (idx = 0; idx < ARRAY_SIZE(This->runtime_id); idx++)
            SafeArrayPutElement(sa, &idx, (void *)&This->runtime_id[idx]);

        *ret_val = sa;
    }

    return S_OK;
}

static HRESULT WINAPI ProviderFragment_get_BoundingRectangle(IRawElementProviderFragment *iface,
        struct UiaRect *ret_val)
{
    struct Provider *This = impl_from_ProviderFragment(iface);

    add_method_call(This, FRAG_GET_BOUNDING_RECT);
    if (This->expected_tid)
        ok(This->expected_tid == GetCurrentThreadId(), "Unexpected tid %ld\n", GetCurrentThreadId());
    This->last_call_tid = GetCurrentThreadId();

    *ret_val = This->bounds_rect;
    return S_OK;
}

static HRESULT WINAPI ProviderFragment_GetEmbeddedFragmentRoots(IRawElementProviderFragment *iface,
        SAFEARRAY **ret_val)
{
    struct Provider *This = impl_from_ProviderFragment(iface);

    add_method_call(This, FRAG_GET_EMBEDDED_FRAGMENT_ROOTS);
    if (This->expected_tid)
        ok(This->expected_tid == GetCurrentThreadId(), "Unexpected tid %ld\n", GetCurrentThreadId());
    This->last_call_tid = GetCurrentThreadId();

    *ret_val = NULL;
    if (This->embedded_frag_roots && This->embedded_frag_roots_count)
    {
        SAFEARRAY *sa;
        LONG idx;

        if (!(sa = SafeArrayCreateVector(VT_UNKNOWN, 0, This->embedded_frag_roots_count)))
            return E_FAIL;

        for (idx = 0; idx < This->embedded_frag_roots_count; idx++)
            SafeArrayPutElement(sa, &idx, (IUnknown *)This->embedded_frag_roots[idx]);

        if (This == &Provider_child)
            This->embedded_frag_roots_count = 0;

        *ret_val = sa;
    }

    return S_OK;
}

static HRESULT WINAPI ProviderFragment_SetFocus(IRawElementProviderFragment *iface)
{
    ok(0, "unexpected call\n");
    return E_NOTIMPL;
}

static HRESULT WINAPI ProviderFragment_get_FragmentRoot(IRawElementProviderFragment *iface,
        IRawElementProviderFragmentRoot **ret_val)
{
    struct Provider *This = impl_from_ProviderFragment(iface);

    add_method_call(This, FRAG_GET_FRAGMENT_ROOT);
    if (This->expected_tid)
        ok(This->expected_tid == GetCurrentThreadId(), "Unexpected tid %ld\n", GetCurrentThreadId());
    This->last_call_tid = GetCurrentThreadId();

    *ret_val = NULL;
    if (This->frag_root)
    {
        *ret_val = This->frag_root;
        IRawElementProviderFragmentRoot_AddRef(This->frag_root);
    }

    return S_OK;
}

static const IRawElementProviderFragmentVtbl ProviderFragmentVtbl = {
    ProviderFragment_QueryInterface,
    ProviderFragment_AddRef,
    ProviderFragment_Release,
    ProviderFragment_Navigate,
    ProviderFragment_GetRuntimeId,
    ProviderFragment_get_BoundingRectangle,
    ProviderFragment_GetEmbeddedFragmentRoots,
    ProviderFragment_SetFocus,
    ProviderFragment_get_FragmentRoot,
};

static inline struct Provider *impl_from_ProviderFragmentRoot(IRawElementProviderFragmentRoot *iface)
{
    return CONTAINING_RECORD(iface, struct Provider, IRawElementProviderFragmentRoot_iface);
}

static HRESULT WINAPI ProviderFragmentRoot_QueryInterface(IRawElementProviderFragmentRoot *iface, REFIID riid,
        void **ppv)
{
    struct Provider *Provider = impl_from_ProviderFragmentRoot(iface);
    return IRawElementProviderSimple_QueryInterface(&Provider->IRawElementProviderSimple_iface, riid, ppv);
}

static ULONG WINAPI ProviderFragmentRoot_AddRef(IRawElementProviderFragmentRoot *iface)
{
    struct Provider *Provider = impl_from_ProviderFragmentRoot(iface);
    return IRawElementProviderSimple_AddRef(&Provider->IRawElementProviderSimple_iface);
}

static ULONG WINAPI ProviderFragmentRoot_Release(IRawElementProviderFragmentRoot *iface)
{
    struct Provider *Provider = impl_from_ProviderFragmentRoot(iface);
    return IRawElementProviderSimple_Release(&Provider->IRawElementProviderSimple_iface);
}

static HRESULT WINAPI ProviderFragmentRoot_ElementProviderFromPoint(IRawElementProviderFragmentRoot *iface,
        double x, double y, IRawElementProviderFragment **ret_val)
{
    ok(0, "unexpected call\n");
    return E_NOTIMPL;
}

static HRESULT WINAPI ProviderFragmentRoot_GetFocus(IRawElementProviderFragmentRoot *iface,
        IRawElementProviderFragment **ret_val)
{
    ok(0, "unexpected call\n");
    return E_NOTIMPL;
}

static const IRawElementProviderFragmentRootVtbl ProviderFragmentRootVtbl = {
    ProviderFragmentRoot_QueryInterface,
    ProviderFragmentRoot_AddRef,
    ProviderFragmentRoot_Release,
    ProviderFragmentRoot_ElementProviderFromPoint,
    ProviderFragmentRoot_GetFocus,
};

static inline struct Provider *impl_from_ProviderHwndOverride(IRawElementProviderHwndOverride *iface)
{
    return CONTAINING_RECORD(iface, struct Provider, IRawElementProviderHwndOverride_iface);
}

static HRESULT WINAPI ProviderHwndOverride_QueryInterface(IRawElementProviderHwndOverride *iface, REFIID riid,
        void **ppv)
{
    struct Provider *Provider = impl_from_ProviderHwndOverride(iface);
    return IRawElementProviderSimple_QueryInterface(&Provider->IRawElementProviderSimple_iface, riid, ppv);
}

static ULONG WINAPI ProviderHwndOverride_AddRef(IRawElementProviderHwndOverride *iface)
{
    struct Provider *Provider = impl_from_ProviderHwndOverride(iface);
    return IRawElementProviderSimple_AddRef(&Provider->IRawElementProviderSimple_iface);
}

static ULONG WINAPI ProviderHwndOverride_Release(IRawElementProviderHwndOverride *iface)
{
    struct Provider *Provider = impl_from_ProviderHwndOverride(iface);
    return IRawElementProviderSimple_Release(&Provider->IRawElementProviderSimple_iface);
}

static HRESULT WINAPI ProviderHwndOverride_GetOverrideProviderForHwnd(IRawElementProviderHwndOverride *iface,
        HWND hwnd, IRawElementProviderSimple **ret_val)
{
    struct Provider *This = impl_from_ProviderHwndOverride(iface);

    add_method_call(This, HWND_OVERRIDE_GET_OVERRIDE_PROVIDER);

    *ret_val = NULL;
    if (This->override_hwnd == hwnd)
    {
        return IRawElementProviderSimple_QueryInterface(&Provider_override.IRawElementProviderSimple_iface,
                &IID_IRawElementProviderSimple, (void **)ret_val);
    }

    return S_OK;
}

static const IRawElementProviderHwndOverrideVtbl ProviderHwndOverrideVtbl = {
    ProviderHwndOverride_QueryInterface,
    ProviderHwndOverride_AddRef,
    ProviderHwndOverride_Release,
    ProviderHwndOverride_GetOverrideProviderForHwnd,
};

<<<<<<< HEAD
static inline struct Provider *impl_from_ProviderAdviseEvents(IRawElementProviderAdviseEvents *iface)
{
    return CONTAINING_RECORD(iface, struct Provider, IRawElementProviderAdviseEvents_iface);
}

static HRESULT WINAPI ProviderAdviseEvents_QueryInterface(IRawElementProviderAdviseEvents *iface, REFIID riid,
        void **ppv)
{
    struct Provider *Provider = impl_from_ProviderAdviseEvents(iface);
    return IRawElementProviderSimple_QueryInterface(&Provider->IRawElementProviderSimple_iface, riid, ppv);
}

static ULONG WINAPI ProviderAdviseEvents_AddRef(IRawElementProviderAdviseEvents *iface)
{
    struct Provider *Provider = impl_from_ProviderAdviseEvents(iface);
    return IRawElementProviderSimple_AddRef(&Provider->IRawElementProviderSimple_iface);
}

static ULONG WINAPI ProviderAdviseEvents_Release(IRawElementProviderAdviseEvents *iface)
{
    struct Provider *Provider = impl_from_ProviderAdviseEvents(iface);
    return IRawElementProviderSimple_Release(&Provider->IRawElementProviderSimple_iface);
}

static HRESULT WINAPI ProviderAdviseEvents_AdviseEventAdded(IRawElementProviderAdviseEvents *iface,
        EVENTID event_id, SAFEARRAY *prop_ids)
{
    struct Provider *This = impl_from_ProviderAdviseEvents(iface);

    add_method_call(This, ADVISE_EVENTS_EVENT_ADDED);
    if (This->expected_tid)
        ok(This->expected_tid == GetCurrentThreadId(), "Unexpected tid %ld\n", GetCurrentThreadId());
    This->last_call_tid = GetCurrentThreadId();

    return S_OK;
}

static HRESULT WINAPI ProviderAdviseEvents_AdviseEventRemoved(IRawElementProviderAdviseEvents *iface,
        EVENTID event_id, SAFEARRAY *prop_ids)
{
    struct Provider *This = impl_from_ProviderAdviseEvents(iface);

    add_method_call(This, ADVISE_EVENTS_EVENT_REMOVED);
    if (This->expected_tid)
        ok(This->expected_tid == GetCurrentThreadId(), "Unexpected tid %ld\n", GetCurrentThreadId());
    This->last_call_tid = GetCurrentThreadId();
=======
static inline struct Provider *impl_from_ProviderValuePattern(IValueProvider *iface)
{
    return CONTAINING_RECORD(iface, struct Provider, IValueProvider_iface);
}

static HRESULT WINAPI ProviderValuePattern_QueryInterface(IValueProvider *iface, REFIID riid,
        void **ppv)
{
    struct Provider *Provider = impl_from_ProviderValuePattern(iface);
    return IRawElementProviderSimple_QueryInterface(&Provider->IRawElementProviderSimple_iface, riid, ppv);
}

static ULONG WINAPI ProviderValuePattern_AddRef(IValueProvider *iface)
{
    struct Provider *Provider = impl_from_ProviderValuePattern(iface);
    return IRawElementProviderSimple_AddRef(&Provider->IRawElementProviderSimple_iface);
}

static ULONG WINAPI ProviderValuePattern_Release(IValueProvider *iface)
{
    struct Provider *Provider = impl_from_ProviderValuePattern(iface);
    return IRawElementProviderSimple_Release(&Provider->IRawElementProviderSimple_iface);
}

static HRESULT WINAPI ProviderValuePattern_SetValue(IValueProvider *iface, LPCWSTR val)
{
    ok(0, "unexpected call\n");
    return E_NOTIMPL;
}

static HRESULT WINAPI ProviderValuePattern_get_Value(IValueProvider *iface, BSTR *ret_val)
{
    ok(0, "unexpected call\n");
    return E_NOTIMPL;
}

static HRESULT WINAPI ProviderValuePattern_get_IsReadOnly(IValueProvider *iface, BOOL *ret_val)
{
    struct Provider *Provider = impl_from_ProviderValuePattern(iface);

    *ret_val = Provider->value_pattern_data.is_read_only;
>>>>>>> 6eb373f5

    return S_OK;
}

<<<<<<< HEAD
static const IRawElementProviderAdviseEventsVtbl ProviderAdviseEventsVtbl = {
    ProviderAdviseEvents_QueryInterface,
    ProviderAdviseEvents_AddRef,
    ProviderAdviseEvents_Release,
    ProviderAdviseEvents_AdviseEventAdded,
    ProviderAdviseEvents_AdviseEventRemoved,
=======
static const IValueProviderVtbl ProviderValuePatternVtbl = {
    ProviderValuePattern_QueryInterface,
    ProviderValuePattern_AddRef,
    ProviderValuePattern_Release,
    ProviderValuePattern_SetValue,
    ProviderValuePattern_get_Value,
    ProviderValuePattern_get_IsReadOnly,
>>>>>>> 6eb373f5
};

static struct Provider Provider =
{
    { &ProviderSimpleVtbl },
    { &ProviderFragmentVtbl },
    { &ProviderFragmentRootVtbl },
    { &ProviderHwndOverrideVtbl },
<<<<<<< HEAD
    { &ProviderAdviseEventsVtbl },
=======
    { &ProviderValuePatternVtbl },
>>>>>>> 6eb373f5
    1,
    "Provider",
    NULL, NULL,
    NULL, NULL,
    &Provider_child.IRawElementProviderFragment_iface, &Provider_child2.IRawElementProviderFragment_iface,
    0, 0, 0,
};

static struct Provider Provider2 =
{
    { &ProviderSimpleVtbl },
    { &ProviderFragmentVtbl },
    { &ProviderFragmentRootVtbl },
    { &ProviderHwndOverrideVtbl },
<<<<<<< HEAD
    { &ProviderAdviseEventsVtbl },
=======
    { &ProviderValuePatternVtbl },
>>>>>>> 6eb373f5
    1,
    "Provider2",
    NULL, NULL,
    NULL, NULL,
    NULL, NULL,
    0, 0, 0,
};

static struct Provider Provider_child =
{
    { &ProviderSimpleVtbl },
    { &ProviderFragmentVtbl },
    { &ProviderFragmentRootVtbl },
    { &ProviderHwndOverrideVtbl },
<<<<<<< HEAD
    { &ProviderAdviseEventsVtbl },
=======
    { &ProviderValuePatternVtbl },
>>>>>>> 6eb373f5
    1,
    "Provider_child",
    &Provider.IRawElementProviderFragment_iface, &Provider.IRawElementProviderFragmentRoot_iface,
    NULL, &Provider_child2.IRawElementProviderFragment_iface,
    NULL, NULL,
    ProviderOptions_ServerSideProvider, 0, 0,
};

static struct Provider Provider_child2 =
{
    { &ProviderSimpleVtbl },
    { &ProviderFragmentVtbl },
    { &ProviderFragmentRootVtbl },
    { &ProviderHwndOverrideVtbl },
<<<<<<< HEAD
    { &ProviderAdviseEventsVtbl },
=======
    { &ProviderValuePatternVtbl },
>>>>>>> 6eb373f5
    1,
    "Provider_child2",
    &Provider.IRawElementProviderFragment_iface, &Provider.IRawElementProviderFragmentRoot_iface,
    &Provider_child.IRawElementProviderFragment_iface, NULL,
    NULL, NULL,
    ProviderOptions_ServerSideProvider, 0, 0,
};

static struct Provider Provider_hwnd =
{
    { &ProviderSimpleVtbl },
    { &ProviderFragmentVtbl },
    { &ProviderFragmentRootVtbl },
    { &ProviderHwndOverrideVtbl },
<<<<<<< HEAD
    { &ProviderAdviseEventsVtbl },
=======
    { &ProviderValuePatternVtbl },
>>>>>>> 6eb373f5
    1,
    "Provider_hwnd",
    NULL, NULL,
    NULL, NULL,
    NULL, NULL,
    ProviderOptions_ClientSideProvider, 0, 0,
};

static struct Provider Provider_nc =
{
    { &ProviderSimpleVtbl },
    { &ProviderFragmentVtbl },
    { &ProviderFragmentRootVtbl },
    { &ProviderHwndOverrideVtbl },
<<<<<<< HEAD
    { &ProviderAdviseEventsVtbl },
=======
    { &ProviderValuePatternVtbl },
>>>>>>> 6eb373f5
    1,
    "Provider_nc",
    NULL, NULL,
    NULL, NULL,
    NULL, NULL,
    ProviderOptions_ClientSideProvider | ProviderOptions_NonClientAreaProvider,
    0, 0,
};

static struct Provider Provider_proxy =
{
    { &ProviderSimpleVtbl },
    { &ProviderFragmentVtbl },
    { &ProviderFragmentRootVtbl },
    { &ProviderHwndOverrideVtbl },
<<<<<<< HEAD
    { &ProviderAdviseEventsVtbl },
=======
    { &ProviderValuePatternVtbl },
>>>>>>> 6eb373f5
    1,
    "Provider_proxy",
    NULL, NULL,
    NULL, NULL,
    NULL, NULL,
    ProviderOptions_ClientSideProvider,
    0, 0,
};

static struct Provider Provider_proxy2 =
{
    { &ProviderSimpleVtbl },
    { &ProviderFragmentVtbl },
    { &ProviderFragmentRootVtbl },
    { &ProviderHwndOverrideVtbl },
<<<<<<< HEAD
    { &ProviderAdviseEventsVtbl },
=======
    { &ProviderValuePatternVtbl },
>>>>>>> 6eb373f5
    1,
    "Provider_proxy2",
    NULL, NULL,
    NULL, NULL,
    NULL, NULL,
    ProviderOptions_ClientSideProvider,
    0, 0,
};

static struct Provider Provider_override =
{
    { &ProviderSimpleVtbl },
    { &ProviderFragmentVtbl },
    { &ProviderFragmentRootVtbl },
    { &ProviderHwndOverrideVtbl },
<<<<<<< HEAD
    { &ProviderAdviseEventsVtbl },
=======
    { &ProviderValuePatternVtbl },
>>>>>>> 6eb373f5
    1,
    "Provider_override",
    NULL, NULL,
    NULL, NULL,
    NULL, NULL,
    ProviderOptions_ServerSideProvider | ProviderOptions_OverrideProvider,
    0, 0,
};

#define DEFINE_PROVIDER(name) \
    static struct Provider Provider_ ## name = \
    { \
        { &ProviderSimpleVtbl }, \
        { &ProviderFragmentVtbl }, \
        { &ProviderFragmentRootVtbl }, \
        { &ProviderHwndOverrideVtbl }, \
<<<<<<< HEAD
        { &ProviderAdviseEventsVtbl }, \
=======
        { &ProviderValuePatternVtbl }, \
>>>>>>> 6eb373f5
        1, \
        "Provider_" # name "", \
        NULL, NULL, \
        NULL, NULL, \
        NULL, NULL, \
        ProviderOptions_ServerSideProvider, 0, 0 \
    }

DEFINE_PROVIDER(hwnd_child);
DEFINE_PROVIDER(hwnd_child2);
DEFINE_PROVIDER(nc_child);
DEFINE_PROVIDER(nc_child2);
DEFINE_PROVIDER(child_child);
DEFINE_PROVIDER(child_child2);
DEFINE_PROVIDER(child2_child);
DEFINE_PROVIDER(child2_child_child);

/*
 * This sequence of method calls is always used when creating an HUIANODE from
 * an IRawElementProviderSimple.
 */
#define NODE_CREATE_SEQ(prov) \
    { prov , PROV_GET_PROVIDER_OPTIONS }, \
    /* Win10v1507 and below call this. */ \
    { prov , PROV_GET_PROPERTY_VALUE, METHOD_OPTIONAL }, /* UIA_NativeWindowHandlePropertyId */ \
    { prov , PROV_GET_HOST_RAW_ELEMENT_PROVIDER }, \
    { prov , PROV_GET_PROPERTY_VALUE }, \
    { prov , FRAG_NAVIGATE }, /* NavigateDirection_Parent */ \
    { prov , PROV_GET_PROVIDER_OPTIONS, METHOD_OPTIONAL } \


static IAccessible *acc_client;
static IRawElementProviderSimple *prov_root;
static LPARAM exp_objid;
static LRESULT WINAPI test_wnd_proc(HWND hwnd, UINT message, WPARAM wParam, LPARAM lParam)
{
    switch (message)
    {
    case WM_GETOBJECT:
        if (exp_objid)
        {
            CHECK_EXPECT(winproc_GETOBJECT);
            ok(exp_objid == lParam, "Unexpected objid %ld\n", lParam);
        }

        if (lParam == (DWORD)OBJID_CLIENT)
        {
            CHECK_EXPECT(winproc_GETOBJECT_CLIENT);
            if (acc_client)
                return LresultFromObject(&IID_IAccessible, wParam, (IUnknown *)acc_client);

            break;
        }
        else if (lParam == UiaRootObjectId)
        {
            CHECK_EXPECT(winproc_GETOBJECT_UiaRoot);
            if (prov_root)
                return UiaReturnRawElementProvider(hwnd, wParam, lParam, prov_root);

            break;
        }

        break;

    default:
        break;
    }

    return DefWindowProcA(hwnd, message, wParam, lParam);
}

static IRawElementProviderSimple *child_win_prov_root;
static LRESULT WINAPI child_test_wnd_proc(HWND hwnd, UINT message, WPARAM wParam, LPARAM lParam)
{
    switch (message)
    {
    case WM_GETOBJECT:
        if (lParam == UiaRootObjectId)
        {
            CHECK_EXPECT(child_winproc_GETOBJECT_UiaRoot);
            if (child_win_prov_root)
                return UiaReturnRawElementProvider(hwnd, wParam, lParam, child_win_prov_root);

            break;
        }

        break;

    default:
        break;
    }

    return DefWindowProcA(hwnd, message, wParam, lParam);
}

static void test_UiaHostProviderFromHwnd(void)
{
    IRawElementProviderSimple *p, *p2;
    enum ProviderOptions prov_opt;
    WNDCLASSA cls;
    HRESULT hr;
    HWND hwnd;
    VARIANT v;
    int i;

    cls.style = 0;
    cls.lpfnWndProc = test_wnd_proc;
    cls.cbClsExtra = 0;
    cls.cbWndExtra = 0;
    cls.hInstance = GetModuleHandleA(NULL);
    cls.hIcon = 0;
    cls.hCursor = NULL;
    cls.hbrBackground = NULL;
    cls.lpszMenuName = NULL;
    cls.lpszClassName = "HostProviderFromHwnd class";

    RegisterClassA(&cls);

    hwnd = CreateWindowExA(0, "HostProviderFromHwnd class", "Test window 1",
            WS_CAPTION | WS_SYSMENU | WS_MINIMIZEBOX | WS_MAXIMIZEBOX | WS_VISIBLE,
            0, 0, 100, 100, GetDesktopWindow(), NULL, GetModuleHandleA(NULL), NULL);
    ok(hwnd != NULL, "Failed to create a test window.\n");

    p = (void *)0xdeadbeef;
    hr = UiaHostProviderFromHwnd(NULL, &p);
    ok(hr == E_INVALIDARG, "Unexpected hr %#lx.\n", hr);
    ok(p == NULL, "Unexpected instance.\n");

    hr = UiaHostProviderFromHwnd(hwnd, NULL);
    ok(hr == E_INVALIDARG, "Unexpected hr %#lx.\n", hr);

    p = NULL;
    hr = UiaHostProviderFromHwnd(hwnd, &p);
    ok(hr == S_OK, "Failed to get host provider, hr %#lx.\n", hr);

    p2 = NULL;
    hr = UiaHostProviderFromHwnd(hwnd, &p2);
    ok(hr == S_OK, "Failed to get host provider, hr %#lx.\n", hr);
    ok(p != p2, "Unexpected instance.\n");
    IRawElementProviderSimple_Release(p2);

    hr = IRawElementProviderSimple_get_HostRawElementProvider(p, &p2);
    ok(hr == S_OK, "Unexpected hr %#lx.\n", hr);
    ok(p2 == NULL, "Unexpected instance.\n");

    hr = IRawElementProviderSimple_GetPropertyValue(p, UIA_NativeWindowHandlePropertyId, &v);
    ok(hr == S_OK, "Unexpected hr %#lx.\n", hr);
    ok(V_VT(&v) == VT_I4, "V_VT(&v) = %d\n", V_VT(&v));
    ok(V_I4(&v) == HandleToUlong(hwnd), "V_I4(&v) = %#lx, expected %#lx\n", V_I4(&v), HandleToUlong(hwnd));

    hr = IRawElementProviderSimple_GetPropertyValue(p, UIA_ProviderDescriptionPropertyId, &v);
    ok(hr == S_OK, "Unexpected hr %#lx.\n", hr);
    ok(V_VT(&v) == VT_BSTR, "V_VT(&v) = %d\n", V_VT(&v));
    VariantClear(&v);

    /* No patterns are implemented on the HWND Host provider. */
    for (i = UIA_InvokePatternId; i < (UIA_CustomNavigationPatternId + 1); i++)
    {
        IUnknown *unk;

        unk = (void *)0xdeadbeef;
        hr = IRawElementProviderSimple_GetPatternProvider(p, i, &unk);
        ok(hr == S_OK, "Unexpected hr %#lx, %d.\n", hr, i);
        ok(!unk, "Pattern %d returned %p\n", i, unk);
    }

    hr = IRawElementProviderSimple_get_ProviderOptions(p, &prov_opt);
    ok(hr == S_OK, "Unexpected hr %#lx.\n", hr);
    ok((prov_opt == ProviderOptions_ServerSideProvider) ||
            broken(prov_opt == ProviderOptions_ClientSideProvider), /* Windows < 10 1507 */
            "Unexpected provider options %#x\n", prov_opt);

    /* Test behavior post Window destruction. */
    DestroyWindow(hwnd);

    hr = IRawElementProviderSimple_GetPropertyValue(p, UIA_NativeWindowHandlePropertyId, &v);
    ok(hr == S_OK, "Unexpected hr %#lx.\n", hr);
    ok(V_VT(&v) == VT_I4, "V_VT(&v) = %d\n", V_VT(&v));
    ok(V_I4(&v) == HandleToUlong(hwnd), "V_I4(&v) = %#lx, expected %#lx\n", V_I4(&v), HandleToUlong(hwnd));

    hr = IRawElementProviderSimple_GetPropertyValue(p, UIA_ProviderDescriptionPropertyId, &v);
    ok(hr == S_OK, "Unexpected hr %#lx.\n", hr);
    ok(V_VT(&v) == VT_BSTR, "V_VT(&v) = %d\n", V_VT(&v));
    VariantClear(&v);

    hr = IRawElementProviderSimple_get_ProviderOptions(p, &prov_opt);
    ok(hr == S_OK, "Unexpected hr %#lx.\n", hr);
    ok((prov_opt == ProviderOptions_ServerSideProvider) ||
            broken(prov_opt == ProviderOptions_ClientSideProvider), /* Windows < 10 1507 */
            "Unexpected provider options %#x\n", prov_opt);

    IRawElementProviderSimple_Release(p);

    UnregisterClassA("HostProviderFromHwnd class", NULL);
}

static DWORD WINAPI uia_reserved_val_iface_marshal_thread(LPVOID param)
{
    IStream **stream = param;
    IUnknown *unk_ns, *unk_ns2, *unk_ma, *unk_ma2;
    HRESULT hr;

    CoInitializeEx(NULL, COINIT_MULTITHREADED);

    hr = CoGetInterfaceAndReleaseStream(stream[0], &IID_IUnknown, (void **)&unk_ns);
    ok(hr == S_OK, "Unexpected hr %#lx.\n", hr);

    hr = CoGetInterfaceAndReleaseStream(stream[1], &IID_IUnknown, (void **)&unk_ma);
    ok(hr == S_OK, "Unexpected hr %#lx.\n", hr);

    hr = UiaGetReservedNotSupportedValue(&unk_ns2);
    ok(hr == S_OK, "Unexpected hr %#lx.\n", hr);

    hr = UiaGetReservedMixedAttributeValue(&unk_ma2);
    ok(hr == S_OK, "Unexpected hr %#lx.\n", hr);

    ok(unk_ns2 == unk_ns, "UiaGetReservedNotSupported pointer mismatch, unk_ns2 %p, unk_ns %p\n", unk_ns2, unk_ns);
    ok(unk_ma2 == unk_ma, "UiaGetReservedMixedAttribute pointer mismatch, unk_ma2 %p, unk_ma %p\n", unk_ma2, unk_ma);

    CoUninitialize();

    return 0;
}

static void test_uia_reserved_value_ifaces(void)
{
    IUnknown *unk_ns, *unk_ns2, *unk_ma, *unk_ma2;
    IStream *stream[2];
    IMarshal *marshal;
    HANDLE thread;
    ULONG refcnt;
    HRESULT hr;

    /* ReservedNotSupportedValue. */
    hr = UiaGetReservedNotSupportedValue(NULL);
    ok(hr == E_INVALIDARG, "Unexpected hr %#lx.\n", hr);

    hr = UiaGetReservedNotSupportedValue(&unk_ns);
    ok(hr == S_OK, "Unexpected hr %#lx.\n", hr);
    ok(unk_ns != NULL, "UiaGetReservedNotSupportedValue returned NULL interface.\n");

    refcnt = IUnknown_AddRef(unk_ns);
    ok(refcnt == 1, "Expected refcnt %d, got %ld\n", 1, refcnt);

    refcnt = IUnknown_AddRef(unk_ns);
    ok(refcnt == 1, "Expected refcnt %d, got %ld\n", 1, refcnt);

    refcnt = IUnknown_Release(unk_ns);
    ok(refcnt == 1, "Expected refcnt %d, got %ld\n", 1, refcnt);

    hr = UiaGetReservedNotSupportedValue(&unk_ns2);
    ok(hr == S_OK, "Unexpected hr %#lx.\n", hr);
    ok(unk_ns2 != NULL, "UiaGetReservedNotSupportedValue returned NULL interface.");
    ok(unk_ns2 == unk_ns, "UiaGetReservedNotSupported pointer mismatch, unk_ns2 %p, unk_ns %p\n", unk_ns2, unk_ns);

    marshal = NULL;
    hr = IUnknown_QueryInterface(unk_ns, &IID_IMarshal, (void **)&marshal);
    ok(hr == S_OK, "Unexpected hr %#lx.\n", hr);
    ok(marshal != NULL, "Failed to get IMarshal interface.\n");

    refcnt = IMarshal_AddRef(marshal);
    ok(refcnt == 2, "Expected refcnt %d, got %ld\n", 2, refcnt);

    refcnt = IMarshal_Release(marshal);
    ok(refcnt == 1, "Expected refcnt %d, got %ld\n", 1, refcnt);

    refcnt = IMarshal_Release(marshal);
    ok(refcnt == 0, "Expected refcnt %d, got %ld\n", 0, refcnt);

    /* ReservedMixedAttributeValue. */
    hr = UiaGetReservedMixedAttributeValue(NULL);
    ok(hr == E_INVALIDARG, "Unexpected hr %#lx.\n", hr);

    hr = UiaGetReservedMixedAttributeValue(&unk_ma);
    ok(hr == S_OK, "Unexpected hr %#lx.\n", hr);
    ok(unk_ma != NULL, "UiaGetReservedMixedAttributeValue returned NULL interface.");

    refcnt = IUnknown_AddRef(unk_ma);
    ok(refcnt == 1, "Expected refcnt %d, got %ld\n", 1, refcnt);

    refcnt = IUnknown_AddRef(unk_ma);
    ok(refcnt == 1, "Expected refcnt %d, got %ld\n", 1, refcnt);

    refcnt = IUnknown_Release(unk_ma);
    ok(refcnt == 1, "Expected refcnt %d, got %ld\n", 1, refcnt);

    hr = UiaGetReservedMixedAttributeValue(&unk_ma2);
    ok(hr == S_OK, "Unexpected hr %#lx.\n", hr);
    ok(unk_ma2 != NULL, "UiaGetReservedMixedAttributeValue returned NULL interface.");
    ok(unk_ma2 == unk_ma, "UiaGetReservedMixedAttribute pointer mismatch, unk_ma2 %p, unk_ma %p\n", unk_ma2, unk_ma);

    marshal = NULL;
    hr = IUnknown_QueryInterface(unk_ma, &IID_IMarshal, (void **)&marshal);
    ok(hr == S_OK, "Unexpected hr %#lx.\n", hr);
    ok(marshal != NULL, "Failed to get IMarshal interface.\n");

    refcnt = IMarshal_AddRef(marshal);
    ok(refcnt == 2, "Expected refcnt %d, got %ld\n", 2, refcnt);

    refcnt = IMarshal_Release(marshal);
    ok(refcnt == 1, "Expected refcnt %d, got %ld\n", 1, refcnt);

    refcnt = IMarshal_Release(marshal);
    ok(refcnt == 0, "Expected refcnt %d, got %ld\n", 0, refcnt);

    /* Test cross-thread marshaling behavior. */
    CoInitializeEx(NULL, COINIT_APARTMENTTHREADED);

    hr = CoMarshalInterThreadInterfaceInStream(&IID_IUnknown, unk_ns, &stream[0]);
    ok(hr == S_OK, "Unexpected hr %#lx.\n", hr);
    hr = CoMarshalInterThreadInterfaceInStream(&IID_IUnknown, unk_ma, &stream[1]);
    ok(hr == S_OK, "Unexpected hr %#lx.\n", hr);

    thread = CreateThread(NULL, 0, uia_reserved_val_iface_marshal_thread, (void *)stream, 0, NULL);
    while (MsgWaitForMultipleObjects(1, &thread, FALSE, INFINITE, QS_ALLINPUT) != WAIT_OBJECT_0)
    {
        MSG msg;
        while(PeekMessageW(&msg, 0, 0, 0, PM_REMOVE))
        {
            TranslateMessage(&msg);
            DispatchMessageW(&msg);
        }
    }
    CloseHandle(thread);

    CoUninitialize();
}

struct msaa_role_uia_type {
    INT acc_role;
    INT uia_control_type;
};

static const struct msaa_role_uia_type msaa_role_uia_types[] = {
    { ROLE_SYSTEM_TITLEBAR,           UIA_TitleBarControlTypeId },
    { ROLE_SYSTEM_MENUBAR,            UIA_MenuBarControlTypeId },
    { ROLE_SYSTEM_SCROLLBAR,          UIA_ScrollBarControlTypeId },
    { ROLE_SYSTEM_GRIP,               UIA_ThumbControlTypeId },
    { ROLE_SYSTEM_WINDOW,             UIA_WindowControlTypeId },
    { ROLE_SYSTEM_MENUPOPUP,          UIA_MenuControlTypeId },
    { ROLE_SYSTEM_MENUITEM,           UIA_MenuItemControlTypeId },
    { ROLE_SYSTEM_TOOLTIP,            UIA_ToolTipControlTypeId },
    { ROLE_SYSTEM_APPLICATION,        UIA_WindowControlTypeId },
    { ROLE_SYSTEM_DOCUMENT,           UIA_DocumentControlTypeId },
    { ROLE_SYSTEM_PANE,               UIA_PaneControlTypeId },
    { ROLE_SYSTEM_GROUPING,           UIA_GroupControlTypeId },
    { ROLE_SYSTEM_SEPARATOR,          UIA_SeparatorControlTypeId },
    { ROLE_SYSTEM_TOOLBAR,            UIA_ToolBarControlTypeId },
    { ROLE_SYSTEM_STATUSBAR,          UIA_StatusBarControlTypeId },
    { ROLE_SYSTEM_TABLE,              UIA_TableControlTypeId },
    { ROLE_SYSTEM_COLUMNHEADER,       UIA_HeaderControlTypeId },
    { ROLE_SYSTEM_ROWHEADER,          UIA_HeaderControlTypeId },
    { ROLE_SYSTEM_CELL,               UIA_DataItemControlTypeId },
    { ROLE_SYSTEM_LINK,               UIA_HyperlinkControlTypeId },
    { ROLE_SYSTEM_LIST,               UIA_ListControlTypeId },
    { ROLE_SYSTEM_LISTITEM,           UIA_ListItemControlTypeId },
    { ROLE_SYSTEM_OUTLINE,            UIA_TreeControlTypeId },
    { ROLE_SYSTEM_OUTLINEITEM,        UIA_TreeItemControlTypeId },
    { ROLE_SYSTEM_PAGETAB,            UIA_TabItemControlTypeId },
    { ROLE_SYSTEM_INDICATOR,          UIA_ThumbControlTypeId },
    { ROLE_SYSTEM_GRAPHIC,            UIA_ImageControlTypeId },
    { ROLE_SYSTEM_STATICTEXT,         UIA_TextControlTypeId },
    { ROLE_SYSTEM_TEXT,               UIA_EditControlTypeId },
    { ROLE_SYSTEM_PUSHBUTTON,         UIA_ButtonControlTypeId },
    { ROLE_SYSTEM_CHECKBUTTON,        UIA_CheckBoxControlTypeId },
    { ROLE_SYSTEM_RADIOBUTTON,        UIA_RadioButtonControlTypeId },
    { ROLE_SYSTEM_COMBOBOX,           UIA_ComboBoxControlTypeId },
    { ROLE_SYSTEM_PROGRESSBAR,        UIA_ProgressBarControlTypeId },
    { ROLE_SYSTEM_SLIDER,             UIA_SliderControlTypeId },
    { ROLE_SYSTEM_SPINBUTTON,         UIA_SpinnerControlTypeId },
    { ROLE_SYSTEM_BUTTONDROPDOWN,     UIA_SplitButtonControlTypeId },
    { ROLE_SYSTEM_BUTTONMENU,         UIA_MenuItemControlTypeId },
    { ROLE_SYSTEM_BUTTONDROPDOWNGRID, UIA_ButtonControlTypeId },
    { ROLE_SYSTEM_PAGETABLIST,        UIA_TabControlTypeId },
    { ROLE_SYSTEM_SPLITBUTTON,        UIA_SplitButtonControlTypeId },
    /* These accessible roles have no equivalent in UI Automation. */
    { ROLE_SYSTEM_SOUND,              0 },
    { ROLE_SYSTEM_CURSOR,             0 },
    { ROLE_SYSTEM_CARET,              0 },
    { ROLE_SYSTEM_ALERT,              0 },
    { ROLE_SYSTEM_CLIENT,             0 },
    { ROLE_SYSTEM_CHART,              0 },
    { ROLE_SYSTEM_DIALOG,             0 },
    { ROLE_SYSTEM_BORDER,             0 },
    { ROLE_SYSTEM_COLUMN,             0 },
    { ROLE_SYSTEM_ROW,                0 },
    { ROLE_SYSTEM_HELPBALLOON,        0 },
    { ROLE_SYSTEM_CHARACTER,          0 },
    { ROLE_SYSTEM_PROPERTYPAGE,       0 },
    { ROLE_SYSTEM_DROPLIST,           0 },
    { ROLE_SYSTEM_DIAL,               0 },
    { ROLE_SYSTEM_HOTKEYFIELD,        0 },
    { ROLE_SYSTEM_DIAGRAM,            0 },
    { ROLE_SYSTEM_ANIMATION,          0 },
    { ROLE_SYSTEM_EQUATION,           0 },
    { ROLE_SYSTEM_WHITESPACE,         0 },
    { ROLE_SYSTEM_IPADDRESS,          0 },
    { ROLE_SYSTEM_OUTLINEBUTTON,      0 },
};

struct msaa_state_uia_prop {
    INT acc_state;
    INT prop_id;
};

static const struct msaa_state_uia_prop msaa_state_uia_props[] = {
    { STATE_SYSTEM_FOCUSED,      UIA_HasKeyboardFocusPropertyId },
    { STATE_SYSTEM_FOCUSABLE,    UIA_IsKeyboardFocusablePropertyId },
    { ~STATE_SYSTEM_UNAVAILABLE, UIA_IsEnabledPropertyId },
    { STATE_SYSTEM_PROTECTED,    UIA_IsPasswordPropertyId },
};

static void set_accessible_props(struct Accessible *acc, INT role, INT state,
        LONG child_count, LPCWSTR name, LONG left, LONG top, LONG width, LONG height)
{

    acc->role = role;
    acc->state = state;
    acc->child_count = child_count;
    acc->name = name;
    acc->left = left;
    acc->top = top;
    acc->width = width;
    acc->height = height;
}

static void set_accessible_ia2_props(struct Accessible *acc, BOOL enable_ia2, LONG unique_id)
{
    acc->enable_ia2 = enable_ia2;
    acc->unique_id = unique_id;
}

static void test_uia_prov_from_acc_ia2(void)
{
    IRawElementProviderSimple *elprov, *elprov2;
    HRESULT hr;

    /* Only one exposes an IA2 interface, no match. */
    set_accessible_props(&Accessible, 0, 0, 0, L"acc_name", 0, 0, 0, 0);
    set_accessible_ia2_props(&Accessible, TRUE, 0);
    set_accessible_props(&Accessible2, 0, 0, 0, L"acc_name", 0, 0, 0, 0);
    set_accessible_ia2_props(&Accessible2, FALSE, 0);

    hr = pUiaProviderFromIAccessible(&Accessible.IAccessible_iface, CHILDID_SELF, UIA_PFIA_DEFAULT, &elprov);
    ok(hr == S_OK, "Unexpected hr %#lx.\n", hr);
    if (Accessible.ref != 3)
    {
        IRawElementProviderSimple_Release(elprov);
        win_skip("UiaProviderFromIAccessible has no IAccessible2 support, skipping tests.\n");
        return;
    }

    acc_client = &Accessible2.IAccessible_iface;
    SET_EXPECT(winproc_GETOBJECT_CLIENT);
    elprov2 = (void *)0xdeadbeef;
    hr = IRawElementProviderSimple_get_HostRawElementProvider(elprov, &elprov2);
    ok(hr == S_OK, "Unexpected hr %#lx.\n", hr);
    ok(!elprov2, "elprov != NULL, elprov %p\n", elprov2);
    ok(Accessible2.ref == 1, "Unexpected refcnt %ld\n", Accessible2.ref);
    CHECK_CALLED(winproc_GETOBJECT_CLIENT);

    elprov2 = (void *)0xdeadbeef;
    acc_client = NULL;
    hr = IRawElementProviderSimple_get_HostRawElementProvider(elprov, &elprov2);
    ok(hr == S_OK, "Unexpected hr %#lx.\n", hr);
    ok(!elprov2, "elprov != NULL, elprov %p\n", elprov2);

    IRawElementProviderSimple_Release(elprov);
    ok(Accessible.ref == 1, "Unexpected refcnt %ld\n", Accessible.ref);

    /*
     * If &Accessible returns a failure code on get_uniqueID, &Accessible2's
     * uniqueID is not checked.
     */
    set_accessible_ia2_props(&Accessible, TRUE, 0);
    set_accessible_ia2_props(&Accessible2, TRUE, 0);
    hr = pUiaProviderFromIAccessible(&Accessible.IAccessible_iface, CHILDID_SELF, UIA_PFIA_DEFAULT, &elprov);
    ok(hr == S_OK, "Unexpected hr %#lx.\n", hr);
    ok(Accessible.ref == 3, "Unexpected refcnt %ld\n", Accessible.ref);

    acc_client = &Accessible2.IAccessible_iface;
    SET_EXPECT(winproc_GETOBJECT_CLIENT);
    SET_EXPECT(Accessible_get_accRole);
    SET_EXPECT(Accessible_get_accState);
    SET_EXPECT(Accessible_get_accChildCount);
    SET_EXPECT(Accessible_accLocation);
    SET_EXPECT(Accessible_get_accName);
    SET_EXPECT(Accessible_get_uniqueID);
    SET_EXPECT(Accessible2_get_accChildCount);
    SET_EXPECT(Accessible2_get_accName);
    SET_EXPECT(Accessible2_QI_IAccIdentity);
    SET_EXPECT(Accessible2_get_accParent);
    elprov2 = (void *)0xdeadbeef;
    hr = IRawElementProviderSimple_get_HostRawElementProvider(elprov, &elprov2);
    ok(hr == S_OK, "Unexpected hr %#lx.\n", hr);
    ok(!!elprov2, "elprov == NULL, elprov %p\n", elprov2);
    ok(Accessible2.ref == 1, "Unexpected refcnt %ld\n", Accessible2.ref);
    CHECK_CALLED(winproc_GETOBJECT_CLIENT);
    CHECK_CALLED(Accessible_get_accRole);
    CHECK_CALLED(Accessible_get_accState);
    CHECK_CALLED(Accessible_get_accChildCount);
    CHECK_CALLED(Accessible_accLocation);
    CHECK_CALLED(Accessible_get_accName);
    CHECK_CALLED(Accessible_get_uniqueID);
    CHECK_CALLED(Accessible2_get_accChildCount);
    CHECK_CALLED(Accessible2_get_accName);
    todo_wine CHECK_CALLED(Accessible2_QI_IAccIdentity);
    todo_wine CHECK_CALLED(Accessible2_get_accParent);
    IRawElementProviderSimple_Release(elprov2);

    elprov2 = (void *)0xdeadbeef;
    acc_client = NULL;
    hr = IRawElementProviderSimple_get_HostRawElementProvider(elprov, &elprov2);
    ok(hr == S_OK, "Unexpected hr %#lx.\n", hr);
    ok(!!elprov2, "elprov == NULL, elprov %p\n", elprov2);
    IRawElementProviderSimple_Release(elprov2);

    IRawElementProviderSimple_Release(elprov);
    ok(Accessible.ref == 1, "Unexpected refcnt %ld\n", Accessible.ref);

    /* Unique ID matches. */
    set_accessible_ia2_props(&Accessible, TRUE, 1);
    set_accessible_ia2_props(&Accessible2, TRUE, 1);
    hr = pUiaProviderFromIAccessible(&Accessible.IAccessible_iface, CHILDID_SELF, UIA_PFIA_DEFAULT, &elprov);
    ok(hr == S_OK, "Unexpected hr %#lx.\n", hr);
    ok(Accessible.ref == 3, "Unexpected refcnt %ld\n", Accessible.ref);

    acc_client = &Accessible2.IAccessible_iface;
    SET_EXPECT(winproc_GETOBJECT_CLIENT);
    SET_EXPECT(Accessible_get_uniqueID);
    SET_EXPECT(Accessible2_get_uniqueID);
    elprov2 = (void *)0xdeadbeef;
    hr = IRawElementProviderSimple_get_HostRawElementProvider(elprov, &elprov2);
    ok(hr == S_OK, "Unexpected hr %#lx.\n", hr);
    ok(!!elprov2, "elprov == NULL, elprov %p\n", elprov2);
    ok(Accessible2.ref == 1, "Unexpected refcnt %ld\n", Accessible2.ref);
    CHECK_CALLED(winproc_GETOBJECT_CLIENT);
    CHECK_CALLED(Accessible_get_uniqueID);
    CHECK_CALLED(Accessible2_get_uniqueID);
    IRawElementProviderSimple_Release(elprov2);

    elprov2 = (void *)0xdeadbeef;
    acc_client = NULL;
    hr = IRawElementProviderSimple_get_HostRawElementProvider(elprov, &elprov2);
    ok(hr == S_OK, "Unexpected hr %#lx.\n", hr);
    ok(!!elprov2, "elprov == NULL, elprov %p\n", elprov2);
    IRawElementProviderSimple_Release(elprov2);

    IRawElementProviderSimple_Release(elprov);
    ok(Accessible.ref == 1, "Unexpected refcnt %ld\n", Accessible.ref);

    /* Unique ID mismatch. */
    set_accessible_ia2_props(&Accessible, TRUE, 1);
    set_accessible_ia2_props(&Accessible2, TRUE, 2);
    hr = pUiaProviderFromIAccessible(&Accessible.IAccessible_iface, CHILDID_SELF, UIA_PFIA_DEFAULT, &elprov);
    ok(hr == S_OK, "Unexpected hr %#lx.\n", hr);
    ok(Accessible.ref == 3, "Unexpected refcnt %ld\n", Accessible.ref);

    acc_client = &Accessible2.IAccessible_iface;
    SET_EXPECT(winproc_GETOBJECT_CLIENT);
    SET_EXPECT(Accessible_get_uniqueID);
    SET_EXPECT(Accessible2_get_uniqueID);
    elprov2 = (void *)0xdeadbeef;
    hr = IRawElementProviderSimple_get_HostRawElementProvider(elprov, &elprov2);
    ok(hr == S_OK, "Unexpected hr %#lx.\n", hr);
    ok(!elprov2, "elprov != NULL, elprov %p\n", elprov2);
    ok(Accessible2.ref == 1, "Unexpected refcnt %ld\n", Accessible2.ref);
    CHECK_CALLED(winproc_GETOBJECT_CLIENT);
    CHECK_CALLED(Accessible_get_uniqueID);
    CHECK_CALLED(Accessible2_get_uniqueID);

    elprov2 = (void *)0xdeadbeef;
    acc_client = NULL;
    hr = IRawElementProviderSimple_get_HostRawElementProvider(elprov, &elprov2);
    ok(hr == S_OK, "Unexpected hr %#lx.\n", hr);
    ok(!elprov2, "elprov != NULL, elprov %p\n", elprov2);

    IRawElementProviderSimple_Release(elprov);
    ok(Accessible.ref == 1, "Unexpected refcnt %ld\n", Accessible.ref);

    set_accessible_props(&Accessible, 0, 0, 0, NULL, 0, 0, 0, 0);
    set_accessible_ia2_props(&Accessible, FALSE, 0);
    set_accessible_props(&Accessible2, 0, 0, 0, NULL, 0, 0, 0, 0);
    set_accessible_ia2_props(&Accessible2, FALSE, 0);
}

#define check_fragment_acc( fragment, acc, cid) \
        check_fragment_acc_( (fragment), (acc), (cid), __LINE__)
static void check_fragment_acc_(IRawElementProviderFragment *elfrag, IAccessible *acc,
        INT cid, int line)
{
    ILegacyIAccessibleProvider *accprov;
    IAccessible *accessible;
    INT child_id;
    HRESULT hr;

    hr = IRawElementProviderFragment_QueryInterface(elfrag, &IID_ILegacyIAccessibleProvider, (void **)&accprov);
    ok_(__FILE__, line) (hr == S_OK, "Unexpected hr %#lx.\n", hr);
    ok_(__FILE__, line) (!!accprov, "accprov == NULL\n");

    hr = ILegacyIAccessibleProvider_GetIAccessible(accprov, &accessible);
    ok_(__FILE__, line) (hr == S_OK, "Unexpected hr %#lx.\n", hr);
    ok_(__FILE__, line) (accessible == acc, "accessible != acc\n");
    IAccessible_Release(accessible);

    hr = ILegacyIAccessibleProvider_get_ChildId(accprov, &child_id);
    ok_(__FILE__, line) (hr == S_OK, "Unexpected hr %#lx.\n", hr);
    ok_(__FILE__, line) (child_id == cid, "child_id != cid\n");

    ILegacyIAccessibleProvider_Release(accprov);
}

static void test_uia_prov_from_acc_navigation(void)
{
    IRawElementProviderFragment *elfrag, *elfrag2, *elfrag3;
    IRawElementProviderSimple *elprov, *elprov2;
    HRESULT hr;

    /*
     * Full IAccessible parent, with 4 children:
     * childid 1 is a simple element, with STATE_SYSTEM_INVISIBLE.
     * childid 2 is Accessible_child.
     * childid 3 is a simple element with STATE_SYSTEM_NORMAL.
     * childid 4 is Accessible_child2.
     */
    hr = pUiaProviderFromIAccessible(&Accessible.IAccessible_iface, CHILDID_SELF, UIA_PFIA_DEFAULT, &elprov);
    ok(hr == S_OK, "Unexpected hr %#lx.\n", hr);
    ok(Accessible.ref == 2, "Unexpected refcnt %ld\n", Accessible.ref);

    hr = IRawElementProviderSimple_QueryInterface(elprov, &IID_IRawElementProviderFragment, (void **)&elfrag);
    ok(hr == S_OK, "Unexpected hr %#lx.\n", hr);
    ok(!!elfrag, "elfrag == NULL\n");

    /*
     * First time doing NavigateDirection_Parent will result in the same root
     * accessible check as get_HostRawElementProvider. If this IAccessible is
     * the root for its associated HWND, NavigateDirection_Parent and
     * NavigateDirection_Next/PreviousSibling will do nothing, as UI Automation
     * provides non-client area providers for the root IAccessible's parent
     * and siblings.
     */
    set_accessible_props(&Accessible, ROLE_SYSTEM_DOCUMENT, STATE_SYSTEM_FOCUSABLE, 4,
            L"acc_name", 0, 0, 50, 50);
    set_accessible_props(&Accessible2, ROLE_SYSTEM_DOCUMENT, STATE_SYSTEM_FOCUSABLE, 4,
            L"acc_name", 0, 0, 50, 50);
    acc_client = &Accessible2.IAccessible_iface;
    SET_EXPECT(winproc_GETOBJECT_CLIENT);
    SET_EXPECT(Accessible_get_accRole);
    SET_EXPECT(Accessible_get_accState);
    SET_EXPECT(Accessible_get_accChildCount);
    SET_EXPECT(Accessible_accLocation);
    SET_EXPECT(Accessible_get_accName);
    SET_EXPECT(Accessible2_get_accRole);
    SET_EXPECT(Accessible2_get_accState);
    SET_EXPECT(Accessible2_get_accChildCount);
    SET_EXPECT(Accessible2_accLocation);
    SET_EXPECT(Accessible2_get_accName);
    SET_EXPECT(Accessible2_QI_IAccIdentity);
    SET_EXPECT(Accessible2_get_accParent);
    elfrag2 = (void *)0xdeadbeef;
    hr = IRawElementProviderFragment_Navigate(elfrag, NavigateDirection_Parent, &elfrag2);
    ok(Accessible.ref == 2, "Unexpected refcnt %ld\n", Accessible.ref);
    ok(hr == S_OK, "Unexpected hr %#lx.\n", hr);
    ok(!elfrag2, "elfrag2 != NULL\n");
    CHECK_CALLED(winproc_GETOBJECT_CLIENT);
    CHECK_CALLED(Accessible_get_accRole);
    CHECK_CALLED(Accessible_get_accState);
    CHECK_CALLED(Accessible_get_accChildCount);
    CHECK_CALLED(Accessible_accLocation);
    CHECK_CALLED(Accessible_get_accName);
    CHECK_CALLED(Accessible2_get_accRole);
    CHECK_CALLED(Accessible2_get_accState);
    CHECK_CALLED(Accessible2_get_accChildCount);
    CHECK_CALLED(Accessible2_accLocation);
    CHECK_CALLED(Accessible2_get_accName);
    todo_wine CHECK_CALLED(Accessible2_QI_IAccIdentity);
    todo_wine CHECK_CALLED(Accessible2_get_accParent);
    acc_client = NULL;

    /* No check against root IAccessible, since it was done previously. */
    elprov2 = (void *)0xdeadbeef;
    hr = IRawElementProviderSimple_get_HostRawElementProvider(elprov, &elprov2);
    ok(hr == S_OK, "Unexpected hr %#lx.\n", hr);
    ok(!!elprov2, "elprov == NULL, elprov %p\n", elprov2);
    IRawElementProviderSimple_Release(elprov2);

    /* Do nothing. */
    elfrag2 = (void *)0xdeadbeef;
    hr = IRawElementProviderFragment_Navigate(elfrag, NavigateDirection_Parent, &elfrag2);
    ok(Accessible.ref == 2, "Unexpected refcnt %ld\n", Accessible.ref);
    ok(hr == S_OK, "Unexpected hr %#lx.\n", hr);
    ok(!elfrag2, "elfrag2 != NULL\n");

    elfrag2 = (void *)0xdeadbeef;
    hr = IRawElementProviderFragment_Navigate(elfrag, NavigateDirection_NextSibling, &elfrag2);
    ok(Accessible.ref == 2, "Unexpected refcnt %ld\n", Accessible.ref);
    ok(hr == S_OK, "Unexpected hr %#lx.\n", hr);
    ok(!elfrag2, "elfrag2 != NULL\n");

    elfrag2 = (void *)0xdeadbeef;
    hr = IRawElementProviderFragment_Navigate(elfrag, NavigateDirection_PreviousSibling, &elfrag2);
    ok(Accessible.ref == 2, "Unexpected refcnt %ld\n", Accessible.ref);
    ok(hr == S_OK, "Unexpected hr %#lx.\n", hr);
    ok(!elfrag2, "elfrag2 != NULL\n");

    /*
     * Retrieve childid 2 (Accessible_child) as first child. childid 1 is skipped due to
     * having a state of STATE_SYSTEM_INVISIBLE.
     */
    set_accessible_props(&Accessible_child, 0, STATE_SYSTEM_FOCUSABLE, 0, NULL, 0, 0, 0, 0);
    set_accessible_props(&Accessible_child2, 0, STATE_SYSTEM_FOCUSABLE, 0, NULL, 0, 0, 0, 0);
    SET_EXPECT_MULTI(Accessible_get_accChildCount, 3);
    SET_EXPECT_MULTI(Accessible_get_accChild, 2);
    SET_EXPECT(Accessible_get_accState);
    SET_EXPECT(Accessible_child_get_accState);
    SET_EXPECT(Accessible_child_accNavigate);
    SET_EXPECT(Accessible_child_get_accParent);
    hr = IRawElementProviderFragment_Navigate(elfrag, NavigateDirection_FirstChild, &elfrag2);
    ok(Accessible_child.ref == 2, "Unexpected refcnt %ld\n", Accessible_child.ref);
    ok(Accessible.ref == 3, "Unexpected refcnt %ld\n", Accessible.ref);
    ok(hr == S_OK, "Unexpected hr %#lx.\n", hr);
    ok(!!elfrag2, "elfrag2 == NULL\n");
    CHECK_CALLED_MULTI(Accessible_get_accChildCount, 3);
    CHECK_CALLED_MULTI(Accessible_get_accChild, 2);
    CHECK_CALLED(Accessible_child_get_accState);
    CHECK_CALLED(Accessible_child_accNavigate);
    CHECK_CALLED(Accessible_child_get_accParent);

    check_fragment_acc(elfrag2, &Accessible_child.IAccessible_iface, CHILDID_SELF);
    SET_EXPECT(Accessible_get_accChildCount);
    SET_EXPECT(Accessible_get_accChild);
    SET_EXPECT(Accessible_get_accState);
    hr = IRawElementProviderFragment_Navigate(elfrag2, NavigateDirection_NextSibling, &elfrag3);
    ok(Accessible.ref == 5, "Unexpected refcnt %ld\n", Accessible.ref);
    ok(hr == S_OK, "Unexpected hr %#lx.\n", hr);
    ok(!!elfrag3, "elfrag2 == NULL\n");
    CHECK_CALLED(Accessible_get_accChildCount);
    CHECK_CALLED(Accessible_get_accChild);
    CHECK_CALLED(Accessible_get_accState);
    check_fragment_acc(elfrag3, &Accessible.IAccessible_iface, 3);

    IRawElementProviderFragment_Release(elfrag3);
    ok(Accessible.ref == 3, "Unexpected refcnt %ld\n", Accessible.ref);
    IRawElementProviderFragment_Release(elfrag2);
    ok(Accessible_child.ref == 1, "Unexpected refcnt %ld\n", Accessible_child.ref);
    ok(Accessible.ref == 2, "Unexpected refcnt %ld\n", Accessible.ref);

    /* Retrieve childid 3 as first child now that Accessible_child is invisible. */
    set_accessible_props(&Accessible_child, 0, STATE_SYSTEM_INVISIBLE, 0, NULL, 0, 0, 0, 0);
    SET_EXPECT_MULTI(Accessible_get_accChildCount, 4);
    SET_EXPECT_MULTI(Accessible_get_accChild, 3);
    SET_EXPECT_MULTI(Accessible_get_accState, 2);
    SET_EXPECT(Accessible_child_get_accState);
    hr = IRawElementProviderFragment_Navigate(elfrag, NavigateDirection_FirstChild, &elfrag2);
    ok(Accessible.ref == 4, "Unexpected refcnt %ld\n", Accessible.ref);
    ok(hr == S_OK, "Unexpected hr %#lx.\n", hr);
    ok(!!elfrag2, "elfrag2 == NULL\n");
    CHECK_CALLED_MULTI(Accessible_get_accChildCount, 4);
    CHECK_CALLED_MULTI(Accessible_get_accChild, 3);
    CHECK_CALLED_MULTI(Accessible_get_accState, 2);
    CHECK_CALLED(Accessible_child_get_accState);
    check_fragment_acc(elfrag2, &Accessible.IAccessible_iface, 3);
    IRawElementProviderFragment_Release(elfrag2);
    ok(Accessible.ref == 2, "Unexpected refcnt %ld\n", Accessible.ref);

    /* Retrieve childid 4 (Accessible_child2) as last child. */
    set_accessible_props(&Accessible_child2, 0, STATE_SYSTEM_FOCUSABLE, 0, NULL, 0, 0, 0, 0);
    SET_EXPECT_MULTI(Accessible_get_accChildCount, 2);
    SET_EXPECT(Accessible_get_accChild);
    SET_EXPECT(Accessible_child2_get_accState);
    SET_EXPECT(Accessible_child2_accNavigate);
    SET_EXPECT(Accessible_child2_get_accParent);
    hr = IRawElementProviderFragment_Navigate(elfrag, NavigateDirection_LastChild, &elfrag2);
    ok(Accessible_child2.ref == 2, "Unexpected refcnt %ld\n", Accessible_child2.ref);
    ok(Accessible.ref == 3, "Unexpected refcnt %ld\n", Accessible.ref);
    ok(hr == S_OK, "Unexpected hr %#lx.\n", hr);
    ok(!!elfrag2, "elfrag2 == NULL\n");
    CHECK_CALLED_MULTI(Accessible_get_accChildCount, 2);
    CHECK_CALLED(Accessible_get_accChild);
    CHECK_CALLED(Accessible_child2_get_accState);
    CHECK_CALLED(Accessible_child2_accNavigate);
    CHECK_CALLED(Accessible_child2_get_accParent);

    check_fragment_acc(elfrag2, &Accessible_child2.IAccessible_iface, CHILDID_SELF);
    SET_EXPECT(Accessible_get_accChildCount);
    SET_EXPECT(Accessible_get_accChild);
    SET_EXPECT(Accessible_get_accState);
    hr = IRawElementProviderFragment_Navigate(elfrag2, NavigateDirection_PreviousSibling, &elfrag3);
    ok(Accessible.ref == 5, "Unexpected refcnt %ld\n", Accessible.ref);
    ok(hr == S_OK, "Unexpected hr %#lx.\n", hr);
    ok(!!elfrag3, "elfrag2 == NULL\n");
    CHECK_CALLED(Accessible_get_accChildCount);
    CHECK_CALLED(Accessible_get_accChild);
    CHECK_CALLED(Accessible_get_accState);
    check_fragment_acc(elfrag3, &Accessible.IAccessible_iface, 3);

    IRawElementProviderFragment_Release(elfrag3);
    ok(Accessible.ref == 3, "Unexpected refcnt %ld\n", Accessible.ref);
    IRawElementProviderFragment_Release(elfrag2);
    ok(Accessible_child2.ref == 1, "Unexpected refcnt %ld\n", Accessible_child2.ref);
    ok(Accessible.ref == 2, "Unexpected refcnt %ld\n", Accessible.ref);

    /* Retrieve childid 3 as last child, now that Accessible_child2 is STATE_SYSTEM_INVISIBLE. */
    set_accessible_props(&Accessible_child2, 0, STATE_SYSTEM_INVISIBLE, 0, NULL, 0, 0, 0, 0);
    SET_EXPECT_MULTI(Accessible_get_accChildCount, 3);
    SET_EXPECT_MULTI(Accessible_get_accChild, 2);
    SET_EXPECT(Accessible_get_accState);
    SET_EXPECT(Accessible_child2_get_accState);
    hr = IRawElementProviderFragment_Navigate(elfrag, NavigateDirection_LastChild, &elfrag2);
    ok(Accessible.ref == 4, "Unexpected refcnt %ld\n", Accessible.ref);
    ok(hr == S_OK, "Unexpected hr %#lx.\n", hr);
    ok(!!elfrag2, "elfrag2 == NULL\n");
    CHECK_CALLED_MULTI(Accessible_get_accChildCount, 3);
    CHECK_CALLED_MULTI(Accessible_get_accChild, 2);
    CHECK_CALLED(Accessible_get_accState);
    CHECK_CALLED(Accessible_child2_get_accState);
    check_fragment_acc(elfrag2, &Accessible.IAccessible_iface, 3);
    IRawElementProviderFragment_Release(elfrag2);
    ok(Accessible.ref == 2, "Unexpected refcnt %ld\n", Accessible.ref);

    IRawElementProviderFragment_Release(elfrag);
    IRawElementProviderSimple_Release(elprov);
    ok(Accessible.ref == 1, "Unexpected refcnt %ld\n", Accessible.ref);

    /*
     * Full IAccessible child tests.
     */
    SET_EXPECT(Accessible_child_accNavigate);
    SET_EXPECT(Accessible_child_get_accParent);
    hr = pUiaProviderFromIAccessible(&Accessible_child.IAccessible_iface, 0, UIA_PFIA_DEFAULT, &elprov);
    ok(hr == S_OK, "Unexpected hr %#lx.\n", hr);
    CHECK_CALLED(Accessible_child_accNavigate);
    CHECK_CALLED(Accessible_child_get_accParent);
    ok(Accessible_child.ref == 2, "Unexpected refcnt %ld\n", Accessible_child.ref);

    hr = IRawElementProviderSimple_QueryInterface(elprov, &IID_IRawElementProviderFragment, (void **)&elfrag);
    ok(hr == S_OK, "Unexpected hr %#lx.\n", hr);
    ok(!!elfrag, "elfrag == NULL\n");

    /*
     * After determining this isn't the root IAccessible, get_accParent will
     * be used to get the parent.
     */
    set_accessible_props(&Accessible2, ROLE_SYSTEM_DOCUMENT, STATE_SYSTEM_FOCUSABLE, 0, NULL, 0, 0, 0, 0);
    set_accessible_props(&Accessible_child, ROLE_SYSTEM_CLIENT, STATE_SYSTEM_FOCUSABLE, 0, NULL, 0, 0, 0, 0);
    acc_client = &Accessible2.IAccessible_iface;
    SET_EXPECT(winproc_GETOBJECT_CLIENT);
    SET_EXPECT(Accessible_child_get_accRole);
    SET_EXPECT(Accessible_child_get_accParent);
    SET_EXPECT(Accessible2_get_accRole);
    SET_EXPECT(Accessible2_QI_IAccIdentity);
    SET_EXPECT(Accessible2_get_accParent);
    hr = IRawElementProviderFragment_Navigate(elfrag, NavigateDirection_Parent, &elfrag2);
    ok(Accessible.ref == 2, "Unexpected refcnt %ld\n", Accessible.ref);
    ok(hr == S_OK, "Unexpected hr %#lx.\n", hr);
    ok(!!elfrag2, "elfrag2 == NULL\n");
    CHECK_CALLED(Accessible_child_get_accParent);
    CHECK_CALLED(Accessible_child_get_accRole);
    CHECK_CALLED(Accessible2_get_accRole);
    todo_wine CHECK_CALLED(Accessible2_QI_IAccIdentity);
    todo_wine CHECK_CALLED(Accessible2_get_accParent);
    CHECK_CALLED(winproc_GETOBJECT_CLIENT);
    check_fragment_acc(elfrag2, &Accessible.IAccessible_iface, CHILDID_SELF);
    IRawElementProviderFragment_Release(elfrag2);
    ok(Accessible.ref == 1, "Unexpected refcnt %ld\n", Accessible.ref);
    acc_client = NULL;

    /* Second call only does get_accParent, no root check. */
    SET_EXPECT(Accessible_child_get_accParent);
    hr = IRawElementProviderFragment_Navigate(elfrag, NavigateDirection_Parent, &elfrag2);
    ok(Accessible.ref == 2, "Unexpected refcnt %ld\n", Accessible.ref);
    ok(hr == S_OK, "Unexpected hr %#lx.\n", hr);
    ok(!!elfrag2, "elfrag2 == NULL\n");
    CHECK_CALLED(Accessible_child_get_accParent);
    check_fragment_acc(elfrag2, &Accessible.IAccessible_iface, CHILDID_SELF);
    IRawElementProviderFragment_Release(elfrag2);
    ok(Accessible.ref == 1, "Unexpected refcnt %ld\n", Accessible.ref);

    /* ChildCount of 0, do nothing for First/Last child.*/
    SET_EXPECT(Accessible_child_get_accChildCount);
    hr = IRawElementProviderFragment_Navigate(elfrag, NavigateDirection_FirstChild, &elfrag2);
    ok(hr == S_OK, "Unexpected hr %#lx.\n", hr);
    ok(!elfrag2, "elfrag2 != NULL\n");
    CHECK_CALLED(Accessible_child_get_accChildCount);

    SET_EXPECT(Accessible_child_get_accChildCount);
    hr = IRawElementProviderFragment_Navigate(elfrag, NavigateDirection_LastChild, &elfrag2);
    ok(hr == S_OK, "Unexpected hr %#lx.\n", hr);
    ok(!elfrag2, "elfrag2 != NULL\n");
    CHECK_CALLED(Accessible_child_get_accChildCount);

    /*
     * In the case of sibling navigation on an IAccessible that wasn't
     * received through previous navigation from a parent (i.e, from
     * NavigateDirection_First/LastChild), we have to figure out which
     * IAccessible child we represent by comparing against all children of our
     * IAccessible parent. If we find more than one IAccessible that matches,
     * or none at all that do, navigation will fail.
     */
    set_accessible_props(&Accessible_child, ROLE_SYSTEM_CLIENT, STATE_SYSTEM_FOCUSABLE, 1,
            L"acc_child", 0, 0, 50, 50);
    set_accessible_props(&Accessible_child2, ROLE_SYSTEM_CLIENT, STATE_SYSTEM_FOCUSABLE, 1,
            L"acc_child", 0, 0, 50, 50);
    SET_EXPECT_MULTI(Accessible_get_accChildCount, 5);
    SET_EXPECT_MULTI(Accessible_get_accChild, 4);
    SET_EXPECT(Accessible_child_get_accParent);
    SET_EXPECT(Accessible_child_get_accRole);
    SET_EXPECT(Accessible_child_get_accState);
    SET_EXPECT(Accessible_child_get_accChildCount);
    SET_EXPECT(Accessible_child_accLocation);
    SET_EXPECT(Accessible_child_get_accName);
    SET_EXPECT(Accessible_child2_get_accRole);
    SET_EXPECT(Accessible_child2_get_accState);
    SET_EXPECT(Accessible_child2_get_accChildCount);
    SET_EXPECT(Accessible_child2_accLocation);
    SET_EXPECT(Accessible_child2_get_accName);
    hr = IRawElementProviderFragment_Navigate(elfrag, NavigateDirection_NextSibling, &elfrag2);
    ok(hr == S_OK, "Unexpected hr %#lx.\n", hr);
    ok(!elfrag2, "elfrag2 != NULL\n");
    CHECK_CALLED_MULTI(Accessible_get_accChildCount, 5);
    CHECK_CALLED_MULTI(Accessible_get_accChild, 4);
    CHECK_CALLED(Accessible_child_get_accParent);
    CHECK_CALLED(Accessible_child_get_accRole);
    CHECK_CALLED(Accessible_child_get_accState);
    CHECK_CALLED(Accessible_child_get_accChildCount);
    CHECK_CALLED(Accessible_child_accLocation);
    CHECK_CALLED(Accessible_child_get_accName);
    CHECK_CALLED(Accessible_child2_get_accRole);
    CHECK_CALLED(Accessible_child2_get_accState);
    CHECK_CALLED(Accessible_child2_get_accChildCount);
    CHECK_CALLED(Accessible_child2_accLocation);
    CHECK_CALLED(Accessible_child2_get_accName);

    /* Now they have a role mismatch, we can determine our position. */
    set_accessible_props(&Accessible_child2, ROLE_SYSTEM_DOCUMENT, STATE_SYSTEM_FOCUSABLE, 1,
            L"acc_child", 0, 0, 50, 50);
    SET_EXPECT_MULTI(Accessible_get_accChildCount, 6);
    SET_EXPECT_MULTI(Accessible_get_accChild, 5);
    /* Check ChildID 1 for STATE_SYSTEM_INVISIBLE. */
    SET_EXPECT(Accessible_get_accState);
    SET_EXPECT(Accessible_child_get_accParent);
    SET_EXPECT(Accessible_child_get_accRole);
    SET_EXPECT(Accessible_child2_get_accRole);
    hr = IRawElementProviderFragment_Navigate(elfrag, NavigateDirection_PreviousSibling, &elfrag2);
    /*
     * Even though we didn't get a new fragment, now that we know our
     * position, a reference is added to the parent IAccessible.
     */
    ok(Accessible.ref == 2, "Unexpected refcnt %ld\n", Accessible.ref);
    ok(hr == S_OK, "Unexpected hr %#lx.\n", hr);
    ok(!elfrag2, "elfrag2 != NULL\n");
    CHECK_CALLED_MULTI(Accessible_get_accChildCount, 6);
    CHECK_CALLED_MULTI(Accessible_get_accChild, 5);
    CHECK_CALLED(Accessible_get_accState);
    CHECK_CALLED(Accessible_child_get_accParent);
    CHECK_CALLED(Accessible_child_get_accRole);
    CHECK_CALLED(Accessible_child2_get_accRole);

    /* Now that we know our position, no extra nav work. */
    SET_EXPECT(Accessible_get_accChildCount);
    SET_EXPECT(Accessible_get_accChild);
    SET_EXPECT(Accessible_get_accState);
    hr = IRawElementProviderFragment_Navigate(elfrag, NavigateDirection_NextSibling, &elfrag2);
    ok(Accessible.ref == 4, "Unexpected refcnt %ld\n", Accessible.ref);
    ok(hr == S_OK, "Unexpected hr %#lx.\n", hr);
    ok(!!elfrag2, "elfrag2 == NULL\n");
    CHECK_CALLED(Accessible_get_accChildCount);
    CHECK_CALLED(Accessible_get_accChild);
    CHECK_CALLED(Accessible_get_accState);
    if (elfrag2)
    {
        check_fragment_acc(elfrag2, &Accessible.IAccessible_iface, 3);
        IRawElementProviderFragment_Release(elfrag2);
        ok(Accessible.ref == 2, "Unexpected refcnt %ld\n", Accessible.ref);
    }

    IRawElementProviderFragment_Release(elfrag);
    IRawElementProviderSimple_Release(elprov);
    ok(Accessible_child.ref == 1, "Unexpected refcnt %ld\n", Accessible_child.ref);
    ok(Accessible.ref == 1, "Unexpected refcnt %ld\n", Accessible.ref);

    /*
     * Simple element child tests.
     */
    hr = pUiaProviderFromIAccessible(&Accessible.IAccessible_iface, 1, UIA_PFIA_DEFAULT, &elprov);
    ok(hr == S_OK, "Unexpected hr %#lx.\n", hr);
    ok(Accessible.ref == 2, "Unexpected refcnt %ld\n", Accessible.ref);

    hr = IRawElementProviderSimple_QueryInterface(elprov, &IID_IRawElementProviderFragment, (void **)&elfrag);
    ok(hr == S_OK, "Unexpected hr %#lx.\n", hr);
    ok(!!elfrag, "elfrag == NULL\n");

    /*
     * Simple child elements don't check the root IAccessible, because they
     * can't be the root IAccessible.
     */
    hr = IRawElementProviderFragment_Navigate(elfrag, NavigateDirection_Parent, &elfrag2);
    ok(Accessible.ref == 3, "Unexpected refcnt %ld\n", Accessible.ref);
    ok(hr == S_OK, "Unexpected hr %#lx.\n", hr);
    ok(!!elfrag2, "elfrag2 == NULL\n");
    check_fragment_acc(elfrag2, &Accessible.IAccessible_iface, CHILDID_SELF);
    IRawElementProviderFragment_Release(elfrag2);
    ok(Accessible.ref == 2, "Unexpected refcnt %ld\n", Accessible.ref);

    /*
     * Test NavigateDirection_First/LastChild on simple child element. Does
     * nothing, as simple children cannot have children.
     */
    hr = IRawElementProviderFragment_Navigate(elfrag, NavigateDirection_FirstChild, &elfrag2);
    ok(Accessible.ref == 2, "Unexpected refcnt %ld\n", Accessible.ref);
    ok(hr == S_OK, "Unexpected hr %#lx.\n", hr);
    ok(!elfrag2, "elfrag2 != NULL\n");

    hr = IRawElementProviderFragment_Navigate(elfrag, NavigateDirection_LastChild, &elfrag2);
    ok(Accessible.ref == 2, "Unexpected refcnt %ld\n", Accessible.ref);
    ok(hr == S_OK, "Unexpected hr %#lx.\n", hr);
    ok(!elfrag2, "elfrag2 != NULL\n");

    /*
     * NavigateDirection_Next/PreviousSibling behaves normally, no IAccessible
     * comparisons.
     */
    SET_EXPECT(Accessible_get_accChildCount);
    SET_EXPECT(Accessible_get_accChild);
    SET_EXPECT(Accessible_child_get_accState);
    SET_EXPECT(Accessible_child_accNavigate);
    SET_EXPECT(Accessible_child_get_accParent);
    hr = IRawElementProviderFragment_Navigate(elfrag, NavigateDirection_NextSibling, &elfrag2);
    ok(Accessible_child.ref == 2, "Unexpected refcnt %ld\n", Accessible_child.ref);
    ok(Accessible.ref == 4, "Unexpected refcnt %ld\n", Accessible.ref);
    ok(hr == S_OK, "Unexpected hr %#lx.\n", hr);
    ok(!!elfrag2, "elfrag2 == NULL\n");
    CHECK_CALLED(Accessible_get_accChildCount);
    CHECK_CALLED(Accessible_get_accChild);
    CHECK_CALLED(Accessible_child_get_accState);
    CHECK_CALLED(Accessible_child_accNavigate);
    CHECK_CALLED(Accessible_child_get_accParent);
    check_fragment_acc(elfrag2, &Accessible_child.IAccessible_iface, CHILDID_SELF);

    IRawElementProviderFragment_Release(elfrag2);
    ok(Accessible_child.ref == 1, "Unexpected refcnt %ld\n", Accessible_child.ref);
    ok(Accessible.ref == 3, "Unexpected refcnt %ld\n", Accessible.ref);
    IRawElementProviderFragment_Release(elfrag);
    IRawElementProviderSimple_Release(elprov);
    ok(Accessible.ref == 1, "Unexpected refcnt %ld\n", Accessible.ref);

    set_accessible_props(&Accessible, 0, 0, 0, NULL, 0, 0, 0, 0);
    set_accessible_props(&Accessible2, 0, 0, 0, NULL, 0, 0, 0, 0);
    set_accessible_props(&Accessible_child, 0, 0, 0, NULL, 0, 0, 0, 0);
    set_accessible_props(&Accessible_child2, 0, 0, 0, NULL, 0, 0, 0, 0);
}

static void test_uia_prov_from_acc_properties(void)
{
    IRawElementProviderSimple *elprov;
    HRESULT hr;
    VARIANT v;
    int i, x;

    /* MSAA role to UIA control type test. */
    VariantInit(&v);
    for (i = 0; i < ARRAY_SIZE(msaa_role_uia_types); i++)
    {
        const struct msaa_role_uia_type *role = &msaa_role_uia_types[i];

        /*
         * Roles get cached once a valid one is mapped, so create a new
         * element for each role.
         */
        hr = pUiaProviderFromIAccessible(&Accessible.IAccessible_iface, CHILDID_SELF, UIA_PFIA_DEFAULT, &elprov);
        ok(hr == S_OK, "Unexpected hr %#lx.\n", hr);
        ok(Accessible.ref == 2, "Unexpected refcnt %ld\n", Accessible.ref);

        Accessible.role = role->acc_role;
        SET_EXPECT(Accessible_get_accRole);
        VariantClear(&v);
        hr = IRawElementProviderSimple_GetPropertyValue(elprov, UIA_ControlTypePropertyId, &v);
        ok(hr == S_OK, "Unexpected hr %#lx.\n", hr);
        if (role->uia_control_type)
            ok(check_variant_i4(&v, role->uia_control_type), "MSAA role %d: V_I4(&v) = %ld\n", role->acc_role, V_I4(&v));
        else
            ok(V_VT(&v) == VT_EMPTY, "MSAA role %d: V_VT(&v) = %d\n", role->acc_role, V_VT(&v));
        CHECK_CALLED(Accessible_get_accRole);

        if (!role->uia_control_type)
            SET_EXPECT(Accessible_get_accRole);
        VariantClear(&v);
        hr = IRawElementProviderSimple_GetPropertyValue(elprov, UIA_ControlTypePropertyId, &v);
        ok(hr == S_OK, "Unexpected hr %#lx.\n", hr);
        if (role->uia_control_type)
            ok(check_variant_i4(&v, role->uia_control_type), "MSAA role %d: V_I4(&v) = %ld\n", role->acc_role, V_I4(&v));
        else
            ok(V_VT(&v) == VT_EMPTY, "MSAA role %d: V_VT(&v) = %d\n", role->acc_role, V_VT(&v));
        if (!role->uia_control_type)
            CHECK_CALLED(Accessible_get_accRole);

        IRawElementProviderSimple_Release(elprov);
        ok(Accessible.ref == 1, "Unexpected refcnt %ld\n", Accessible.ref);
    }

    /* ROLE_SYSTEM_CLOCK has no mapping in Windows < 10 1809. */
    hr = pUiaProviderFromIAccessible(&Accessible.IAccessible_iface, CHILDID_SELF, UIA_PFIA_DEFAULT, &elprov);
    ok(hr == S_OK, "Unexpected hr %#lx.\n", hr);
    ok(Accessible.ref == 2, "Unexpected refcnt %ld\n", Accessible.ref);

    Accessible.role = ROLE_SYSTEM_CLOCK;
    SET_EXPECT(Accessible_get_accRole);
    VariantClear(&v);
    hr = IRawElementProviderSimple_GetPropertyValue(elprov, UIA_ControlTypePropertyId, &v);
    ok(hr == S_OK, "Unexpected hr %#lx.\n", hr);
    ok(check_variant_i4(&v, UIA_ButtonControlTypeId) || broken(V_VT(&v) == VT_EMPTY), /* Windows < 10 1809 */
            "MSAA role %d: V_I4(&v) = %ld\n", Accessible.role, V_I4(&v));
    CHECK_CALLED(Accessible_get_accRole);

    if (V_VT(&v) == VT_EMPTY)
        SET_EXPECT(Accessible_get_accRole);
    VariantClear(&v);
    hr = IRawElementProviderSimple_GetPropertyValue(elprov, UIA_ControlTypePropertyId, &v);
    ok(check_variant_i4(&v, UIA_ButtonControlTypeId) || broken(V_VT(&v) == VT_EMPTY), /* Windows < 10 1809 */
            "MSAA role %d: V_I4(&v) = %ld\n", Accessible.role, V_I4(&v));
    if (V_VT(&v) == VT_EMPTY)
        CHECK_CALLED(Accessible_get_accRole);

    Accessible.role = 0;
    IRawElementProviderSimple_Release(elprov);
    ok(Accessible.ref == 1, "Unexpected refcnt %ld\n", Accessible.ref);

    hr = pUiaProviderFromIAccessible(&Accessible.IAccessible_iface, CHILDID_SELF, UIA_PFIA_DEFAULT, &elprov);
    ok(hr == S_OK, "Unexpected hr %#lx.\n", hr);
    ok(Accessible.ref == 2, "Unexpected refcnt %ld\n", Accessible.ref);

    /* UIA PropertyId's that correspond directly to individual MSAA state flags. */
    for (i = 0; i < ARRAY_SIZE(msaa_state_uia_props); i++)
    {
        const struct msaa_state_uia_prop *state = &msaa_state_uia_props[i];

        for (x = 0; x < 2; x++)
        {
            Accessible.state = x ? state->acc_state : ~state->acc_state;
            SET_EXPECT(Accessible_get_accState);
            hr = IRawElementProviderSimple_GetPropertyValue(elprov, state->prop_id, &v);
            ok(hr == S_OK, "Unexpected hr %#lx.\n", hr);
            ok(check_variant_bool(&v, x), "V_BOOL(&v) = %#x\n", V_BOOL(&v));
            CHECK_CALLED(Accessible_get_accState);
        }
    }
    Accessible.state = 0;

    IRawElementProviderSimple_Release(elprov);
    ok(Accessible.ref == 1, "Unexpected refcnt %ld\n", Accessible.ref);

    /* UIA_NamePropertyId tests. */
    set_accessible_props(&Accessible, 0, 0, 0, L"Accessible", 0, 0, 0, 0);
    hr = pUiaProviderFromIAccessible(&Accessible.IAccessible_iface, CHILDID_SELF, UIA_PFIA_DEFAULT, &elprov);
    ok(hr == S_OK, "Unexpected hr %#lx.\n", hr);
    ok(Accessible.ref == 2, "Unexpected refcnt %ld\n", Accessible.ref);

    SET_EXPECT(Accessible_get_accName);
    VariantInit(&v);
    hr = IRawElementProviderSimple_GetPropertyValue(elprov, UIA_NamePropertyId, &v);
    ok(hr == S_OK, "Unexpected hr %#lx.\n", hr);
    ok(V_VT(&v) == VT_BSTR, "Unexpected VT %d\n", V_VT(&v));
    ok(!lstrcmpW(V_BSTR(&v), Accessible.name), "Unexpected BSTR %s\n", wine_dbgstr_w(V_BSTR(&v)));
    VariantClear(&v);
    CHECK_CALLED(Accessible_get_accName);

    /* Name is not cached. */
    set_accessible_props(&Accessible, 0, 0, 0, L"Accessible2", 0, 0, 0, 0);
    SET_EXPECT(Accessible_get_accName);
    hr = IRawElementProviderSimple_GetPropertyValue(elprov, UIA_NamePropertyId, &v);
    ok(hr == S_OK, "Unexpected hr %#lx.\n", hr);
    ok(V_VT(&v) == VT_BSTR, "Unexpected VT %d\n", V_VT(&v));
    ok(!lstrcmpW(V_BSTR(&v), Accessible.name), "Unexpected BSTR %s\n", wine_dbgstr_w(V_BSTR(&v)));
    VariantClear(&v);
    CHECK_CALLED(Accessible_get_accName);

    IRawElementProviderSimple_Release(elprov);
    ok(Accessible.ref == 1, "Unexpected refcnt %ld\n", Accessible.ref);
}

static void test_UiaProviderFromIAccessible(void)
{
    ILegacyIAccessibleProvider *accprov;
    IRawElementProviderSimple *elprov, *elprov2;
    IRawElementProviderFragment *elfrag;
    enum ProviderOptions prov_opt;
    struct UiaRect rect;
    IAccessible *acc;
    IUnknown *unk;
    WNDCLASSA cls;
    HRESULT hr;
    HWND hwnd;
    VARIANT v;
    INT cid;

    CoInitializeEx(NULL, COINIT_MULTITHREADED);
    cls.style = 0;
    cls.lpfnWndProc = test_wnd_proc;
    cls.cbClsExtra = 0;
    cls.cbWndExtra = 0;
    cls.hInstance = GetModuleHandleA(NULL);
    cls.hIcon = 0;
    cls.hCursor = NULL;
    cls.hbrBackground = NULL;
    cls.lpszMenuName = NULL;
    cls.lpszClassName = "UiaProviderFromIAccessible class";

    RegisterClassA(&cls);

    hwnd = CreateWindowA("UiaProviderFromIAccessible class", "Test window", WS_OVERLAPPEDWINDOW,
            0, 0, 100, 100, NULL, NULL, NULL, NULL);

    hr = pUiaProviderFromIAccessible(NULL, CHILDID_SELF, UIA_PFIA_DEFAULT, &elprov);
    ok(hr == E_INVALIDARG, "Unexpected hr %#lx.\n", hr);

    hr = pUiaProviderFromIAccessible(&Accessible.IAccessible_iface, CHILDID_SELF, UIA_PFIA_DEFAULT, NULL);
    ok(hr == E_POINTER, "Unexpected hr %#lx.\n", hr);

    /*
     * UiaProviderFromIAccessible will not wrap an MSAA proxy, this is
     * detected by checking for the 'IIS_IsOleaccProxy' service from the
     * IServiceProvider interface.
     */
    hr = CreateStdAccessibleObject(hwnd, OBJID_CLIENT, &IID_IAccessible, (void**)&acc);
    ok(hr == S_OK, "got %#lx\n", hr);
    ok(!!acc, "acc == NULL\n");

    hr = pUiaProviderFromIAccessible(acc, CHILDID_SELF, UIA_PFIA_DEFAULT, &elprov);
    ok(hr == E_INVALIDARG, "Unexpected hr %#lx.\n", hr);
    IAccessible_Release(acc);

    /* Don't return an HWND from accNavigate or OleWindow. */
    SET_EXPECT(Accessible_accNavigate);
    SET_EXPECT(Accessible_get_accParent);
    Accessible.acc_hwnd = NULL;
    Accessible.ow_hwnd = NULL;
    hr = pUiaProviderFromIAccessible(&Accessible.IAccessible_iface, CHILDID_SELF, UIA_PFIA_DEFAULT, &elprov);
    ok(hr == E_FAIL, "Unexpected hr %#lx.\n", hr);
    CHECK_CALLED(Accessible_accNavigate);
    CHECK_CALLED(Accessible_get_accParent);

    /* Return an HWND from accNavigate, not OleWindow. */
    SET_EXPECT(Accessible_accNavigate);
    SET_EXPECT(winproc_GETOBJECT_CLIENT);
    acc_client = &Accessible.IAccessible_iface;
    Accessible.acc_hwnd = hwnd;
    Accessible.ow_hwnd = NULL;
    hr = pUiaProviderFromIAccessible(&Accessible.IAccessible_iface, CHILDID_SELF, UIA_PFIA_DEFAULT, &elprov);
    ok(hr == S_OK, "Unexpected hr %#lx.\n", hr);
    CHECK_CALLED(Accessible_accNavigate);
    ok(Accessible.ref == 2, "Unexpected refcnt %ld\n", Accessible.ref);
    IRawElementProviderSimple_Release(elprov);
    ok(Accessible.ref == 1, "Unexpected refcnt %ld\n", Accessible.ref);
    acc_client = NULL;

    /* Skip tests on Win10v1507. */
    if (called_winproc_GETOBJECT_CLIENT)
    {
        win_skip("UiaProviderFromIAccessible behaves inconsistently on Win10 1507, skipping tests.\n");
        return;
    }
    expect_winproc_GETOBJECT_CLIENT = FALSE;

    /* Return an HWND from parent IAccessible's IOleWindow interface. */
    SET_EXPECT(Accessible_child_accNavigate);
    SET_EXPECT(Accessible_child_get_accParent);
    Accessible.acc_hwnd = NULL;
    Accessible.ow_hwnd = hwnd;
    hr = pUiaProviderFromIAccessible(&Accessible_child.IAccessible_iface, CHILDID_SELF, UIA_PFIA_DEFAULT, &elprov);
    ok(hr == S_OK, "Unexpected hr %#lx.\n", hr);
    CHECK_CALLED(Accessible_child_accNavigate);
    CHECK_CALLED(Accessible_child_get_accParent);
    ok(Accessible_child.ref == 2, "Unexpected refcnt %ld\n", Accessible_child.ref);
    IRawElementProviderSimple_Release(elprov);
    ok(Accessible_child.ref == 1, "Unexpected refcnt %ld\n", Accessible_child.ref);

    /* Return an HWND from OleWindow, not accNavigate. */
    Accessible.acc_hwnd = NULL;
    Accessible.ow_hwnd = hwnd;
    hr = pUiaProviderFromIAccessible(&Accessible.IAccessible_iface, CHILDID_SELF, UIA_PFIA_DEFAULT, &elprov);
    ok(hr == S_OK, "Unexpected hr %#lx.\n", hr);
    ok(Accessible.ref == 2, "Unexpected refcnt %ld\n", Accessible.ref);

    hr = IRawElementProviderSimple_get_ProviderOptions(elprov, &prov_opt);
    ok(hr == S_OK, "Unexpected hr %#lx.\n", hr);
    ok((prov_opt == (ProviderOptions_ServerSideProvider | ProviderOptions_UseComThreading)) ||
            broken(prov_opt == ProviderOptions_ClientSideProvider), /* Windows < 10 1507 */
            "Unexpected provider options %#x\n", prov_opt);

    hr = IRawElementProviderSimple_GetPropertyValue(elprov, UIA_ProviderDescriptionPropertyId, &v);
    ok(hr == S_OK, "Unexpected hr %#lx.\n", hr);
    ok(V_VT(&v) == VT_BSTR, "V_VT(&v) = %d\n", V_VT(&v));
    VariantClear(&v);

    hr = IRawElementProviderSimple_GetPatternProvider(elprov, UIA_LegacyIAccessiblePatternId, &unk);
    ok(hr == S_OK, "Unexpected hr %#lx.\n", hr);
    ok(!!unk, "unk == NULL\n");
    ok(iface_cmp((IUnknown *)elprov, unk), "unk != elprov\n");

    hr = IUnknown_QueryInterface(unk, &IID_ILegacyIAccessibleProvider, (void **)&accprov);
    ok(hr == S_OK, "Unexpected hr %#lx.\n", hr);
    ok(!!accprov, "accprov == NULL\n");

    hr = ILegacyIAccessibleProvider_get_ChildId(accprov, &cid);
    ok(hr == S_OK, "Unexpected hr %#lx.\n", hr);
    ok(cid == CHILDID_SELF, "cid != CHILDID_SELF\n");

    hr = ILegacyIAccessibleProvider_GetIAccessible(accprov, &acc);
    ok(hr == S_OK, "Unexpected hr %#lx.\n", hr);
    ok(acc == &Accessible.IAccessible_iface, "acc != &Accessible.IAccessible_iface\n");
    IAccessible_Release(acc);
    IUnknown_Release(unk);
    ILegacyIAccessibleProvider_Release(accprov);

    IRawElementProviderSimple_Release(elprov);
    ok(Accessible.ref == 1, "Unexpected refcnt %ld\n", Accessible.ref);

    /* ChildID other than CHILDID_SELF. */
    hr = pUiaProviderFromIAccessible(&Accessible.IAccessible_iface, 1, UIA_PFIA_DEFAULT, &elprov);
    ok(hr == S_OK, "Unexpected hr %#lx.\n", hr);
    ok(Accessible.ref == 2, "Unexpected refcnt %ld\n", Accessible.ref);

    /*
     * Simple child element (IAccessible without CHILDID_SELF) cannot be root
     * IAccessible. No checks against the root HWND IAccessible will be done.
     */
    elprov2 = (void *)0xdeadbeef;
    hr = IRawElementProviderSimple_get_HostRawElementProvider(elprov, &elprov2);
    ok(hr == S_OK, "Unexpected hr %#lx.\n", hr);
    ok(!elprov2, "elprov != NULL\n");

    hr = IRawElementProviderSimple_GetPatternProvider(elprov, UIA_LegacyIAccessiblePatternId, &unk);
    ok(hr == S_OK, "Unexpected hr %#lx.\n", hr);
    ok(!!unk, "unk == NULL\n");
    ok(iface_cmp((IUnknown *)elprov, unk), "unk != elprov\n");

    hr = IUnknown_QueryInterface(unk, &IID_ILegacyIAccessibleProvider, (void **)&accprov);
    ok(hr == S_OK, "Unexpected hr %#lx.\n", hr);
    ok(!!accprov, "accprov == NULL\n");

    hr = ILegacyIAccessibleProvider_get_ChildId(accprov, &cid);
    ok(hr == S_OK, "Unexpected hr %#lx.\n", hr);
    ok(cid == 1, "cid != CHILDID_SELF\n");

    hr = ILegacyIAccessibleProvider_GetIAccessible(accprov, &acc);
    ok(hr == S_OK, "Unexpected hr %#lx.\n", hr);
    ok(acc == &Accessible.IAccessible_iface, "acc != &Accessible.IAccessible_iface\n");
    IAccessible_Release(acc);
    IUnknown_Release(unk);
    ILegacyIAccessibleProvider_Release(accprov);

    IRawElementProviderSimple_Release(elprov);
    ok(Accessible.ref == 1, "Unexpected refcnt %ld\n", Accessible.ref);

    /*
     * &Accessible.IAccessible_iface will be compared against the default
     * client accessible object. Since we have all properties set to 0,
     * we return failure HRESULTs and all properties will get queried but not
     * compared.
     */
    hr = pUiaProviderFromIAccessible(&Accessible.IAccessible_iface, CHILDID_SELF, UIA_PFIA_DEFAULT, &elprov);
    ok(hr == S_OK, "Unexpected hr %#lx.\n", hr);
    ok(Accessible.ref == 2, "Unexpected refcnt %ld\n", Accessible.ref);

    SET_EXPECT(winproc_GETOBJECT_CLIENT);
    SET_EXPECT(Accessible_get_accRole);
    SET_EXPECT(Accessible_get_accState);
    SET_EXPECT(Accessible_get_accChildCount);
    SET_EXPECT(Accessible_accLocation);
    SET_EXPECT(Accessible_get_accName);
    elprov2 = (void *)0xdeadbeef;
    hr = IRawElementProviderSimple_get_HostRawElementProvider(elprov, &elprov2);
    ok(hr == S_OK, "Unexpected hr %#lx.\n", hr);
    ok(!elprov2, "elprov != NULL\n");
    CHECK_CALLED(winproc_GETOBJECT_CLIENT);
    CHECK_CALLED(Accessible_get_accRole);
    CHECK_CALLED(Accessible_get_accState);
    CHECK_CALLED(Accessible_get_accChildCount);
    CHECK_CALLED(Accessible_accLocation);
    CHECK_CALLED(Accessible_get_accName);

    /* Second call won't send WM_GETOBJECT. */
    elprov2 = (void *)0xdeadbeef;
    hr = IRawElementProviderSimple_get_HostRawElementProvider(elprov, &elprov2);
    ok(hr == S_OK, "Unexpected hr %#lx.\n", hr);
    ok(!elprov2, "elprov != NULL\n");

    IRawElementProviderSimple_Release(elprov);
    ok(Accessible.ref == 1, "Unexpected refcnt %ld\n", Accessible.ref);

    /*
     * Return &Accessible.IAccessible_iface in response to OBJID_CLIENT,
     * interface pointers will be compared, no method calls to check property
     * values.
     */
    hr = pUiaProviderFromIAccessible(&Accessible.IAccessible_iface, CHILDID_SELF, UIA_PFIA_DEFAULT, &elprov);
    ok(hr == S_OK, "Unexpected hr %#lx.\n", hr);
    ok(Accessible.ref == 2, "Unexpected refcnt %ld\n", Accessible.ref);

    SET_EXPECT(winproc_GETOBJECT_CLIENT);
    elprov2 = (void *)0xdeadbeef;
    acc_client = &Accessible.IAccessible_iface;
    hr = IRawElementProviderSimple_get_HostRawElementProvider(elprov, &elprov2);
    ok(hr == S_OK, "Unexpected hr %#lx.\n", hr);
    ok(!!elprov2, "elprov == NULL, elprov %p\n", elprov2);
    IRawElementProviderSimple_Release(elprov2);
    CHECK_CALLED(winproc_GETOBJECT_CLIENT);

    /* Second call, no checks. */
    elprov2 = (void *)0xdeadbeef;
    acc_client = NULL;
    hr = IRawElementProviderSimple_get_HostRawElementProvider(elprov, &elprov2);
    ok(hr == S_OK, "Unexpected hr %#lx.\n", hr);
    ok(!!elprov2, "elprov == NULL, elprov %p\n", elprov2);
    IRawElementProviderSimple_Release(elprov2);

    IRawElementProviderSimple_Release(elprov);
    ok(Accessible.ref == 1, "Unexpected refcnt %ld\n", Accessible.ref);

    /*
     * Return &Accessible2.IAccessible_iface in response to OBJID_CLIENT,
     * interface pointers won't match, so properties will be compared.
     */
    hr = pUiaProviderFromIAccessible(&Accessible.IAccessible_iface, CHILDID_SELF, UIA_PFIA_DEFAULT, &elprov);
    ok(hr == S_OK, "Unexpected hr %#lx.\n", hr);
    ok(Accessible.ref == 2, "Unexpected refcnt %ld\n", Accessible.ref);

    set_accessible_props(&Accessible, ROLE_SYSTEM_DOCUMENT, STATE_SYSTEM_FOCUSABLE, 1,
            L"acc_name", 0, 0, 50, 50);
    set_accessible_props(&Accessible2, ROLE_SYSTEM_DOCUMENT, STATE_SYSTEM_FOCUSABLE, 1,
            L"acc_name", 0, 0, 50, 50);

    acc_client = &Accessible2.IAccessible_iface;
    SET_EXPECT(winproc_GETOBJECT_CLIENT);
    SET_EXPECT(Accessible_get_accRole);
    SET_EXPECT(Accessible_get_accState);
    SET_EXPECT(Accessible_get_accChildCount);
    SET_EXPECT(Accessible_accLocation);
    SET_EXPECT(Accessible_get_accName);
    SET_EXPECT(Accessible2_get_accRole);
    SET_EXPECT(Accessible2_get_accState);
    SET_EXPECT(Accessible2_get_accChildCount);
    SET_EXPECT(Accessible2_accLocation);
    SET_EXPECT(Accessible2_get_accName);
    /*
     * The IAccessible returned by WM_GETOBJECT will be checked for an
     * IAccIdentity interface to see if Dynamic Annotation properties should
     * be queried. If not present on the current IAccessible, it will check
     * the parent IAccessible for one.
     */
    SET_EXPECT(Accessible2_QI_IAccIdentity);
    SET_EXPECT(Accessible2_get_accParent);
    elprov2 = (void *)0xdeadbeef;
    hr = IRawElementProviderSimple_get_HostRawElementProvider(elprov, &elprov2);
    ok(hr == S_OK, "Unexpected hr %#lx.\n", hr);
    ok(!!elprov2, "elprov == NULL, elprov %p\n", elprov2);
    ok(Accessible2.ref == 1, "Unexpected refcnt %ld\n", Accessible2.ref);
    CHECK_CALLED(winproc_GETOBJECT_CLIENT);
    CHECK_CALLED(Accessible_get_accRole);
    CHECK_CALLED(Accessible_get_accState);
    CHECK_CALLED(Accessible_get_accChildCount);
    CHECK_CALLED(Accessible_accLocation);
    CHECK_CALLED(Accessible_get_accName);
    CHECK_CALLED(Accessible2_get_accRole);
    CHECK_CALLED(Accessible2_get_accState);
    CHECK_CALLED(Accessible2_get_accChildCount);
    CHECK_CALLED(Accessible2_accLocation);
    CHECK_CALLED(Accessible2_get_accName);
    todo_wine CHECK_CALLED(Accessible2_QI_IAccIdentity);
    todo_wine CHECK_CALLED(Accessible2_get_accParent);
    IRawElementProviderSimple_Release(elprov2);

    elprov2 = (void *)0xdeadbeef;
    acc_client = NULL;
    hr = IRawElementProviderSimple_get_HostRawElementProvider(elprov, &elprov2);
    ok(hr == S_OK, "Unexpected hr %#lx.\n", hr);
    ok(!!elprov2, "elprov == NULL, elprov %p\n", elprov2);
    IRawElementProviderSimple_Release(elprov2);

    IRawElementProviderSimple_Release(elprov);
    ok(Accessible.ref == 1, "Unexpected refcnt %ld\n", Accessible.ref);

    /*
     * If a failure HRESULT is returned from the IRawElementProviderSimple
     * IAccessible, the corresponding AOFW IAccessible method isn't called.
     * An exception is get_accChildCount, which is always called, but only
     * checked if the HRESULT return value is not a failure. If Role/State/Name
     * are not queried, no IAccIdentity check is done.
     */
    hr = pUiaProviderFromIAccessible(&Accessible.IAccessible_iface, CHILDID_SELF, UIA_PFIA_DEFAULT, &elprov);
    ok(hr == S_OK, "Unexpected hr %#lx.\n", hr);
    ok(Accessible.ref == 2, "Unexpected refcnt %ld\n", Accessible.ref);

    set_accessible_props(&Accessible, 0, 0, 0, NULL, 0, 0, 0, 0);
    set_accessible_props(&Accessible2, ROLE_SYSTEM_DOCUMENT, STATE_SYSTEM_FOCUSABLE, 1,
            L"acc_name", 0, 0, 50, 50);

    acc_client = &Accessible2.IAccessible_iface;
    SET_EXPECT(winproc_GETOBJECT_CLIENT);
    SET_EXPECT(Accessible_get_accRole);
    SET_EXPECT(Accessible_get_accState);
    SET_EXPECT(Accessible_get_accChildCount);
    SET_EXPECT(Accessible2_get_accChildCount);
    SET_EXPECT(Accessible_accLocation);
    SET_EXPECT(Accessible_get_accName);
    elprov2 = (void *)0xdeadbeef;
    hr = IRawElementProviderSimple_get_HostRawElementProvider(elprov, &elprov2);
    ok(hr == S_OK, "Unexpected hr %#lx.\n", hr);
    ok(!elprov2, "elprov != NULL, elprov %p\n", elprov2);
    CHECK_CALLED(winproc_GETOBJECT_CLIENT);
    CHECK_CALLED(Accessible_get_accRole);
    CHECK_CALLED(Accessible_get_accState);
    CHECK_CALLED(Accessible_get_accChildCount);
    CHECK_CALLED(Accessible2_get_accChildCount);
    CHECK_CALLED(Accessible_accLocation);
    CHECK_CALLED(Accessible_get_accName);

    acc_client = NULL;
    elprov2 = (void *)0xdeadbeef;
    hr = IRawElementProviderSimple_get_HostRawElementProvider(elprov, &elprov2);
    ok(hr == S_OK, "Unexpected hr %#lx.\n", hr);
    ok(!elprov2, "elprov != NULL, elprov %p\n", elprov2);

    IRawElementProviderSimple_Release(elprov);
    ok(Accessible.ref == 1, "Unexpected refcnt %ld\n", Accessible.ref);

    /*
     * Properties are checked in a sequence of accRole, accState,
     * accChildCount, accLocation, and finally accName. If a mismatch is found
     * early in the sequence, the rest aren't checked.
     */
    hr = pUiaProviderFromIAccessible(&Accessible.IAccessible_iface, CHILDID_SELF, UIA_PFIA_DEFAULT, &elprov);
    ok(hr == S_OK, "Unexpected hr %#lx.\n", hr);
    ok(Accessible.ref == 2, "Unexpected refcnt %ld\n", Accessible.ref);

    set_accessible_props(&Accessible, ROLE_SYSTEM_DOCUMENT, STATE_SYSTEM_FOCUSABLE, 0, NULL, 0, 0, 0, 0);
    set_accessible_props(&Accessible2, ROLE_SYSTEM_CLIENT, STATE_SYSTEM_FOCUSABLE, 0, NULL, 0, 0, 0, 0);

    acc_client = &Accessible2.IAccessible_iface;
    SET_EXPECT(winproc_GETOBJECT_CLIENT);
    SET_EXPECT(Accessible_get_accRole);
    SET_EXPECT(Accessible2_get_accRole);
    SET_EXPECT(Accessible2_QI_IAccIdentity);
    SET_EXPECT(Accessible2_get_accParent);
    elprov2 = (void *)0xdeadbeef;
    hr = IRawElementProviderSimple_get_HostRawElementProvider(elprov, &elprov2);
    ok(hr == S_OK, "Unexpected hr %#lx.\n", hr);
    ok(!elprov2, "elprov != NULL, elprov %p\n", elprov2);
    CHECK_CALLED(winproc_GETOBJECT_CLIENT);
    CHECK_CALLED(Accessible_get_accRole);
    CHECK_CALLED(Accessible2_get_accRole);
    todo_wine CHECK_CALLED(Accessible2_QI_IAccIdentity);
    todo_wine CHECK_CALLED(Accessible2_get_accParent);

    elprov2 = (void *)0xdeadbeef;
    acc_client = NULL;
    hr = IRawElementProviderSimple_get_HostRawElementProvider(elprov, &elprov2);
    ok(hr == S_OK, "Unexpected hr %#lx.\n", hr);
    ok(!elprov2, "elprov != NULL, elprov %p\n", elprov2);

    IRawElementProviderSimple_Release(elprov);
    ok(Accessible.ref == 1, "Unexpected refcnt %ld\n", Accessible.ref);

    /* 4/5 properties match, considered a match. */
    hr = pUiaProviderFromIAccessible(&Accessible.IAccessible_iface, CHILDID_SELF, UIA_PFIA_DEFAULT, &elprov);
    ok(hr == S_OK, "Unexpected hr %#lx.\n", hr);
    ok(Accessible.ref == 2, "Unexpected refcnt %ld\n", Accessible.ref);

    set_accessible_props(&Accessible, ROLE_SYSTEM_DOCUMENT, STATE_SYSTEM_FOCUSABLE, 1, NULL, 0, 0, 50, 50);
    set_accessible_props(&Accessible2, ROLE_SYSTEM_DOCUMENT, STATE_SYSTEM_FOCUSABLE, 1, NULL, 0, 0, 50, 50);

    acc_client = &Accessible2.IAccessible_iface;
    SET_EXPECT(winproc_GETOBJECT_CLIENT);
    SET_EXPECT(Accessible_get_accRole);
    SET_EXPECT(Accessible_get_accState);
    SET_EXPECT(Accessible_get_accChildCount);
    SET_EXPECT(Accessible_accLocation);
    SET_EXPECT(Accessible_get_accName);
    SET_EXPECT(Accessible2_get_accRole);
    SET_EXPECT(Accessible2_get_accState);
    SET_EXPECT(Accessible2_get_accChildCount);
    SET_EXPECT(Accessible2_accLocation);
    SET_EXPECT(Accessible2_QI_IAccIdentity);
    SET_EXPECT(Accessible2_get_accParent);
    elprov2 = (void *)0xdeadbeef;
    hr = IRawElementProviderSimple_get_HostRawElementProvider(elprov, &elprov2);
    ok(hr == S_OK, "Unexpected hr %#lx.\n", hr);
    ok(!!elprov2, "elprov == NULL, elprov %p\n", elprov2);
    ok(Accessible2.ref == 1, "Unexpected refcnt %ld\n", Accessible2.ref);
    CHECK_CALLED(winproc_GETOBJECT_CLIENT);
    CHECK_CALLED(Accessible_get_accRole);
    CHECK_CALLED(Accessible_get_accState);
    CHECK_CALLED(Accessible_get_accChildCount);
    CHECK_CALLED(Accessible_accLocation);
    CHECK_CALLED(Accessible_get_accName);
    CHECK_CALLED(Accessible2_get_accRole);
    CHECK_CALLED(Accessible2_get_accState);
    CHECK_CALLED(Accessible2_get_accChildCount);
    CHECK_CALLED(Accessible2_accLocation);
    todo_wine CHECK_CALLED(Accessible2_QI_IAccIdentity);
    todo_wine CHECK_CALLED(Accessible2_get_accParent);
    IRawElementProviderSimple_Release(elprov2);

    elprov2 = (void *)0xdeadbeef;
    acc_client = NULL;
    hr = IRawElementProviderSimple_get_HostRawElementProvider(elprov, &elprov2);
    ok(hr == S_OK, "Unexpected hr %#lx.\n", hr);
    ok(!!elprov2, "elprov == NULL, elprov %p\n", elprov2);
    IRawElementProviderSimple_Release(elprov2);

    IRawElementProviderSimple_Release(elprov);
    ok(Accessible.ref == 1, "Unexpected refcnt %ld\n", Accessible.ref);

    /* 3/5 properties match, not considered a match. */
    hr = pUiaProviderFromIAccessible(&Accessible.IAccessible_iface, CHILDID_SELF, UIA_PFIA_DEFAULT, &elprov);
    ok(hr == S_OK, "Unexpected hr %#lx.\n", hr);
    ok(Accessible.ref == 2, "Unexpected refcnt %ld\n", Accessible.ref);

    set_accessible_props(&Accessible, ROLE_SYSTEM_DOCUMENT, STATE_SYSTEM_FOCUSABLE, 1, NULL, 0, 0, 0, 0);
    set_accessible_props(&Accessible2, ROLE_SYSTEM_DOCUMENT, STATE_SYSTEM_FOCUSABLE, 1, NULL, 0, 0, 0, 0);

    acc_client = &Accessible2.IAccessible_iface;
    SET_EXPECT(winproc_GETOBJECT_CLIENT);
    SET_EXPECT(Accessible_get_accRole);
    SET_EXPECT(Accessible_get_accState);
    SET_EXPECT(Accessible_get_accChildCount);
    SET_EXPECT(Accessible_accLocation);
    SET_EXPECT(Accessible_get_accName);
    SET_EXPECT(Accessible2_get_accRole);
    SET_EXPECT(Accessible2_get_accState);
    SET_EXPECT(Accessible2_get_accChildCount);
    SET_EXPECT(Accessible2_QI_IAccIdentity);
    SET_EXPECT(Accessible2_get_accParent);
    elprov2 = (void *)0xdeadbeef;
    hr = IRawElementProviderSimple_get_HostRawElementProvider(elprov, &elprov2);
    ok(hr == S_OK, "Unexpected hr %#lx.\n", hr);
    ok(!elprov2, "elprov != NULL, elprov %p\n", elprov2);
    CHECK_CALLED(winproc_GETOBJECT_CLIENT);
    CHECK_CALLED(Accessible_get_accRole);
    CHECK_CALLED(Accessible_get_accState);
    CHECK_CALLED(Accessible_get_accChildCount);
    CHECK_CALLED(Accessible_accLocation);
    CHECK_CALLED(Accessible_get_accName);
    CHECK_CALLED(Accessible2_get_accRole);
    CHECK_CALLED(Accessible2_get_accState);
    CHECK_CALLED(Accessible2_get_accChildCount);
    todo_wine CHECK_CALLED(Accessible2_QI_IAccIdentity);
    todo_wine CHECK_CALLED(Accessible2_get_accParent);

    elprov2 = (void *)0xdeadbeef;
    acc_client = NULL;
    hr = IRawElementProviderSimple_get_HostRawElementProvider(elprov, &elprov2);
    ok(hr == S_OK, "Unexpected hr %#lx.\n", hr);
    ok(!elprov2, "elprov != NULL, elprov %p\n", elprov2);

    IRawElementProviderSimple_Release(elprov);
    ok(Accessible.ref == 1, "Unexpected refcnt %ld\n", Accessible.ref);

    /* Only name matches, considered a match. */
    hr = pUiaProviderFromIAccessible(&Accessible.IAccessible_iface, CHILDID_SELF, UIA_PFIA_DEFAULT, &elprov);
    ok(hr == S_OK, "Unexpected hr %#lx.\n", hr);
    ok(Accessible.ref == 2, "Unexpected refcnt %ld\n", Accessible.ref);

    set_accessible_props(&Accessible, 0, 0, 0, L"acc_name", 0, 0, 0, 0);
    set_accessible_props(&Accessible2, 0, 0, 0, L"acc_name", 0, 0, 0, 0);

    acc_client = &Accessible2.IAccessible_iface;
    SET_EXPECT(winproc_GETOBJECT_CLIENT);
    SET_EXPECT(Accessible_get_accRole);
    SET_EXPECT(Accessible_get_accState);
    SET_EXPECT(Accessible_get_accChildCount);
    SET_EXPECT(Accessible_accLocation);
    SET_EXPECT(Accessible_get_accName);
    SET_EXPECT(Accessible2_get_accChildCount);
    SET_EXPECT(Accessible2_get_accName);
    SET_EXPECT(Accessible2_QI_IAccIdentity);
    SET_EXPECT(Accessible2_get_accParent);
    elprov2 = (void *)0xdeadbeef;
    hr = IRawElementProviderSimple_get_HostRawElementProvider(elprov, &elprov2);
    ok(hr == S_OK, "Unexpected hr %#lx.\n", hr);
    ok(!!elprov2, "elprov == NULL, elprov %p\n", elprov2);
    ok(Accessible2.ref == 1, "Unexpected refcnt %ld\n", Accessible2.ref);
    CHECK_CALLED(winproc_GETOBJECT_CLIENT);
    CHECK_CALLED(Accessible_get_accRole);
    CHECK_CALLED(Accessible_get_accState);
    CHECK_CALLED(Accessible_get_accChildCount);
    CHECK_CALLED(Accessible_accLocation);
    CHECK_CALLED(Accessible_get_accName);
    CHECK_CALLED(Accessible2_get_accChildCount);
    CHECK_CALLED(Accessible2_get_accName);
    todo_wine CHECK_CALLED(Accessible2_QI_IAccIdentity);
    todo_wine CHECK_CALLED(Accessible2_get_accParent);
    IRawElementProviderSimple_Release(elprov2);

    elprov2 = (void *)0xdeadbeef;
    acc_client = NULL;
    hr = IRawElementProviderSimple_get_HostRawElementProvider(elprov, &elprov2);
    ok(hr == S_OK, "Unexpected hr %#lx.\n", hr);
    ok(!!elprov2, "elprov == NULL, elprov %p\n", elprov2);
    IRawElementProviderSimple_Release(elprov2);

    IRawElementProviderSimple_Release(elprov);
    ok(Accessible.ref == 1, "Unexpected refcnt %ld\n", Accessible.ref);

    /*
     * Test IRawElementProviderFragment_get_BoundingRectangle.
     */
    set_accessible_props(&Accessible, ROLE_SYSTEM_DOCUMENT, STATE_SYSTEM_FOCUSABLE, 0, L"acc_name", 25, 25, 50, 50);
    /* Test the case where Accessible is not the root for its HWND. */
    acc_client = NULL;
    hr = pUiaProviderFromIAccessible(&Accessible.IAccessible_iface, CHILDID_SELF, UIA_PFIA_DEFAULT, &elprov);
    ok(hr == S_OK, "Unexpected hr %#lx.\n", hr);
    ok(Accessible.ref == 2, "Unexpected refcnt %ld\n", Accessible.ref);

    hr = IRawElementProviderSimple_QueryInterface(elprov, &IID_IRawElementProviderFragment, (void **)&elfrag);
    ok(hr == S_OK, "Unexpected hr %#lx.\n", hr);
    ok(!!elfrag, "elfrag == NULL\n");

    SET_EXPECT(winproc_GETOBJECT_CLIENT);
    SET_EXPECT(Accessible_get_accRole);
    SET_EXPECT(Accessible_get_accState);
    SET_EXPECT(Accessible_accLocation);
    hr = IRawElementProviderFragment_get_BoundingRectangle(elfrag, &rect);
    ok(hr == S_OK, "Unexpected hr %#lx.\n", hr);
    ok(rect.left == (double)Accessible.left, "Unexpected left value %f\n", rect.left);
    ok(rect.top == (double)Accessible.top, "Unexpected top value %f\n", rect.top);
    ok(rect.width == (double)Accessible.width, "Unexpected width value %f\n", rect.width);
    ok(rect.height == (double)Accessible.height, "Unexpected height value %f\n", rect.height);
    CHECK_CALLED(winproc_GETOBJECT_CLIENT);
    CHECK_CALLED(Accessible_get_accRole);
    CHECK_CALLED(Accessible_get_accState);
    CHECK_CALLED(Accessible_accLocation);

    /* If Accessible has STATE_SYSTEM_OFFSCREEN, it will return an empty rect. */
    set_accessible_props(&Accessible, ROLE_SYSTEM_DOCUMENT, STATE_SYSTEM_OFFSCREEN, 0, L"acc_name", 0, 0, 50, 50);
    SET_EXPECT(Accessible_get_accState);
    hr = IRawElementProviderFragment_get_BoundingRectangle(elfrag, &rect);
    ok(hr == S_OK, "Unexpected hr %#lx.\n", hr);
    ok(rect.left == 0.0, "Unexpected left value %f\n", rect.left);
    ok(rect.top == 0.0, "Unexpected top value %f\n", rect.top);
    ok(rect.width == 0.0, "Unexpected width value %f\n", rect.width);
    ok(rect.height == 0.0, "Unexpected height value %f\n", rect.height);
    CHECK_CALLED(Accessible_get_accState);

    IRawElementProviderFragment_Release(elfrag);
    IRawElementProviderSimple_Release(elprov);
    ok(Accessible.ref == 1, "Unexpected refcnt %ld\n", Accessible.ref);

    /* Test case where accessible is the root accessible. */
    set_accessible_props(&Accessible, ROLE_SYSTEM_DOCUMENT, 0, 0, L"acc_name", 0, 0, 0, 0);
    acc_client = &Accessible.IAccessible_iface;
    hr = pUiaProviderFromIAccessible(&Accessible.IAccessible_iface, CHILDID_SELF, UIA_PFIA_DEFAULT, &elprov);
    ok(hr == S_OK, "Unexpected hr %#lx.\n", hr);
    ok(Accessible.ref == 2, "Unexpected refcnt %ld\n", Accessible.ref);

    hr = IRawElementProviderSimple_QueryInterface(elprov, &IID_IRawElementProviderFragment, (void **)&elfrag);
    ok(hr == S_OK, "Unexpected hr %#lx.\n", hr);
    ok(!!elfrag, "elfrag == NULL\n");

    SET_EXPECT(winproc_GETOBJECT_CLIENT);
    hr = IRawElementProviderFragment_get_BoundingRectangle(elfrag, &rect);
    ok(hr == S_OK, "Unexpected hr %#lx.\n", hr);
    ok(rect.left == 0.0, "Unexpected left value %f\n", rect.left);
    ok(rect.top == 0.0, "Unexpected top value %f\n", rect.top);
    ok(rect.width == 0.0, "Unexpected width value %f\n", rect.width);
    ok(rect.height == 0.0, "Unexpected height value %f\n", rect.height);
    CHECK_CALLED(winproc_GETOBJECT_CLIENT);

    /* Second call does nothing. */
    hr = IRawElementProviderFragment_get_BoundingRectangle(elfrag, &rect);
    ok(hr == S_OK, "Unexpected hr %#lx.\n", hr);
    ok(rect.left == 0.0, "Unexpected left value %f\n", rect.left);
    ok(rect.top == 0.0, "Unexpected top value %f\n", rect.top);
    ok(rect.width == 0.0, "Unexpected width value %f\n", rect.width);
    ok(rect.height == 0.0, "Unexpected height value %f\n", rect.height);

    IRawElementProviderFragment_Release(elfrag);
    IRawElementProviderSimple_Release(elprov);
    ok(Accessible.ref == 1, "Unexpected refcnt %ld\n", Accessible.ref);
    acc_client = NULL;

    test_uia_prov_from_acc_properties();
    test_uia_prov_from_acc_navigation();
    test_uia_prov_from_acc_ia2();

    CoUninitialize();
    DestroyWindow(hwnd);
    UnregisterClassA("pUiaProviderFromIAccessible class", NULL);
    Accessible.acc_hwnd = NULL;
    Accessible.ow_hwnd = NULL;
}

struct uia_lookup_id {
    const GUID *guid;
    int id;
};

static const struct uia_lookup_id uia_property_lookup_ids[] = {
    { &RuntimeId_Property_GUID,                           UIA_RuntimeIdPropertyId },
    { &BoundingRectangle_Property_GUID,                   UIA_BoundingRectanglePropertyId },
    { &ProcessId_Property_GUID,                           UIA_ProcessIdPropertyId },
    { &ControlType_Property_GUID,                         UIA_ControlTypePropertyId },
    { &LocalizedControlType_Property_GUID,                UIA_LocalizedControlTypePropertyId },
    { &Name_Property_GUID,                                UIA_NamePropertyId },
    { &AcceleratorKey_Property_GUID,                      UIA_AcceleratorKeyPropertyId },
    { &AccessKey_Property_GUID,                           UIA_AccessKeyPropertyId },
    { &HasKeyboardFocus_Property_GUID,                    UIA_HasKeyboardFocusPropertyId },
    { &IsKeyboardFocusable_Property_GUID,                 UIA_IsKeyboardFocusablePropertyId },
    { &IsEnabled_Property_GUID,                           UIA_IsEnabledPropertyId },
    { &AutomationId_Property_GUID,                        UIA_AutomationIdPropertyId },
    { &ClassName_Property_GUID,                           UIA_ClassNamePropertyId },
    { &HelpText_Property_GUID,                            UIA_HelpTextPropertyId },
    { &ClickablePoint_Property_GUID,                      UIA_ClickablePointPropertyId },
    { &Culture_Property_GUID,                             UIA_CulturePropertyId },
    { &IsControlElement_Property_GUID,                    UIA_IsControlElementPropertyId },
    { &IsContentElement_Property_GUID,                    UIA_IsContentElementPropertyId },
    { &LabeledBy_Property_GUID,                           UIA_LabeledByPropertyId },
    { &IsPassword_Property_GUID,                          UIA_IsPasswordPropertyId },
    { &NewNativeWindowHandle_Property_GUID,               UIA_NativeWindowHandlePropertyId },
    { &ItemType_Property_GUID,                            UIA_ItemTypePropertyId },
    { &IsOffscreen_Property_GUID,                         UIA_IsOffscreenPropertyId },
    { &Orientation_Property_GUID,                         UIA_OrientationPropertyId },
    { &FrameworkId_Property_GUID,                         UIA_FrameworkIdPropertyId },
    { &IsRequiredForForm_Property_GUID,                   UIA_IsRequiredForFormPropertyId },
    { &ItemStatus_Property_GUID,                          UIA_ItemStatusPropertyId },
    { &IsDockPatternAvailable_Property_GUID,              UIA_IsDockPatternAvailablePropertyId },
    { &IsExpandCollapsePatternAvailable_Property_GUID,    UIA_IsExpandCollapsePatternAvailablePropertyId },
    { &IsGridItemPatternAvailable_Property_GUID,          UIA_IsGridItemPatternAvailablePropertyId },
    { &IsGridPatternAvailable_Property_GUID,              UIA_IsGridPatternAvailablePropertyId },
    { &IsInvokePatternAvailable_Property_GUID,            UIA_IsInvokePatternAvailablePropertyId },
    { &IsMultipleViewPatternAvailable_Property_GUID,      UIA_IsMultipleViewPatternAvailablePropertyId },
    { &IsRangeValuePatternAvailable_Property_GUID,        UIA_IsRangeValuePatternAvailablePropertyId },
    { &IsScrollPatternAvailable_Property_GUID,            UIA_IsScrollPatternAvailablePropertyId },
    { &IsScrollItemPatternAvailable_Property_GUID,        UIA_IsScrollItemPatternAvailablePropertyId },
    { &IsSelectionItemPatternAvailable_Property_GUID,     UIA_IsSelectionItemPatternAvailablePropertyId },
    { &IsSelectionPatternAvailable_Property_GUID,         UIA_IsSelectionPatternAvailablePropertyId },
    { &IsTablePatternAvailable_Property_GUID,             UIA_IsTablePatternAvailablePropertyId },
    { &IsTableItemPatternAvailable_Property_GUID,         UIA_IsTableItemPatternAvailablePropertyId },
    { &IsTextPatternAvailable_Property_GUID,              UIA_IsTextPatternAvailablePropertyId },
    { &IsTogglePatternAvailable_Property_GUID,            UIA_IsTogglePatternAvailablePropertyId },
    { &IsTransformPatternAvailable_Property_GUID,         UIA_IsTransformPatternAvailablePropertyId },
    { &IsValuePatternAvailable_Property_GUID,             UIA_IsValuePatternAvailablePropertyId },
    { &IsWindowPatternAvailable_Property_GUID,            UIA_IsWindowPatternAvailablePropertyId },
    { &Value_Value_Property_GUID,                         UIA_ValueValuePropertyId },
    { &Value_IsReadOnly_Property_GUID,                    UIA_ValueIsReadOnlyPropertyId },
    { &RangeValue_Value_Property_GUID,                    UIA_RangeValueValuePropertyId },
    { &RangeValue_IsReadOnly_Property_GUID,               UIA_RangeValueIsReadOnlyPropertyId },
    { &RangeValue_Minimum_Property_GUID,                  UIA_RangeValueMinimumPropertyId },
    { &RangeValue_Maximum_Property_GUID,                  UIA_RangeValueMaximumPropertyId },
    { &RangeValue_LargeChange_Property_GUID,              UIA_RangeValueLargeChangePropertyId },
    { &RangeValue_SmallChange_Property_GUID,              UIA_RangeValueSmallChangePropertyId },
    { &Scroll_HorizontalScrollPercent_Property_GUID,      UIA_ScrollHorizontalScrollPercentPropertyId },
    { &Scroll_HorizontalViewSize_Property_GUID,           UIA_ScrollHorizontalViewSizePropertyId },
    { &Scroll_VerticalScrollPercent_Property_GUID,        UIA_ScrollVerticalScrollPercentPropertyId },
    { &Scroll_VerticalViewSize_Property_GUID,             UIA_ScrollVerticalViewSizePropertyId },
    { &Scroll_HorizontallyScrollable_Property_GUID,       UIA_ScrollHorizontallyScrollablePropertyId },
    { &Scroll_VerticallyScrollable_Property_GUID,         UIA_ScrollVerticallyScrollablePropertyId },
    { &Selection_Selection_Property_GUID,                 UIA_SelectionSelectionPropertyId },
    { &Selection_CanSelectMultiple_Property_GUID,         UIA_SelectionCanSelectMultiplePropertyId },
    { &Selection_IsSelectionRequired_Property_GUID,       UIA_SelectionIsSelectionRequiredPropertyId },
    { &Grid_RowCount_Property_GUID,                       UIA_GridRowCountPropertyId },
    { &Grid_ColumnCount_Property_GUID,                    UIA_GridColumnCountPropertyId },
    { &GridItem_Row_Property_GUID,                        UIA_GridItemRowPropertyId },
    { &GridItem_Column_Property_GUID,                     UIA_GridItemColumnPropertyId },
    { &GridItem_RowSpan_Property_GUID,                    UIA_GridItemRowSpanPropertyId },
    { &GridItem_ColumnSpan_Property_GUID,                 UIA_GridItemColumnSpanPropertyId },
    { &GridItem_Parent_Property_GUID,                     UIA_GridItemContainingGridPropertyId },
    { &Dock_DockPosition_Property_GUID,                   UIA_DockDockPositionPropertyId },
    { &ExpandCollapse_ExpandCollapseState_Property_GUID,  UIA_ExpandCollapseExpandCollapseStatePropertyId },
    { &MultipleView_CurrentView_Property_GUID,            UIA_MultipleViewCurrentViewPropertyId },
    { &MultipleView_SupportedViews_Property_GUID,         UIA_MultipleViewSupportedViewsPropertyId },
    { &Window_CanMaximize_Property_GUID,                  UIA_WindowCanMaximizePropertyId },
    { &Window_CanMinimize_Property_GUID,                  UIA_WindowCanMinimizePropertyId },
    { &Window_WindowVisualState_Property_GUID,            UIA_WindowWindowVisualStatePropertyId },
    { &Window_WindowInteractionState_Property_GUID,       UIA_WindowWindowInteractionStatePropertyId },
    { &Window_IsModal_Property_GUID,                      UIA_WindowIsModalPropertyId },
    { &Window_IsTopmost_Property_GUID,                    UIA_WindowIsTopmostPropertyId },
    { &SelectionItem_IsSelected_Property_GUID,            UIA_SelectionItemIsSelectedPropertyId },
    { &SelectionItem_SelectionContainer_Property_GUID,    UIA_SelectionItemSelectionContainerPropertyId },
    { &Table_RowHeaders_Property_GUID,                    UIA_TableRowHeadersPropertyId },
    { &Table_ColumnHeaders_Property_GUID,                 UIA_TableColumnHeadersPropertyId },
    { &Table_RowOrColumnMajor_Property_GUID,              UIA_TableRowOrColumnMajorPropertyId },
    { &TableItem_RowHeaderItems_Property_GUID,            UIA_TableItemRowHeaderItemsPropertyId },
    { &TableItem_ColumnHeaderItems_Property_GUID,         UIA_TableItemColumnHeaderItemsPropertyId },
    { &Toggle_ToggleState_Property_GUID,                  UIA_ToggleToggleStatePropertyId },
    { &Transform_CanMove_Property_GUID,                   UIA_TransformCanMovePropertyId },
    { &Transform_CanResize_Property_GUID,                 UIA_TransformCanResizePropertyId },
    { &Transform_CanRotate_Property_GUID,                 UIA_TransformCanRotatePropertyId },
    { &IsLegacyIAccessiblePatternAvailable_Property_GUID, UIA_IsLegacyIAccessiblePatternAvailablePropertyId },
    { &LegacyIAccessible_ChildId_Property_GUID,           UIA_LegacyIAccessibleChildIdPropertyId },
    { &LegacyIAccessible_Name_Property_GUID,              UIA_LegacyIAccessibleNamePropertyId },
    { &LegacyIAccessible_Value_Property_GUID,             UIA_LegacyIAccessibleValuePropertyId },
    { &LegacyIAccessible_Description_Property_GUID,       UIA_LegacyIAccessibleDescriptionPropertyId },
    { &LegacyIAccessible_Role_Property_GUID,              UIA_LegacyIAccessibleRolePropertyId },
    { &LegacyIAccessible_State_Property_GUID,             UIA_LegacyIAccessibleStatePropertyId },
    { &LegacyIAccessible_Help_Property_GUID,              UIA_LegacyIAccessibleHelpPropertyId },
    { &LegacyIAccessible_KeyboardShortcut_Property_GUID,  UIA_LegacyIAccessibleKeyboardShortcutPropertyId },
    { &LegacyIAccessible_Selection_Property_GUID,         UIA_LegacyIAccessibleSelectionPropertyId },
    { &LegacyIAccessible_DefaultAction_Property_GUID,     UIA_LegacyIAccessibleDefaultActionPropertyId },
    { &AriaRole_Property_GUID,                            UIA_AriaRolePropertyId },
    { &AriaProperties_Property_GUID,                      UIA_AriaPropertiesPropertyId },
    { &IsDataValidForForm_Property_GUID,                  UIA_IsDataValidForFormPropertyId },
    { &ControllerFor_Property_GUID,                       UIA_ControllerForPropertyId },
    { &DescribedBy_Property_GUID,                         UIA_DescribedByPropertyId },
    { &FlowsTo_Property_GUID,                             UIA_FlowsToPropertyId },
    { &ProviderDescription_Property_GUID,                 UIA_ProviderDescriptionPropertyId },
    { &IsItemContainerPatternAvailable_Property_GUID,     UIA_IsItemContainerPatternAvailablePropertyId },
    { &IsVirtualizedItemPatternAvailable_Property_GUID,   UIA_IsVirtualizedItemPatternAvailablePropertyId },
    { &IsSynchronizedInputPatternAvailable_Property_GUID, UIA_IsSynchronizedInputPatternAvailablePropertyId },
    /* Implemented on Win8+ */
    { &OptimizeForVisualContent_Property_GUID,            UIA_OptimizeForVisualContentPropertyId },
    { &IsObjectModelPatternAvailable_Property_GUID,       UIA_IsObjectModelPatternAvailablePropertyId },
    { &Annotation_AnnotationTypeId_Property_GUID,         UIA_AnnotationAnnotationTypeIdPropertyId },
    { &Annotation_AnnotationTypeName_Property_GUID,       UIA_AnnotationAnnotationTypeNamePropertyId },
    { &Annotation_Author_Property_GUID,                   UIA_AnnotationAuthorPropertyId },
    { &Annotation_DateTime_Property_GUID,                 UIA_AnnotationDateTimePropertyId },
    { &Annotation_Target_Property_GUID,                   UIA_AnnotationTargetPropertyId },
    { &IsAnnotationPatternAvailable_Property_GUID,        UIA_IsAnnotationPatternAvailablePropertyId },
    { &IsTextPattern2Available_Property_GUID,             UIA_IsTextPattern2AvailablePropertyId },
    { &Styles_StyleId_Property_GUID,                      UIA_StylesStyleIdPropertyId },
    { &Styles_StyleName_Property_GUID,                    UIA_StylesStyleNamePropertyId },
    { &Styles_FillColor_Property_GUID,                    UIA_StylesFillColorPropertyId },
    { &Styles_FillPatternStyle_Property_GUID,             UIA_StylesFillPatternStylePropertyId },
    { &Styles_Shape_Property_GUID,                        UIA_StylesShapePropertyId },
    { &Styles_FillPatternColor_Property_GUID,             UIA_StylesFillPatternColorPropertyId },
    { &Styles_ExtendedProperties_Property_GUID,           UIA_StylesExtendedPropertiesPropertyId },
    { &IsStylesPatternAvailable_Property_GUID,            UIA_IsStylesPatternAvailablePropertyId },
    { &IsSpreadsheetPatternAvailable_Property_GUID,       UIA_IsSpreadsheetPatternAvailablePropertyId },
    { &SpreadsheetItem_Formula_Property_GUID,             UIA_SpreadsheetItemFormulaPropertyId },
    { &SpreadsheetItem_AnnotationObjects_Property_GUID,   UIA_SpreadsheetItemAnnotationObjectsPropertyId },
    { &SpreadsheetItem_AnnotationTypes_Property_GUID,     UIA_SpreadsheetItemAnnotationTypesPropertyId },
    { &IsSpreadsheetItemPatternAvailable_Property_GUID,   UIA_IsSpreadsheetItemPatternAvailablePropertyId },
    { &Transform2_CanZoom_Property_GUID,                  UIA_Transform2CanZoomPropertyId },
    { &IsTransformPattern2Available_Property_GUID,        UIA_IsTransformPattern2AvailablePropertyId },
    { &LiveSetting_Property_GUID,                         UIA_LiveSettingPropertyId },
    { &IsTextChildPatternAvailable_Property_GUID,         UIA_IsTextChildPatternAvailablePropertyId },
    { &IsDragPatternAvailable_Property_GUID,              UIA_IsDragPatternAvailablePropertyId },
    { &Drag_IsGrabbed_Property_GUID,                      UIA_DragIsGrabbedPropertyId },
    { &Drag_DropEffect_Property_GUID,                     UIA_DragDropEffectPropertyId },
    { &Drag_DropEffects_Property_GUID,                    UIA_DragDropEffectsPropertyId },
    { &IsDropTargetPatternAvailable_Property_GUID,        UIA_IsDropTargetPatternAvailablePropertyId },
    { &DropTarget_DropTargetEffect_Property_GUID,         UIA_DropTargetDropTargetEffectPropertyId },
    { &DropTarget_DropTargetEffects_Property_GUID,        UIA_DropTargetDropTargetEffectsPropertyId },
    { &Drag_GrabbedItems_Property_GUID,                   UIA_DragGrabbedItemsPropertyId },
    { &Transform2_ZoomLevel_Property_GUID,                UIA_Transform2ZoomLevelPropertyId },
    { &Transform2_ZoomMinimum_Property_GUID,              UIA_Transform2ZoomMinimumPropertyId },
    { &Transform2_ZoomMaximum_Property_GUID,              UIA_Transform2ZoomMaximumPropertyId },
    { &FlowsFrom_Property_GUID,                           UIA_FlowsFromPropertyId },
    { &IsTextEditPatternAvailable_Property_GUID,          UIA_IsTextEditPatternAvailablePropertyId },
    { &IsPeripheral_Property_GUID,                        UIA_IsPeripheralPropertyId },
    /* Implemented on Win10v1507+. */
    { &IsCustomNavigationPatternAvailable_Property_GUID,  UIA_IsCustomNavigationPatternAvailablePropertyId },
    { &PositionInSet_Property_GUID,                       UIA_PositionInSetPropertyId },
    { &SizeOfSet_Property_GUID,                           UIA_SizeOfSetPropertyId },
    { &Level_Property_GUID,                               UIA_LevelPropertyId },
    { &AnnotationTypes_Property_GUID,                     UIA_AnnotationTypesPropertyId },
    { &AnnotationObjects_Property_GUID,                   UIA_AnnotationObjectsPropertyId },
    /* Implemented on Win10v1809+. */
    { &LandmarkType_Property_GUID,                        UIA_LandmarkTypePropertyId },
    { &LocalizedLandmarkType_Property_GUID,               UIA_LocalizedLandmarkTypePropertyId },
    { &FullDescription_Property_GUID,                     UIA_FullDescriptionPropertyId },
    { &FillColor_Property_GUID,                           UIA_FillColorPropertyId },
    { &OutlineColor_Property_GUID,                        UIA_OutlineColorPropertyId },
    { &FillType_Property_GUID,                            UIA_FillTypePropertyId },
    { &VisualEffects_Property_GUID,                       UIA_VisualEffectsPropertyId },
    { &OutlineThickness_Property_GUID,                    UIA_OutlineThicknessPropertyId },
    { &CenterPoint_Property_GUID,                         UIA_CenterPointPropertyId },
    { &Rotation_Property_GUID,                            UIA_RotationPropertyId },
    { &Size_Property_GUID,                                UIA_SizePropertyId },
    { &IsSelectionPattern2Available_Property_GUID,        UIA_IsSelectionPattern2AvailablePropertyId },
    { &Selection2_FirstSelectedItem_Property_GUID,        UIA_Selection2FirstSelectedItemPropertyId },
    { &Selection2_LastSelectedItem_Property_GUID,         UIA_Selection2LastSelectedItemPropertyId },
    { &Selection2_CurrentSelectedItem_Property_GUID,      UIA_Selection2CurrentSelectedItemPropertyId },
    { &Selection2_ItemCount_Property_GUID,                UIA_Selection2ItemCountPropertyId },
    { &HeadingLevel_Property_GUID,                        UIA_HeadingLevelPropertyId },
    { &IsDialog_Property_GUID,                            UIA_IsDialogPropertyId },
};

static const struct uia_lookup_id uia_event_lookup_ids[] = {
    { &ToolTipOpened_Event_GUID,                                  UIA_ToolTipOpenedEventId },
    { &ToolTipClosed_Event_GUID,                                  UIA_ToolTipClosedEventId },
    { &StructureChanged_Event_GUID,                               UIA_StructureChangedEventId },
    { &MenuOpened_Event_GUID,                                     UIA_MenuOpenedEventId },
    { &AutomationPropertyChanged_Event_GUID,                      UIA_AutomationPropertyChangedEventId },
    { &AutomationFocusChanged_Event_GUID,                         UIA_AutomationFocusChangedEventId },
    { &AsyncContentLoaded_Event_GUID,                             UIA_AsyncContentLoadedEventId },
    { &MenuClosed_Event_GUID,                                     UIA_MenuClosedEventId },
    { &LayoutInvalidated_Event_GUID,                              UIA_LayoutInvalidatedEventId },
    { &Invoke_Invoked_Event_GUID,                                 UIA_Invoke_InvokedEventId },
    { &SelectionItem_ElementAddedToSelectionEvent_Event_GUID,     UIA_SelectionItem_ElementAddedToSelectionEventId },
    { &SelectionItem_ElementRemovedFromSelectionEvent_Event_GUID, UIA_SelectionItem_ElementRemovedFromSelectionEventId },
    { &SelectionItem_ElementSelectedEvent_Event_GUID,             UIA_SelectionItem_ElementSelectedEventId },
    { &Selection_InvalidatedEvent_Event_GUID,                     UIA_Selection_InvalidatedEventId },
    { &Text_TextSelectionChangedEvent_Event_GUID,                 UIA_Text_TextSelectionChangedEventId },
    { &Text_TextChangedEvent_Event_GUID,                          UIA_Text_TextChangedEventId },
    { &Window_WindowOpened_Event_GUID,                            UIA_Window_WindowOpenedEventId },
    { &Window_WindowClosed_Event_GUID,                            UIA_Window_WindowClosedEventId },
    { &MenuModeStart_Event_GUID,                                  UIA_MenuModeStartEventId },
    { &MenuModeEnd_Event_GUID,                                    UIA_MenuModeEndEventId },
    { &InputReachedTarget_Event_GUID,                             UIA_InputReachedTargetEventId },
    { &InputReachedOtherElement_Event_GUID,                       UIA_InputReachedOtherElementEventId },
    { &InputDiscarded_Event_GUID,                                 UIA_InputDiscardedEventId },
    /* Implemented on Win8+ */
    { &SystemAlert_Event_GUID,                                    UIA_SystemAlertEventId },
    { &LiveRegionChanged_Event_GUID,                              UIA_LiveRegionChangedEventId },
    { &HostedFragmentRootsInvalidated_Event_GUID,                 UIA_HostedFragmentRootsInvalidatedEventId },
    { &Drag_DragStart_Event_GUID,                                 UIA_Drag_DragStartEventId },
    { &Drag_DragCancel_Event_GUID,                                UIA_Drag_DragCancelEventId },
    { &Drag_DragComplete_Event_GUID,                              UIA_Drag_DragCompleteEventId },
    { &DropTarget_DragEnter_Event_GUID,                           UIA_DropTarget_DragEnterEventId },
    { &DropTarget_DragLeave_Event_GUID,                           UIA_DropTarget_DragLeaveEventId },
    { &DropTarget_Dropped_Event_GUID,                             UIA_DropTarget_DroppedEventId },
    { &TextEdit_TextChanged_Event_GUID,                           UIA_TextEdit_TextChangedEventId },
    { &TextEdit_ConversionTargetChanged_Event_GUID,               UIA_TextEdit_ConversionTargetChangedEventId },
    /* Implemented on Win10v1809+. */
    { &Changes_Event_GUID,                                        UIA_ChangesEventId },
    { &Notification_Event_GUID,                                   UIA_NotificationEventId },
};

static const struct uia_lookup_id uia_pattern_lookup_ids[] = {
    { &Invoke_Pattern_GUID,            UIA_InvokePatternId },
    { &Selection_Pattern_GUID,         UIA_SelectionPatternId },
    { &Value_Pattern_GUID,             UIA_ValuePatternId },
    { &RangeValue_Pattern_GUID,        UIA_RangeValuePatternId },
    { &Scroll_Pattern_GUID,            UIA_ScrollPatternId },
    { &ExpandCollapse_Pattern_GUID,    UIA_ExpandCollapsePatternId },
    { &Grid_Pattern_GUID,              UIA_GridPatternId },
    { &GridItem_Pattern_GUID,          UIA_GridItemPatternId },
    { &MultipleView_Pattern_GUID,      UIA_MultipleViewPatternId },
    { &Window_Pattern_GUID,            UIA_WindowPatternId },
    { &SelectionItem_Pattern_GUID,     UIA_SelectionItemPatternId },
    { &Dock_Pattern_GUID,              UIA_DockPatternId },
    { &Table_Pattern_GUID,             UIA_TablePatternId },
    { &TableItem_Pattern_GUID,         UIA_TableItemPatternId },
    { &Text_Pattern_GUID,              UIA_TextPatternId },
    { &Toggle_Pattern_GUID,            UIA_TogglePatternId },
    { &Transform_Pattern_GUID,         UIA_TransformPatternId },
    { &ScrollItem_Pattern_GUID,        UIA_ScrollItemPatternId },
    { &LegacyIAccessible_Pattern_GUID, UIA_LegacyIAccessiblePatternId },
    { &ItemContainer_Pattern_GUID,     UIA_ItemContainerPatternId },
    { &VirtualizedItem_Pattern_GUID,   UIA_VirtualizedItemPatternId },
    { &SynchronizedInput_Pattern_GUID, UIA_SynchronizedInputPatternId },
    /* Implemented on Win8+ */
    { &ObjectModel_Pattern_GUID,       UIA_ObjectModelPatternId },
    { &Annotation_Pattern_GUID,        UIA_AnnotationPatternId },
    { &Text_Pattern2_GUID,             UIA_TextPattern2Id },
    { &Styles_Pattern_GUID,            UIA_StylesPatternId },
    { &Spreadsheet_Pattern_GUID,       UIA_SpreadsheetPatternId },
    { &SpreadsheetItem_Pattern_GUID,   UIA_SpreadsheetItemPatternId },
    { &Tranform_Pattern2_GUID,         UIA_TransformPattern2Id },
    { &TextChild_Pattern_GUID,         UIA_TextChildPatternId },
    { &Drag_Pattern_GUID,              UIA_DragPatternId },
    { &DropTarget_Pattern_GUID,        UIA_DropTargetPatternId },
    { &TextEdit_Pattern_GUID,          UIA_TextEditPatternId },
    /* Implemented on Win10+. */
    { &CustomNavigation_Pattern_GUID,  UIA_CustomNavigationPatternId },
};

<<<<<<< HEAD
=======
static const struct uia_lookup_id uia_control_type_lookup_ids[] = {
    { &Button_Control_GUID,       UIA_ButtonControlTypeId },
    { &Calendar_Control_GUID,     UIA_CalendarControlTypeId },
    { &CheckBox_Control_GUID,     UIA_CheckBoxControlTypeId },
    { &ComboBox_Control_GUID,     UIA_ComboBoxControlTypeId },
    { &Edit_Control_GUID,         UIA_EditControlTypeId },
    { &Hyperlink_Control_GUID,    UIA_HyperlinkControlTypeId },
    { &Image_Control_GUID,        UIA_ImageControlTypeId },
    { &ListItem_Control_GUID,     UIA_ListItemControlTypeId },
    { &List_Control_GUID,         UIA_ListControlTypeId },
    { &Menu_Control_GUID,         UIA_MenuControlTypeId },
    { &MenuBar_Control_GUID,      UIA_MenuBarControlTypeId },
    { &MenuItem_Control_GUID,     UIA_MenuItemControlTypeId },
    { &ProgressBar_Control_GUID,  UIA_ProgressBarControlTypeId },
    { &RadioButton_Control_GUID,  UIA_RadioButtonControlTypeId },
    { &ScrollBar_Control_GUID,    UIA_ScrollBarControlTypeId },
    { &Slider_Control_GUID,       UIA_SliderControlTypeId },
    { &Spinner_Control_GUID,      UIA_SpinnerControlTypeId },
    { &StatusBar_Control_GUID,    UIA_StatusBarControlTypeId },
    { &Tab_Control_GUID,          UIA_TabControlTypeId },
    { &TabItem_Control_GUID,      UIA_TabItemControlTypeId },
    { &Text_Control_GUID,         UIA_TextControlTypeId },
    { &ToolBar_Control_GUID,      UIA_ToolBarControlTypeId },
    { &ToolTip_Control_GUID,      UIA_ToolTipControlTypeId },
    { &Tree_Control_GUID,         UIA_TreeControlTypeId },
    { &TreeItem_Control_GUID,     UIA_TreeItemControlTypeId },
    { &Custom_Control_GUID,       UIA_CustomControlTypeId },
    { &Group_Control_GUID,        UIA_GroupControlTypeId },
    { &Thumb_Control_GUID,        UIA_ThumbControlTypeId },
    { &DataGrid_Control_GUID,     UIA_DataGridControlTypeId },
    { &DataItem_Control_GUID,     UIA_DataItemControlTypeId },
    { &Document_Control_GUID,     UIA_DocumentControlTypeId },
    { &SplitButton_Control_GUID,  UIA_SplitButtonControlTypeId },
    { &Window_Control_GUID,       UIA_WindowControlTypeId },
    { &Pane_Control_GUID,         UIA_PaneControlTypeId },
    { &Header_Control_GUID,       UIA_HeaderControlTypeId },
    { &HeaderItem_Control_GUID,   UIA_HeaderItemControlTypeId },
    { &Table_Control_GUID,        UIA_TableControlTypeId },
    { &TitleBar_Control_GUID,     UIA_TitleBarControlTypeId },
    { &Separator_Control_GUID,    UIA_SeparatorControlTypeId },
    /* Implemented on Win8+ */
    { &SemanticZoom_Control_GUID, UIA_SemanticZoomControlTypeId },
    { &AppBar_Control_GUID,       UIA_AppBarControlTypeId },
};

>>>>>>> 6eb373f5
static void test_UiaLookupId(void)
{
    static const struct {
        const char *id_type_name;
        int id_type;
        const struct uia_lookup_id *ids;
        int ids_count;
    } tests[] =
    {
        { "property", AutomationIdentifierType_Property, uia_property_lookup_ids, ARRAY_SIZE(uia_property_lookup_ids) },
        { "event",    AutomationIdentifierType_Event,    uia_event_lookup_ids,    ARRAY_SIZE(uia_event_lookup_ids) },
        { "pattern",  AutomationIdentifierType_Pattern,  uia_pattern_lookup_ids,  ARRAY_SIZE(uia_pattern_lookup_ids) },
        { "control_type", AutomationIdentifierType_ControlType, uia_control_type_lookup_ids, ARRAY_SIZE(uia_control_type_lookup_ids) },
    };
    unsigned int i, y;

    for (i = 0; i < ARRAY_SIZE(tests); i++)
    {
        for (y = 0; y < tests[i].ids_count; y++)
        {
            int id = UiaLookupId(tests[i].id_type, tests[i].ids[y].guid);

            if (!id)
            {
                win_skip("No %s id for GUID %s, skipping further tests.\n", tests[i].id_type_name, debugstr_guid(tests[i].ids[y].guid));
                break;
            }

            ok(id == tests[i].ids[y].id, "Unexpected %s id, expected %d, got %d\n", tests[i].id_type_name, tests[i].ids[y].id, id);
        }
    }

    for (i = 0; i < ARRAY_SIZE(uia_event_lookup_ids); i++)
    {
        int event_id = UiaLookupId(AutomationIdentifierType_Event, uia_event_lookup_ids[i].guid);

        if (!event_id)
        {
            win_skip("No eventId for GUID %s, skipping further tests.\n", debugstr_guid(uia_event_lookup_ids[i].guid));
            break;
        }

        ok(event_id == uia_event_lookup_ids[i].id, "Unexpected event id, expected %d, got %d\n",
                uia_event_lookup_ids[i].id, event_id);
    }

    for (i = 0; i < ARRAY_SIZE(uia_pattern_lookup_ids); i++)
    {
        int pattern_id = UiaLookupId(AutomationIdentifierType_Pattern, uia_pattern_lookup_ids[i].guid);

        if (!pattern_id)
        {
            win_skip("No patternId for GUID %s, skipping further tests.\n", debugstr_guid(uia_pattern_lookup_ids[i].guid));
            break;
        }

        ok(pattern_id == uia_pattern_lookup_ids[i].id, "Unexpected pattern id, expected %d, got %d\n",
                uia_pattern_lookup_ids[i].id, pattern_id);
    }
}

static const struct prov_method_sequence node_from_prov1[] = {
    { &Provider, PROV_GET_PROVIDER_OPTIONS },
    { 0 }
};

static const struct prov_method_sequence node_from_prov2[] = {
    { &Provider, PROV_GET_PROVIDER_OPTIONS },
    /* Win10v1507 and below call this. */
    { &Provider, PROV_GET_PROPERTY_VALUE, METHOD_OPTIONAL }, /* UIA_NativeWindowHandlePropertyId */
    { &Provider, PROV_GET_HOST_RAW_ELEMENT_PROVIDER },
    { &Provider, PROV_GET_PROPERTY_VALUE }, /* UIA_NativeWindowHandlePropertyId */
    { &Provider, FRAG_NAVIGATE }, /* NavigateDirection_Parent */
    /* Only called on Windows versions past Win10v1507. */
    { &Provider, PROV_GET_PROVIDER_OPTIONS, METHOD_OPTIONAL },
    { &Provider, PROV_GET_PROPERTY_VALUE, METHOD_TODO }, /* UIA_ProviderDescriptionPropertyId */
    { 0 }
};

static const struct prov_method_sequence node_from_prov3[] = {
    { &Provider_child, PROV_GET_PROVIDER_OPTIONS },
    /* Win10v1507 and below call this. */
    { &Provider_child, PROV_GET_PROPERTY_VALUE, METHOD_OPTIONAL }, /* UIA_NativeWindowHandlePropertyId */
    { &Provider_child, PROV_GET_HOST_RAW_ELEMENT_PROVIDER },
    { &Provider_child, PROV_GET_PROPERTY_VALUE }, /* UIA_NativeWindowHandlePropertyId */
    { &Provider_child, FRAG_NAVIGATE }, /* NavigateDirection_Parent */
    /* Only called on Windows versions past Win10v1507. */
    { &Provider_child, PROV_GET_PROVIDER_OPTIONS, METHOD_OPTIONAL },
    { &Provider_child, PROV_GET_PROPERTY_VALUE, METHOD_TODO }, /* UIA_ProviderDescriptionPropertyId */
    { 0 }
};

static const struct prov_method_sequence node_from_prov4[] = {
    { &Provider, PROV_GET_PROVIDER_OPTIONS },
    /* Win10v1507 and below call this. */
    { &Provider, PROV_GET_PROPERTY_VALUE, METHOD_OPTIONAL }, /* UIA_NativeWindowHandlePropertyId */
    { &Provider, PROV_GET_HOST_RAW_ELEMENT_PROVIDER },
    { &Provider, FRAG_NAVIGATE }, /* NavigateDirection_Parent */
    /* Only called on Windows versions past Win10v1507. */
    { &Provider, PROV_GET_PROVIDER_OPTIONS, METHOD_OPTIONAL },
    { &Provider, PROV_GET_PROPERTY_VALUE, METHOD_TODO }, /* UIA_ProviderDescriptionPropertyId */
    { 0 }
};

static const struct prov_method_sequence node_from_prov5[] = {
    { &Provider, PROV_GET_PROVIDER_OPTIONS },
    /* Win10v1507 and below call this. */
    { &Provider, PROV_GET_PROPERTY_VALUE, METHOD_OPTIONAL }, /* UIA_NativeWindowHandlePropertyId */
    { &Provider, PROV_GET_HOST_RAW_ELEMENT_PROVIDER },
    { &Provider2, PROV_GET_PROVIDER_OPTIONS },
    /* Win10v1507 and below call this. */
    { &Provider2, PROV_GET_PROPERTY_VALUE, METHOD_OPTIONAL }, /* UIA_NativeWindowHandlePropertyId */
    { &Provider2, PROV_GET_HOST_RAW_ELEMENT_PROVIDER },
    { &Provider2, FRAG_NAVIGATE }, /* NavigateDirection_Parent */
    /* These three are only done on Win10v1507 and below. */
    { &Provider2, PROV_GET_PROVIDER_OPTIONS, METHOD_OPTIONAL },
    { &Provider2, PROV_GET_PROVIDER_OPTIONS, METHOD_OPTIONAL },
    { &Provider2, FRAG_NAVIGATE, METHOD_OPTIONAL }, /* NavigateDirection_Parent */
    { &Provider, FRAG_NAVIGATE }, /* NavigateDirection_Parent */
    /* This is only done on Win10v1507. */
    { &Provider2, PROV_GET_PROVIDER_OPTIONS, METHOD_OPTIONAL },
    /* Only called on Windows versions past Win10v1507. */
    { &Provider, PROV_GET_PROVIDER_OPTIONS, METHOD_OPTIONAL },
    /* Win10v1507 and below call this. */
    { &Provider2, PROV_GET_PROPERTY_VALUE, METHOD_OPTIONAL }, /* UIA_ProviderDescriptionPropertyId */
    { &Provider, PROV_GET_PROPERTY_VALUE, METHOD_TODO }, /* UIA_ProviderDescriptionPropertyId */
    { 0 }
};

static const struct prov_method_sequence node_from_prov6[] = {
    { &Provider, PROV_GET_PROVIDER_OPTIONS },
    /* Win10v1507 and below call this. */
    { &Provider, PROV_GET_PROPERTY_VALUE, METHOD_OPTIONAL }, /* UIA_NativeWindowHandlePropertyId */
    { &Provider, PROV_GET_HOST_RAW_ELEMENT_PROVIDER },
    { &Provider2, PROV_GET_PROVIDER_OPTIONS },
    /* Win10v1507 and below call this. */
    { &Provider2, PROV_GET_PROPERTY_VALUE, METHOD_OPTIONAL }, /* UIA_NativeWindowHandlePropertyId */
    { &Provider2, PROV_GET_HOST_RAW_ELEMENT_PROVIDER },
    { &Provider2, FRAG_NAVIGATE }, /* NavigateDirection_Parent */
    { &Provider2, PROV_GET_PROVIDER_OPTIONS },
    { &Provider2, PROV_GET_PROVIDER_OPTIONS },
    /* Only called on Windows versions past Win10v1507. */
    { &Provider, PROV_GET_HOST_RAW_ELEMENT_PROVIDER, METHOD_OPTIONAL },
    { &Provider2, FRAG_NAVIGATE, METHOD_OPTIONAL }, /* NavigateDirection_Parent */
    { &Provider, FRAG_NAVIGATE }, /* NavigateDirection_Parent */
    /* This is only done on Win10v1507. */
    { &Provider2, PROV_GET_PROVIDER_OPTIONS, METHOD_OPTIONAL },
    /* Only called on Windows versions past Win10v1507. */
    { &Provider, PROV_GET_PROVIDER_OPTIONS, METHOD_OPTIONAL },
    { &Provider2, PROV_GET_PROPERTY_VALUE, METHOD_TODO }, /* UIA_ProviderDescriptionPropertyId */
    { &Provider, PROV_GET_PROPERTY_VALUE, METHOD_TODO }, /* UIA_ProviderDescriptionPropertyId */
    { 0 }
};

static const struct prov_method_sequence node_from_prov7[] = {
    { &Provider_child, PROV_GET_PROVIDER_OPTIONS },
    /* Win10v1507 and below call this. */
    { &Provider_child, PROV_GET_PROPERTY_VALUE, METHOD_OPTIONAL }, /* UIA_NativeWindowHandlePropertyId */
    { &Provider_child, PROV_GET_HOST_RAW_ELEMENT_PROVIDER },
    { &Provider2, PROV_GET_PROVIDER_OPTIONS },
    /* Win10v1507 and below call this. */
    { &Provider2, PROV_GET_PROPERTY_VALUE, METHOD_OPTIONAL }, /* UIA_NativeWindowHandlePropertyId */
    { &Provider2, PROV_GET_HOST_RAW_ELEMENT_PROVIDER },
    { &Provider2, FRAG_NAVIGATE }, /* NavigateDirection_Parent */
    { &Provider2, PROV_GET_PROVIDER_OPTIONS },
    { &Provider2, PROV_GET_PROVIDER_OPTIONS },
    /* Only called on Windows versions past Win10v1507. */
    { &Provider_child, PROV_GET_HOST_RAW_ELEMENT_PROVIDER, METHOD_OPTIONAL },
    { &Provider2, FRAG_NAVIGATE, METHOD_OPTIONAL }, /* NavigateDirection_Parent */
    { &Provider_child, FRAG_NAVIGATE }, /* NavigateDirection_Parent */
    /* This is only done on Win10v1507. */
    { &Provider2, PROV_GET_PROVIDER_OPTIONS, METHOD_OPTIONAL },
    /* Only called on Windows versions past Win10v1507. */
    { &Provider_child, PROV_GET_PROVIDER_OPTIONS, METHOD_OPTIONAL },
    { &Provider2, PROV_GET_PROPERTY_VALUE, METHOD_TODO }, /* UIA_ProviderDescriptionPropertyId */
    { &Provider_child, PROV_GET_PROPERTY_VALUE, METHOD_TODO }, /* UIA_ProviderDescriptionPropertyId */
    { 0 }
};

static const struct prov_method_sequence node_from_prov8[] = {
    { &Provider, PROV_GET_PROVIDER_OPTIONS },
    /* Win10v1507 and below call this. */
    { &Provider, PROV_GET_PROPERTY_VALUE, METHOD_OPTIONAL }, /* UIA_NativeWindowHandlePropertyId */
    { &Provider, PROV_GET_HOST_RAW_ELEMENT_PROVIDER },
    { &Provider, PROV_GET_PROPERTY_VALUE }, /* UIA_NativeWindowHandlePropertyId */
    { &Provider, FRAG_NAVIGATE }, /* NavigateDirection_Parent */
    /* Only called on Windows versions past Win10v1507. */
    { &Provider, PROV_GET_PROVIDER_OPTIONS, METHOD_OPTIONAL },
    { 0 }
};

static void check_uia_prop_val(PROPERTYID prop_id, enum UIAutomationType type, VARIANT *v, BOOL from_com);
static DWORD WINAPI uia_node_from_provider_test_com_thread(LPVOID param)
{
    HUIANODE node = param;
    HRESULT hr;
    VARIANT v;

    /*
     * Since this is a node representing an IRawElementProviderSimple with
     * ProviderOptions_UseComThreading set, it is only usable in threads that
     * have initialized COM.
     */
    hr = UiaGetPropertyValue(node, UIA_ProcessIdPropertyId, &v);
    ok(hr == CO_E_NOTINITIALIZED, "Unexpected hr %#lx\n", hr);

    CoInitializeEx(NULL, COINIT_MULTITHREADED);

    hr = UiaGetPropertyValue(node, UIA_ProcessIdPropertyId, &v);
    ok(hr == S_OK, "Unexpected hr %#lx\n", hr);
    check_uia_prop_val(UIA_ProcessIdPropertyId, UIAutomationType_Int, &v, FALSE);

    /*
     * When retrieving a UIAutomationType_Element property, if UseComThreading
     * is set, we'll get an HUIANODE that will make calls inside of the
     * apartment of the node it is retrieved from. I.e, if we received a node
     * with UseComThreading set from another node with UseComThreading set
     * inside of an STA, the returned node will have all of its methods called
     * from the STA thread.
     */
    Provider_child.prov_opts = ProviderOptions_UseComThreading | ProviderOptions_ServerSideProvider;
    Provider_child.expected_tid = Provider.expected_tid;
    hr = UiaGetPropertyValue(node, UIA_LabeledByPropertyId, &v);
    ok(hr == S_OK, "Unexpected hr %#lx\n", hr);
    check_uia_prop_val(UIA_LabeledByPropertyId, UIAutomationType_Element, &v, FALSE);

    /* Unset ProviderOptions_UseComThreading. */
    Provider_child.prov_opts = ProviderOptions_ServerSideProvider;
    hr = UiaGetPropertyValue(node, UIA_LabeledByPropertyId, &v);
    ok(hr == S_OK, "Unexpected hr %#lx\n", hr);

    /*
     * ProviderOptions_UseComThreading not set, GetPropertyValue will be
     * called on the current thread.
     */
    Provider_child.expected_tid = GetCurrentThreadId();
    check_uia_prop_val(UIA_LabeledByPropertyId, UIAutomationType_Element, &v, FALSE);

    CoUninitialize();

    return 0;
}

static void test_uia_node_from_prov_com_threading(void)
{
    HANDLE thread;
    HUIANODE node;
    HRESULT hr;

    /* Test ProviderOptions_UseComThreading. */
    Provider.hwnd = NULL;
    prov_root = NULL;
    Provider.prov_opts = ProviderOptions_ServerSideProvider | ProviderOptions_UseComThreading;
    hr = UiaNodeFromProvider(&Provider.IRawElementProviderSimple_iface, &node);
    ok_method_sequence(node_from_prov8, "node_from_prov8");

    /*
     * On Windows versions prior to Windows 10, UiaNodeFromProvider ignores the
     * ProviderOptions_UseComThreading flag.
     */
    if (hr == S_OK)
    {
        win_skip("Skipping ProviderOptions_UseComThreading tests for UiaNodeFromProvider.\n");
        UiaNodeRelease(node);
        return;
    }
    ok(hr == CO_E_NOTINITIALIZED, "Unexpected hr %#lx.\n", hr);

    CoInitializeEx(NULL, COINIT_APARTMENTTHREADED);
    hr = UiaNodeFromProvider(&Provider.IRawElementProviderSimple_iface, &node);
    ok(hr == S_OK, "Unexpected hr %#lx.\n", hr);
    ok(Provider.ref == 2, "Unexpected refcnt %ld\n", Provider.ref);
    ok_method_sequence(node_from_prov8, "node_from_prov8");

    Provider.expected_tid = GetCurrentThreadId();
    thread = CreateThread(NULL, 0, uia_node_from_provider_test_com_thread, (void *)node, 0, NULL);
    while (MsgWaitForMultipleObjects(1, &thread, FALSE, INFINITE, QS_ALLINPUT) != WAIT_OBJECT_0)
    {
        MSG msg;
        while(PeekMessageW(&msg, 0, 0, 0, PM_REMOVE))
        {
            TranslateMessage(&msg);
            DispatchMessageW(&msg);
        }
    }
    CloseHandle(thread);

    ok(UiaNodeRelease(node), "UiaNodeRelease returned FALSE\n");
    ok(Provider.ref == 1, "Unexpected refcnt %ld\n", Provider.ref);
    Provider_child.expected_tid = Provider.expected_tid = 0;

    CoUninitialize();
}
static void test_UiaNodeFromProvider(void)
{
    WNDCLASSA cls;
    HUIANODE node;
    HRESULT hr;
    ULONG ref;
    HWND hwnd;
    VARIANT v;

    cls.style = 0;
    cls.lpfnWndProc = test_wnd_proc;
    cls.cbClsExtra = 0;
    cls.cbWndExtra = 0;
    cls.hInstance = GetModuleHandleA(NULL);
    cls.hIcon = 0;
    cls.hCursor = NULL;
    cls.hbrBackground = NULL;
    cls.lpszMenuName = NULL;
    cls.lpszClassName = "UiaNodeFromProvider class";

    RegisterClassA(&cls);

    hwnd = CreateWindowA("UiaNodeFromProvider class", "Test window", WS_OVERLAPPEDWINDOW,
            0, 0, 100, 100, NULL, NULL, NULL, NULL);

    /* Run these tests early, we end up in an implicit MTA later. */
    test_uia_node_from_prov_com_threading();

    CoInitializeEx(NULL, COINIT_MULTITHREADED);

    hr = UiaNodeFromProvider(NULL, &node);
    ok(hr == E_INVALIDARG, "Unexpected hr %#lx.\n", hr);

    hr = UiaNodeFromProvider(&Provider.IRawElementProviderSimple_iface, NULL);
    ok(hr == E_INVALIDARG, "Unexpected hr %#lx.\n", hr);

    /* Must have a successful call to get_ProviderOptions. */
    Provider.prov_opts = 0;
    node = (void *)0xdeadbeef;
    hr = UiaNodeFromProvider(&Provider.IRawElementProviderSimple_iface, &node);
    ok(hr == E_NOTIMPL, "Unexpected hr %#lx.\n", hr);
    ok(!node, "node != NULL\n");
    ok_method_sequence(node_from_prov1, "node_from_prov1");

    /* No HWND exposed through Provider. */
    Provider.prov_opts = ProviderOptions_ServerSideProvider;
    node = (void *)0xdeadbeef;
    hr = UiaNodeFromProvider(&Provider.IRawElementProviderSimple_iface, &node);
    ok(Provider.ref == 2, "Unexpected refcnt %ld\n", Provider.ref);

    hr = UiaGetPropertyValue(node, UIA_ProviderDescriptionPropertyId, &v);
    todo_wine ok(hr == S_OK, "Unexpected hr %#lx\n", hr);
    if (SUCCEEDED(hr))
    {
        check_node_provider_desc_prefix(V_BSTR(&v), GetCurrentProcessId(), NULL);
        check_node_provider_desc(V_BSTR(&v), L"Main", L"Provider", TRUE);
        VariantClear(&v);
    }

    ok_method_sequence(node_from_prov2, "node_from_prov2");

    /* HUIANODE represents a COM interface. */
    ref = IUnknown_AddRef((IUnknown *)node);
    ok(ref == 2, "Unexpected refcnt %ld\n", ref);

    ref = IUnknown_AddRef((IUnknown *)node);
    ok(ref == 3, "Unexpected refcnt %ld\n", ref);

    ok(UiaNodeRelease(node), "UiaNodeRelease returned FALSE\n");

    ref = IUnknown_Release((IUnknown *)node);
    ok(ref == 1, "Unexpected refcnt %ld\n", ref);

    ref = IUnknown_Release((IUnknown *)node);
    ok(ref == 0, "Unexpected refcnt %ld\n", ref);
    ok(Provider.ref == 1, "Unexpected refcnt %ld\n", Provider.ref);

    /*
     * No HWND exposed through Provider_child, but it returns a parent from
     * NavigateDirection_Parent. Behavior doesn't change.
     */
    Provider_child.prov_opts = ProviderOptions_ServerSideProvider;
    node = (void *)0xdeadbeef;
    hr = UiaNodeFromProvider(&Provider_child.IRawElementProviderSimple_iface, &node);
    ok(Provider_child.ref == 2, "Unexpected refcnt %ld\n", Provider_child.ref);

    hr = UiaGetPropertyValue(node, UIA_ProviderDescriptionPropertyId, &v);
    todo_wine ok(hr == S_OK, "Unexpected hr %#lx\n", hr);
    if (SUCCEEDED(hr))
    {
        check_node_provider_desc_prefix(V_BSTR(&v), GetCurrentProcessId(), NULL);
        check_node_provider_desc(V_BSTR(&v), L"Main", L"Provider_child", TRUE);
        VariantClear(&v);
    }

    ok_method_sequence(node_from_prov3, "node_from_prov3");
    ok(UiaNodeRelease(node), "UiaNodeRelease returned FALSE\n");
    ok(Provider_child.ref == 1, "Unexpected refcnt %ld\n", Provider_child.ref);

    /* HWND exposed, but Provider2 not returned from WM_GETOBJECT. */
    Provider.hwnd = hwnd;
    prov_root = NULL;
    node = (void *)0xdeadbeef;
    SET_EXPECT(winproc_GETOBJECT_UiaRoot);
    /* Win10v1507 and below send this, Windows 7 sends it twice. */
    SET_EXPECT_MULTI(winproc_GETOBJECT_CLIENT, 2);
    Provider.ignore_hwnd_prop = TRUE;
    hr = UiaNodeFromProvider(&Provider.IRawElementProviderSimple_iface, &node);
    ok(hr == S_OK, "Unexpected hr %#lx.\n", hr);
    ok(Provider.ref == 2, "Unexpected refcnt %ld\n", Provider.ref);
    CHECK_CALLED(winproc_GETOBJECT_UiaRoot);
    called_winproc_GETOBJECT_CLIENT = expect_winproc_GETOBJECT_CLIENT = 0;

    hr = UiaGetPropertyValue(node, UIA_ProviderDescriptionPropertyId, &v);
    todo_wine ok(hr == S_OK, "Unexpected hr %#lx\n", hr);
    if (SUCCEEDED(hr))
    {
        check_node_provider_desc_prefix(V_BSTR(&v), GetCurrentProcessId(), hwnd);
        check_node_provider_desc(V_BSTR(&v), L"Main", L"Provider", FALSE);
        check_node_provider_desc(V_BSTR(&v), L"Nonclient", NULL, FALSE);
        check_node_provider_desc(V_BSTR(&v), L"Hwnd", NULL, TRUE);
        VariantClear(&v);
    }

    Provider.ignore_hwnd_prop = FALSE;
    ok_method_sequence(node_from_prov4, "node_from_prov4");

    ok(!!node, "node == NULL\n");
    ok(UiaNodeRelease(node), "UiaNodeRelease returned FALSE\n");
    ok(Provider.ref == 1, "Unexpected refcnt %ld\n", Provider.ref);

    /*
     * Provider is our main provider, since Provider2 is also a main, it won't
     * get added.
     */
    Provider.hwnd = Provider2.hwnd = hwnd;
    Provider.prov_opts = Provider2.prov_opts = ProviderOptions_ServerSideProvider;
    Provider.ignore_hwnd_prop = Provider2.ignore_hwnd_prop = TRUE;
    prov_root = &Provider2.IRawElementProviderSimple_iface;
    node = (void *)0xdeadbeef;
    SET_EXPECT(winproc_GETOBJECT_UiaRoot);
    /* Windows 7 sends this. */
    SET_EXPECT(winproc_GETOBJECT_CLIENT);
    hr = UiaNodeFromProvider(&Provider.IRawElementProviderSimple_iface, &node);
    ok(hr == S_OK, "Unexpected hr %#lx\n", hr);
    CHECK_CALLED(winproc_GETOBJECT_UiaRoot);
    called_winproc_GETOBJECT_CLIENT = expect_winproc_GETOBJECT_CLIENT = 0;

    /* Win10v1507 and below hold a reference to the root provider for the HWND */
    ok(Provider.ref == 2, "Unexpected refcnt %ld\n", Provider.ref);
    ok(!!node, "node == NULL\n");

    hr = UiaGetPropertyValue(node, UIA_ProviderDescriptionPropertyId, &v);
    todo_wine ok(hr == S_OK, "Unexpected hr %#lx\n", hr);
    if (SUCCEEDED(hr))
    {
        check_node_provider_desc_prefix(V_BSTR(&v), GetCurrentProcessId(), hwnd);
        check_node_provider_desc(V_BSTR(&v), L"Main", L"Provider", FALSE);
        check_node_provider_desc(V_BSTR(&v), L"Nonclient", NULL, FALSE);
        check_node_provider_desc(V_BSTR(&v), L"Hwnd", NULL, TRUE);
        VariantClear(&v);
    }

    Provider.ignore_hwnd_prop = Provider2.ignore_hwnd_prop = FALSE;
    ok_method_sequence(node_from_prov5, "node_from_prov5");

    ok(UiaNodeRelease(node), "UiaNodeRelease returned FALSE\n");
    ok(Provider.ref == 1, "Unexpected refcnt %ld\n", Provider.ref);
    ok(Provider2.ref == 1, "Unexpected refcnt %ld\n", Provider2.ref);

    /*
     * Provider is classified as an Hwnd provider, Provider2 will become our
     * Main provider since we don't have one already.
     */
    Provider.prov_opts = ProviderOptions_ClientSideProvider;
    Provider2.prov_opts = ProviderOptions_ServerSideProvider;
    prov_root = &Provider2.IRawElementProviderSimple_iface;
    node = (void *)0xdeadbeef;
    SET_EXPECT(winproc_GETOBJECT_UiaRoot);
    /* Windows 7 sends this. */
    SET_EXPECT(winproc_GETOBJECT_CLIENT);
    hr = UiaNodeFromProvider(&Provider.IRawElementProviderSimple_iface, &node);
    ok(hr == S_OK, "Unexpected hr %#lx\n", hr);
    CHECK_CALLED(winproc_GETOBJECT_UiaRoot);
    called_winproc_GETOBJECT_CLIENT = expect_winproc_GETOBJECT_CLIENT = 0;

    hr = UiaGetPropertyValue(node, UIA_ProviderDescriptionPropertyId, &v);
    todo_wine ok(hr == S_OK, "Unexpected hr %#lx\n", hr);
    if (SUCCEEDED(hr))
    {
        check_node_provider_desc_prefix(V_BSTR(&v), GetCurrentProcessId(), hwnd);
        check_node_provider_desc(V_BSTR(&v), L"Main", L"Provider2", TRUE);
        check_node_provider_desc(V_BSTR(&v), L"Nonclient", NULL, FALSE);
        check_node_provider_desc(V_BSTR(&v), L"Hwnd", L"Provider", FALSE);
        VariantClear(&v);
    }
    ok_method_sequence(node_from_prov6, "node_from_prov6");

    ok(Provider2.ref == 2, "Unexpected refcnt %ld\n", Provider2.ref);
    ok(Provider.ref == 2, "Unexpected refcnt %ld\n", Provider.ref);

    ok(!!node, "node == NULL\n");
    ok(UiaNodeRelease(node), "UiaNodeRelease returned FALSE\n");
    ok(Provider.ref == 1, "Unexpected refcnt %ld\n", Provider.ref);
    ok(Provider2.ref == 1, "Unexpected refcnt %ld\n", Provider2.ref);

    /* Provider_child has a parent, so it will be "(parent link)". */
    Provider_child.prov_opts = ProviderOptions_ClientSideProvider;
    Provider_child.hwnd = hwnd;
    Provider2.prov_opts = ProviderOptions_ServerSideProvider;
    prov_root = &Provider2.IRawElementProviderSimple_iface;
    node = (void *)0xdeadbeef;
    SET_EXPECT(winproc_GETOBJECT_UiaRoot);
    /* Windows 7 sends this. */
    SET_EXPECT(winproc_GETOBJECT_CLIENT);
    hr = UiaNodeFromProvider(&Provider_child.IRawElementProviderSimple_iface, &node);
    ok(hr == S_OK, "Unexpected hr %#lx\n", hr);
    CHECK_CALLED(winproc_GETOBJECT_UiaRoot);
    called_winproc_GETOBJECT_CLIENT = expect_winproc_GETOBJECT_CLIENT = 0;

    hr = UiaGetPropertyValue(node, UIA_ProviderDescriptionPropertyId, &v);
    todo_wine ok(hr == S_OK, "Unexpected hr %#lx\n", hr);
    if (SUCCEEDED(hr))
    {
        check_node_provider_desc_prefix(V_BSTR(&v), GetCurrentProcessId(), hwnd);
        check_node_provider_desc(V_BSTR(&v), L"Main", L"Provider2", FALSE);
        check_node_provider_desc(V_BSTR(&v), L"Nonclient", NULL, FALSE);
        check_node_provider_desc(V_BSTR(&v), L"Hwnd", L"Provider_child", TRUE);
        VariantClear(&v);
    }
    ok_method_sequence(node_from_prov7, "node_from_prov7");

    ok(Provider2.ref == 2, "Unexpected refcnt %ld\n", Provider2.ref);
    ok(Provider_child.ref == 2, "Unexpected refcnt %ld\n", Provider.ref);

    ok(!!node, "node == NULL\n");
    ok(UiaNodeRelease(node), "UiaNodeRelease returned FALSE\n");
    ok(Provider_child.ref == 1, "Unexpected refcnt %ld\n", Provider.ref);
    ok(Provider2.ref == 1, "Unexpected refcnt %ld\n", Provider2.ref);

    CoUninitialize();
    DestroyWindow(hwnd);
    UnregisterClassA("UiaNodeFromProvider class", NULL);
    prov_root = NULL;
}

/* Sequence for types other than UIAutomationType_Element. */
static const struct prov_method_sequence get_prop_seq[] = {
    { &Provider, PROV_GET_PROPERTY_VALUE },
    { 0 }
};

/* Sequence for getting a property that returns an invalid type. */
static const struct prov_method_sequence get_prop_invalid_type_seq[] = {
    { &Provider, PROV_GET_PROPERTY_VALUE },
    /* Windows 7 calls this. */
    { &Provider, PROV_GET_PROVIDER_OPTIONS, METHOD_OPTIONAL },
    { 0 }
};

/* UIAutomationType_Element sequence. */
static const struct prov_method_sequence get_elem_prop_seq[] = {
    { &Provider, PROV_GET_PROPERTY_VALUE },
    { &Provider_child, PROV_GET_PROVIDER_OPTIONS },
    /* Win10v1507 and below call this. */
    { &Provider_child, PROV_GET_PROPERTY_VALUE, METHOD_OPTIONAL }, /* UIA_NativeWindowHandlePropertyId */
    { &Provider_child, PROV_GET_HOST_RAW_ELEMENT_PROVIDER },
    { &Provider_child, PROV_GET_PROPERTY_VALUE }, /* UIA_NativeWindowHandlePropertyId */
    { &Provider_child, FRAG_NAVIGATE }, /* NavigateDirection_Parent */
    /* Only called on Windows versions past Win10v1507. */
    { &Provider_child, PROV_GET_PROVIDER_OPTIONS, METHOD_OPTIONAL },
    { &Provider_child, PROV_GET_PROPERTY_VALUE, METHOD_OPTIONAL },
    { 0 }
};

/* UIAutomationType_ElementArray sequence. */
static const struct prov_method_sequence get_elem_arr_prop_seq[] = {
    { &Provider, PROV_GET_PROPERTY_VALUE },
    { &Provider_child, PROV_GET_PROVIDER_OPTIONS },
    /* Win10v1507 and below call this. */
    { &Provider_child, PROV_GET_PROPERTY_VALUE, METHOD_OPTIONAL }, /* UIA_NativeWindowHandlePropertyId */
    { &Provider_child, PROV_GET_HOST_RAW_ELEMENT_PROVIDER },
    { &Provider_child, PROV_GET_PROPERTY_VALUE }, /* UIA_NativeWindowHandlePropertyId */
    { &Provider_child, FRAG_NAVIGATE }, /* NavigateDirection_Parent */
    { &Provider_child, PROV_GET_PROVIDER_OPTIONS },
    { &Provider_child2, PROV_GET_PROVIDER_OPTIONS },
    /* Win10v1507 and below call this. */
    { &Provider_child2, PROV_GET_PROPERTY_VALUE, METHOD_OPTIONAL }, /* UIA_NativeWindowHandlePropertyId */
    { &Provider_child2, PROV_GET_HOST_RAW_ELEMENT_PROVIDER },
    { &Provider_child2, PROV_GET_PROPERTY_VALUE }, /* UIA_NativeWindowHandlePropertyId */
    { &Provider_child2, FRAG_NAVIGATE }, /* NavigateDirection_Parent */
    { &Provider_child2, PROV_GET_PROVIDER_OPTIONS },
    { &Provider_child, PROV_GET_PROPERTY_VALUE },
    { &Provider_child2, PROV_GET_PROPERTY_VALUE },
    { 0 }
};

<<<<<<< HEAD
=======
static const struct prov_method_sequence get_pattern_prop_seq[] = {
    { &Provider, PROV_GET_PATTERN_PROV },
    { 0 }
};

>>>>>>> 6eb373f5
static const struct prov_method_sequence get_bounding_rect_seq[] = {
    NODE_CREATE_SEQ(&Provider_child),
    { &Provider_child, FRAG_GET_BOUNDING_RECT },
    /*
     * Win10v21H2+ and above call these, attempting to get the fragment root's
     * HWND. I'm guessing this is an attempt to get the HWND's DPI for DPI scaling.
     */
    { &Provider_child, FRAG_GET_FRAGMENT_ROOT, METHOD_OPTIONAL },
    { &Provider, PROV_GET_HOST_RAW_ELEMENT_PROVIDER, METHOD_OPTIONAL },
    { &Provider, PROV_GET_PROPERTY_VALUE, METHOD_OPTIONAL }, /* UIA_NativeWindowHandlePropertyId */
    { &Provider, FRAG_GET_FRAGMENT_ROOT, METHOD_OPTIONAL },
    { 0 }
};

<<<<<<< HEAD
=======
static const struct prov_method_sequence get_bounding_rect_seq2[] = {
    { &Provider, PROV_GET_PROPERTY_VALUE },
    NODE_CREATE_SEQ(&Provider_child),
    { &Provider_child, FRAG_GET_BOUNDING_RECT },
    /*
     * Win10v21H2+ and above call these, attempting to get the fragment root's
     * HWND. I'm guessing this is an attempt to get the HWND's DPI for DPI scaling.
     */
    { &Provider_child, FRAG_GET_FRAGMENT_ROOT, METHOD_OPTIONAL },
    { &Provider, PROV_GET_HOST_RAW_ELEMENT_PROVIDER, METHOD_OPTIONAL },
    { &Provider, PROV_GET_PROPERTY_VALUE, METHOD_OPTIONAL }, /* UIA_NativeWindowHandlePropertyId */
    { &Provider, FRAG_GET_FRAGMENT_ROOT, METHOD_OPTIONAL },
    { 0 }
};

static const struct prov_method_sequence get_bounding_rect_seq3[] = {
    { &Provider_child, FRAG_GET_BOUNDING_RECT },
    /*
     * Win10v21H2+ and above call these, attempting to get the fragment root's
     * HWND. I'm guessing this is an attempt to get the HWND's DPI for DPI scaling.
     */
    { &Provider_child, FRAG_GET_FRAGMENT_ROOT, METHOD_OPTIONAL },
    { &Provider, PROV_GET_HOST_RAW_ELEMENT_PROVIDER, METHOD_OPTIONAL },
    { &Provider, PROV_GET_PROPERTY_VALUE, METHOD_OPTIONAL }, /* UIA_NativeWindowHandlePropertyId */
    { &Provider, FRAG_GET_FRAGMENT_ROOT, METHOD_OPTIONAL },
    { 0 }
};

>>>>>>> 6eb373f5
static const struct prov_method_sequence get_empty_bounding_rect_seq[] = {
    { &Provider_child, FRAG_GET_BOUNDING_RECT },
    { 0 }
};

static void set_uia_rect(struct UiaRect *rect, double left, double top, double width, double height)
{
    rect->left = left;
    rect->top = top;
    rect->width = width;
    rect->height = height;
}

#define check_uia_rect_val( v, rect ) \
        check_uia_rect_val_( (v), (rect), __FILE__, __LINE__)
static void check_uia_rect_val_(VARIANT *v, struct UiaRect *rect, const char *file, int line)
{
    LONG lbound, ubound, elems, idx;
    SAFEARRAY *sa;
    double tmp[4];
    VARTYPE vt;
    HRESULT hr;
    UINT dims;

    ok_(file, line)(V_VT(v) == (VT_R8 | VT_ARRAY), "Unexpected rect VT hr %d.\n", V_VT(v));
    if (V_VT(v) != (VT_R8 | VT_ARRAY))
        return;

    sa = V_ARRAY(v);
    hr = SafeArrayGetVartype(sa, &vt);
    ok_(file, line)(hr == S_OK, "Unexpected hr %#lx.\n", hr);
    ok_(file, line)(vt == VT_R8, "Unexpected vt %d\n", vt);

    dims = SafeArrayGetDim(sa);
    ok_(file, line)(dims == 1, "Unexpected dims %d\n", dims);

    lbound = ubound = elems = 0;
    hr = SafeArrayGetLBound(sa, 1, &lbound);
    ok_(file, line)(hr == S_OK, "Unexpected hr %#lx for SafeArrayGetLBound\n", hr);
    ok_(file, line)(lbound == 0, "Unexpected lbound %ld\n", lbound);

    hr = SafeArrayGetUBound(sa, 1, &ubound);
    ok_(file, line)(hr == S_OK, "Unexpected hr %#lx for SafeArrayGetUBound\n", hr);
    ok_(file, line)(ubound == 3, "Unexpected ubound %ld\n", ubound);

    elems = (ubound - lbound) + 1;
    ok_(file, line)(elems == 4, "Unexpected rect elems %ld\n", elems);

    for (idx = 0; idx < ARRAY_SIZE(tmp); idx++)
    {
        hr = SafeArrayGetElement(sa, &idx, &tmp[idx]);
        ok_(file, line)(hr == S_OK, "Unexpected hr %#lx for SafeArrayGetElement at idx %ld.\n", hr, idx);
    }

    ok_(file, line)(tmp[0] == rect->left, "Unexpected left value %f, expected %f\n", tmp[0], rect->left);
    ok_(file, line)(tmp[1] == rect->top, "Unexpected top value %f, expected %f\n", tmp[1], rect->top);
    ok_(file, line)(tmp[2] == rect->width, "Unexpected width value %f, expected %f\n", tmp[2], rect->width);
    ok_(file, line)(tmp[3] == rect->height, "Unexpected height value %f, expected %f\n", tmp[3], rect->height);
}

<<<<<<< HEAD
static void check_uia_prop_val(PROPERTYID prop_id, enum UIAutomationType type, VARIANT *v)
=======
#define check_uia_rect_rect_val( rect, uia_rect ) \
        check_uia_rect_rect_val_( (rect), (uia_rect), __FILE__, __LINE__)
static void check_uia_rect_rect_val_(RECT *rect, struct UiaRect *uia_rect, const char *file, int line)
{
    ok_(file, line)(rect->left == (LONG)uia_rect->left, "Unexpected left value %ld, expected %ld\n", rect->left, (LONG)uia_rect->left);
    ok_(file, line)(rect->top == (LONG)uia_rect->top, "Unexpected top value %ld, expected %ld\n", rect->top, (LONG)uia_rect->top);
    ok_(file, line)(rect->right == (LONG)(uia_rect->left + uia_rect->width), "Unexpected right value %ld, expected %ld\n", rect->right,
            (LONG)(uia_rect->left + uia_rect->width));
    ok_(file, line)(rect->bottom == (LONG)(uia_rect->top + uia_rect->height), "Unexpected bottom value %ld, expected %ld\n", rect->bottom,
            (LONG)(uia_rect->top + uia_rect->height));
}

static void check_uia_prop_val(PROPERTYID prop_id, enum UIAutomationType type, VARIANT *v, BOOL from_com)
>>>>>>> 6eb373f5
{
    LONG idx;

    switch (type)
    {
    case UIAutomationType_String:
        ok(V_VT(v) == VT_BSTR, "Unexpected VT %d\n", V_VT(v));
        ok(!lstrcmpW(V_BSTR(v), uia_bstr_prop_str), "Unexpected BSTR %s\n", wine_dbgstr_w(V_BSTR(v)));
        ok_method_sequence(get_prop_seq, NULL);
        break;

    case UIAutomationType_Bool:
        ok(V_VT(v) == VT_BOOL, "Unexpected VT %d\n", V_VT(v));

        /* UIA_IsKeyboardFocusablePropertyId is broken on Win8 and Win10v1507. */
        if (prop_id == UIA_IsKeyboardFocusablePropertyId)
            ok(check_variant_bool(v, TRUE) || broken(check_variant_bool(v, FALSE)),
                    "Unexpected BOOL %#x\n", V_BOOL(v));
        else
            ok(check_variant_bool(v, TRUE), "Unexpected BOOL %#x\n", V_BOOL(v));
        ok_method_sequence(get_prop_seq, NULL);
        break;

    case UIAutomationType_Int:
        ok(V_VT(v) == VT_I4, "Unexpected VT %d\n", V_VT(v));

        if (prop_id == UIA_NativeWindowHandlePropertyId)
            ok(ULongToHandle(V_I4(v)) == Provider.hwnd, "Unexpected I4 %#lx\n", V_I4(v));
        else
            ok(V_I4(v) == uia_i4_prop_val, "Unexpected I4 %#lx\n", V_I4(v));
        ok_method_sequence(get_prop_seq, NULL);
        break;

    case UIAutomationType_IntArray:
        ok(V_VT(v) == (VT_ARRAY | VT_I4), "Unexpected VT %d\n", V_VT(v));

        for (idx = 0; idx < ARRAY_SIZE(uia_i4_arr_prop_val); idx++)
        {
            ULONG val;

            SafeArrayGetElement(V_ARRAY(v), &idx, &val);
            ok(val == uia_i4_arr_prop_val[idx], "Unexpected I4 %#lx at idx %ld\n", val, idx);
        }
        ok_method_sequence(get_prop_seq, NULL);
        break;

    case UIAutomationType_Double:
        ok(V_VT(v) == VT_R8, "Unexpected VT %d\n", V_VT(v));
        ok(V_R8(v) == uia_r8_prop_val, "Unexpected R8 %lf\n", V_R8(v));
        ok_method_sequence(get_prop_seq, NULL);
        break;

    case UIAutomationType_DoubleArray:
        ok(V_VT(v) == (VT_ARRAY | VT_R8), "Unexpected VT %d\n", V_VT(v));
        for (idx = 0; idx < ARRAY_SIZE(uia_r8_arr_prop_val); idx++)
        {
            double val;

            SafeArrayGetElement(V_ARRAY(v), &idx, &val);
            ok(val == uia_r8_arr_prop_val[idx], "Unexpected R8 %lf at idx %ld\n", val, idx);
        }
        ok_method_sequence(get_prop_seq, NULL);
        break;

    case UIAutomationType_Element:
    {
        HUIANODE tmp_node;
        HRESULT hr;
        VARIANT v1;

        if (from_com)
        {
            IUIAutomationElement *elem;

            ok(V_VT(v) == VT_UNKNOWN, "Unexpected VT %d\n", V_VT(v));
            hr = IUnknown_QueryInterface(V_UNKNOWN(v), &IID_IUIAutomationElement, (void **)&elem);
            VariantClear(v);
            ok(hr == S_OK, "Unexpected hr %#lx\n", hr);
            ok(Provider_child.ref == 2, "Unexpected refcnt %ld\n", Provider_child.ref);

            hr = IUIAutomationElement_GetCurrentPropertyValueEx(elem, UIA_ControlTypePropertyId, TRUE, &v1);
            ok(hr == S_OK, "Unexpected hr %#lx\n", hr);
            IUIAutomationElement_Release(elem);
        }
        else
        {
#ifdef _WIN64
            ok(V_VT(v) == VT_I8, "Unexpected VT %d\n", V_VT(v));
            tmp_node = (HUIANODE)V_I8(v);
#else
            ok(V_VT(v) == VT_I4, "Unexpected VT %d\n", V_VT(v));
            tmp_node = (HUIANODE)V_I4(v);
#endif
            ok(Provider_child.ref == 2, "Unexpected refcnt %ld\n", Provider_child.ref);

            hr = UiaGetPropertyValue(tmp_node, UIA_ControlTypePropertyId, &v1);
            ok(hr == S_OK, "Unexpected hr %#lx\n", hr);
            ok(UiaNodeRelease(tmp_node), "Failed to release node\n");
        }

        ok(V_VT(&v1) == VT_I4, "Unexpected VT %d\n", V_VT(&v1));
        ok(V_I4(&v1) == uia_i4_prop_val, "Unexpected I4 %#lx\n", V_I4(&v1));
        ok(Provider_child.ref == 1, "Unexpected refcnt %ld\n", Provider_child.ref);

        ok_method_sequence(get_elem_prop_seq, NULL);
        break;
    }

    case UIAutomationType_ElementArray:
        ok(V_VT(v) == (VT_ARRAY | VT_UNKNOWN), "Unexpected VT %d\n", V_VT(v));
        if (V_VT(v) != (VT_ARRAY | VT_UNKNOWN))
            break;

        ok(Provider_child.ref == 2, "Unexpected refcnt %ld\n", Provider_child.ref);
        ok(Provider_child2.ref == 2, "Unexpected refcnt %ld\n", Provider_child2.ref);
        for (idx = 0; idx < ARRAY_SIZE(uia_unk_arr_prop_val); idx++)
        {
            HUIANODE tmp_node;
            HRESULT hr;
            VARIANT v1;

            SafeArrayGetElement(V_ARRAY(v), &idx, &tmp_node);

            hr = UiaGetPropertyValue(tmp_node, UIA_ControlTypePropertyId, &v1);
            ok(hr == S_OK, "node[%ld] Unexpected hr %#lx\n", idx, hr);
            ok(V_VT(&v1) == VT_I4, "node[%ld] Unexpected VT %d\n", idx, V_VT(&v1));
            ok(V_I4(&v1) == uia_i4_prop_val, "node[%ld] Unexpected I4 %#lx\n", idx, V_I4(&v1));

            ok(UiaNodeRelease(tmp_node), "Failed to release node[%ld]\n", idx);
            VariantClear(&v1);
        }

        VariantClear(v);
        ok(Provider_child.ref == 1, "Unexpected refcnt %ld\n", Provider_child.ref);
        ok(Provider_child2.ref == 1, "Unexpected refcnt %ld\n", Provider_child2.ref);
        ok_method_sequence(get_elem_arr_prop_seq, NULL);
        break;

    default:
        break;
    }

    VariantClear(v);
    V_VT(v) = VT_EMPTY;
}

struct uia_element_property {
    const GUID *prop_guid;
    enum UIAutomationType type;
    BOOL skip_invalid;
};

static const struct uia_element_property element_properties[] = {
    { &ProcessId_Property_GUID,                UIAutomationType_Int, TRUE },
    { &ControlType_Property_GUID,              UIAutomationType_Int },
    { &LocalizedControlType_Property_GUID,     UIAutomationType_String, TRUE },
    { &Name_Property_GUID,                     UIAutomationType_String },
    { &AcceleratorKey_Property_GUID,           UIAutomationType_String },
    { &AccessKey_Property_GUID,                UIAutomationType_String },
    { &HasKeyboardFocus_Property_GUID,         UIAutomationType_Bool },
    { &IsKeyboardFocusable_Property_GUID,      UIAutomationType_Bool },
    { &IsEnabled_Property_GUID,                UIAutomationType_Bool },
    { &AutomationId_Property_GUID,             UIAutomationType_String },
    { &ClassName_Property_GUID,                UIAutomationType_String },
    { &HelpText_Property_GUID,                 UIAutomationType_String },
    { &Culture_Property_GUID,                  UIAutomationType_Int },
    { &IsControlElement_Property_GUID,         UIAutomationType_Bool },
    { &IsContentElement_Property_GUID,         UIAutomationType_Bool },
    { &LabeledBy_Property_GUID,                UIAutomationType_Element },
    { &IsPassword_Property_GUID,               UIAutomationType_Bool },
    { &NewNativeWindowHandle_Property_GUID,    UIAutomationType_Int },
    { &ItemType_Property_GUID,                 UIAutomationType_String },
    { &IsOffscreen_Property_GUID,              UIAutomationType_Bool },
    { &Orientation_Property_GUID,              UIAutomationType_Int },
    { &FrameworkId_Property_GUID,              UIAutomationType_String },
    { &IsRequiredForForm_Property_GUID,        UIAutomationType_Bool },
    { &ItemStatus_Property_GUID,               UIAutomationType_String },
    { &AriaRole_Property_GUID,                 UIAutomationType_String },
    { &AriaProperties_Property_GUID,           UIAutomationType_String },
    { &IsDataValidForForm_Property_GUID,       UIAutomationType_Bool },
    { &ControllerFor_Property_GUID,            UIAutomationType_ElementArray },
    { &DescribedBy_Property_GUID,              UIAutomationType_ElementArray },
    { &FlowsTo_Property_GUID,                  UIAutomationType_ElementArray },
    /* Implemented on Win8+ */
    { &OptimizeForVisualContent_Property_GUID, UIAutomationType_Bool },
    { &LiveSetting_Property_GUID,              UIAutomationType_Int },
    { &FlowsFrom_Property_GUID,                UIAutomationType_ElementArray },
    { &IsPeripheral_Property_GUID,             UIAutomationType_Bool },
    /* Implemented on Win10v1507+. */
    { &PositionInSet_Property_GUID,            UIAutomationType_Int },
    { &SizeOfSet_Property_GUID,                UIAutomationType_Int },
    { &Level_Property_GUID,                    UIAutomationType_Int },
    { &AnnotationTypes_Property_GUID,          UIAutomationType_IntArray },
    { &AnnotationObjects_Property_GUID,        UIAutomationType_ElementArray },
    /* Implemented on Win10v1809+. */
    { &LandmarkType_Property_GUID,             UIAutomationType_Int },
    { &LocalizedLandmarkType_Property_GUID,    UIAutomationType_String, TRUE },
    { &FullDescription_Property_GUID,          UIAutomationType_String },
    { &FillColor_Property_GUID,                UIAutomationType_Int },
    { &OutlineColor_Property_GUID,             UIAutomationType_IntArray },
    { &FillType_Property_GUID,                 UIAutomationType_Int },
    { &VisualEffects_Property_GUID,            UIAutomationType_Int },
    { &OutlineThickness_Property_GUID,         UIAutomationType_DoubleArray },
    { &Rotation_Property_GUID,                 UIAutomationType_Double },
    { &Size_Property_GUID,                     UIAutomationType_DoubleArray },
    { &HeadingLevel_Property_GUID,             UIAutomationType_Int },
    { &IsDialog_Property_GUID,                 UIAutomationType_Bool },
};

static void test_UiaGetPropertyValue(void)
{
    const struct uia_element_property *elem_prop;
    struct UiaRect rect;
    IUnknown *unk_ns;
    unsigned int i;
    HUIANODE node;
    int prop_id;
    HRESULT hr;
    VARIANT v;

    CoInitializeEx(NULL, COINIT_MULTITHREADED);

    Provider.prov_opts = ProviderOptions_ServerSideProvider;
    Provider_child.prov_opts = Provider_child2.prov_opts = ProviderOptions_ServerSideProvider;
    Provider.hwnd = Provider_child.hwnd = Provider_child2.hwnd = NULL;
    node = (void *)0xdeadbeef;
    hr = UiaNodeFromProvider(&Provider.IRawElementProviderSimple_iface, &node);
    ok(hr == S_OK, "Unexpected hr %#lx.\n", hr);
    ok(Provider.ref == 2, "Unexpected refcnt %ld\n", Provider.ref);
    ok_method_sequence(node_from_prov8, NULL);

    hr = UiaGetReservedNotSupportedValue(&unk_ns);
    ok(hr == S_OK, "Unexpected hr %#lx.\n", hr);

    for (i = 0; i < ARRAY_SIZE(element_properties); i++)
    {
        elem_prop = &element_properties[i];

        Provider.ret_invalid_prop_type = FALSE;
        VariantClear(&v);
        prop_id = UiaLookupId(AutomationIdentifierType_Property, elem_prop->prop_guid);
        if (!prop_id)
        {
            win_skip("No propertyId for GUID %s, skipping further tests.\n", debugstr_guid(elem_prop->prop_guid));
            break;
        }
        winetest_push_context("prop_id %d", prop_id);
        hr = UiaGetPropertyValue(node, prop_id, &v);
        ok(hr == S_OK, "Unexpected hr %#lx.\n", hr);
        check_uia_prop_val(prop_id, elem_prop->type, &v, FALSE);

        /*
         * Some properties have special behavior if an invalid value is
         * returned, skip them here.
         */
        if (!elem_prop->skip_invalid)
        {
            Provider.ret_invalid_prop_type = TRUE;
            hr = UiaGetPropertyValue(node, prop_id, &v);
            if (hr == E_NOTIMPL)
                todo_wine ok(hr == S_OK, "Unexpected hr %#lx.\n", hr);
            else
                ok(hr == S_OK, "Unexpected hr %#lx.\n", hr);
            if (SUCCEEDED(hr))
            {
                ok_method_sequence(get_prop_invalid_type_seq, NULL);
                ok(V_VT(&v) == VT_UNKNOWN, "Unexpected vt %d\n", V_VT(&v));
                ok(V_UNKNOWN(&v) == unk_ns, "unexpected IUnknown %p\n", V_UNKNOWN(&v));
                VariantClear(&v);
            }
        }

        winetest_pop_context();
    }

    /* IValueProvider pattern property IDs. */
    Provider.value_pattern_data.is_supported = FALSE;
    hr = UiaGetPropertyValue(node, UIA_ValueIsReadOnlyPropertyId, &v);
    ok(hr == S_OK, "Unexpected hr %#lx.\n", hr);
    ok(V_VT(&v) == VT_UNKNOWN, "Unexpected vt %d\n", V_VT(&v));
    ok(V_UNKNOWN(&v) == unk_ns, "unexpected IUnknown %p\n", V_UNKNOWN(&v));
    ok_method_sequence(get_pattern_prop_seq, NULL);
    VariantClear(&v);

    Provider.value_pattern_data.is_supported = TRUE;
    for (i = 0; i < 2; i++)
    {
        Provider.value_pattern_data.is_read_only = i;

        hr = UiaGetPropertyValue(node, UIA_ValueIsReadOnlyPropertyId, &v);
        ok(hr == S_OK, "Unexpected hr %#lx.\n", hr);
        ok(V_VT(&v) == VT_BOOL, "Unexpected VT %d\n", V_VT(&v));
        ok(check_variant_bool(&v, i), "Unexpected BOOL %#x\n", V_BOOL(&v));
        ok_method_sequence(get_pattern_prop_seq, NULL);
        VariantClear(&v);
    }

    ok(UiaNodeRelease(node), "UiaNodeRelease returned FALSE\n");
    ok(Provider.ref == 1, "Unexpected refcnt %ld\n", Provider.ref);
    initialize_provider(&Provider, ProviderOptions_ServerSideProvider, NULL, FALSE);

    /*
     * Windows 7 will call get_FragmentRoot in an endless loop until the fragment root returns an HWND.
     * It's the only version with this behavior.
     */
    if (!UiaLookupId(AutomationIdentifierType_Property, &OptimizeForVisualContent_Property_GUID))
    {
        win_skip("Skipping UIA_BoundingRectanglePropertyId tests for Win7\n");
        goto exit;
    }

    initialize_provider(&Provider_child, ProviderOptions_ServerSideProvider, NULL, FALSE);
    node = (void *)0xdeadbeef;
    hr = UiaNodeFromProvider(&Provider_child.IRawElementProviderSimple_iface, &node);
    ok(hr == S_OK, "Unexpected hr %#lx.\n", hr);
    ok(Provider_child.ref == 2, "Unexpected refcnt %ld\n", Provider_child.ref);

    /* Non-empty bounding rectangle, will return a VT_R8 SAFEARRAY. */
    set_uia_rect(&rect, 0, 0, 50, 50);
    Provider_child.bounds_rect = rect;
    hr = UiaGetPropertyValue(node, UIA_BoundingRectanglePropertyId, &v);
    ok(hr == S_OK, "Unexpected hr %#lx.\n", hr);
    check_uia_rect_val(&v, &rect);
    VariantClear(&v);

    ok_method_sequence(get_bounding_rect_seq, "get_bounding_rect_seq");

    /* Empty bounding rectangle will return ReservedNotSupportedValue. */
    set_uia_rect(&rect, 0, 0, 0, 0);
    Provider_child.bounds_rect = rect;
    hr = UiaGetPropertyValue(node, UIA_BoundingRectanglePropertyId, &v);
    ok(hr == S_OK, "Unexpected hr %#lx.\n", hr);
    ok(V_VT(&v) == VT_UNKNOWN, "Unexpected vt %d\n", V_VT(&v));
    ok(V_UNKNOWN(&v) == unk_ns, "unexpected IUnknown %p\n", V_UNKNOWN(&v));
    VariantClear(&v);
    ok_method_sequence(get_empty_bounding_rect_seq, "get_empty_bounding_rect_seq");

    ok(UiaNodeRelease(node), "UiaNodeRelease returned FALSE\n");
    ok(Provider_child.ref == 1, "Unexpected refcnt %ld\n", Provider_child.ref);
    initialize_provider(&Provider_child, ProviderOptions_ServerSideProvider, NULL, FALSE);

exit:

    /*
     * Windows 7 will call get_FragmentRoot in an endless loop until the fragment root returns an HWND.
     * It's the only version with this behavior.
     */
    if (!UiaLookupId(AutomationIdentifierType_Property, &OptimizeForVisualContent_Property_GUID))
    {
        win_skip("Skipping UIA_BoundingRectanglePropertyId tests for Win7\n");
        goto exit;
    }

    initialize_provider(&Provider, ProviderOptions_ServerSideProvider, NULL, FALSE);
    initialize_provider(&Provider_child, ProviderOptions_ServerSideProvider, NULL, FALSE);
    node = (void *)0xdeadbeef;
    hr = UiaNodeFromProvider(&Provider_child.IRawElementProviderSimple_iface, &node);
    ok(hr == S_OK, "Unexpected hr %#lx.\n", hr);
    ok(Provider_child.ref == 2, "Unexpected refcnt %ld\n", Provider_child.ref);

    /* Non-empty bounding rectangle, will return a VT_R8 SAFEARRAY. */
    set_uia_rect(&rect, 0, 0, 50, 50);
    Provider_child.bounds_rect = rect;
    hr = UiaGetPropertyValue(node, UIA_BoundingRectanglePropertyId, &v);
    ok(hr == S_OK, "Unexpected hr %#lx.\n", hr);
    check_uia_rect_val(&v, &rect);
    VariantClear(&v);

    ok_method_sequence(get_bounding_rect_seq, "get_bounding_rect_seq");

    /* Empty bounding rectangle will return ReservedNotSupportedValue. */
    set_uia_rect(&rect, 0, 0, 0, 0);
    Provider_child.bounds_rect = rect;
    hr = UiaGetPropertyValue(node, UIA_BoundingRectanglePropertyId, &v);
    ok(hr == S_OK, "Unexpected hr %#lx.\n", hr);
    ok(V_VT(&v) == VT_UNKNOWN, "Unexpected vt %d\n", V_VT(&v));
    ok(V_UNKNOWN(&v) == unk_ns, "unexpected IUnknown %p\n", V_UNKNOWN(&v));
    VariantClear(&v);
    ok_method_sequence(get_empty_bounding_rect_seq, "get_empty_bounding_rect_seq");

    ok(UiaNodeRelease(node), "UiaNodeRelease returned FALSE\n");
    ok(Provider_child.ref == 1, "Unexpected refcnt %ld\n", Provider_child.ref);
    initialize_provider(&Provider_child, ProviderOptions_ServerSideProvider, NULL, FALSE);

exit:
    IUnknown_Release(unk_ns);
    CoUninitialize();
}

static const struct prov_method_sequence get_runtime_id1[] = {
    { &Provider_child, FRAG_GET_RUNTIME_ID },
    { 0 }
};

static const struct prov_method_sequence get_runtime_id2[] = {
    { &Provider_child, FRAG_GET_RUNTIME_ID },
    { &Provider_child, FRAG_GET_FRAGMENT_ROOT },
    { 0 }
};

static const struct prov_method_sequence get_runtime_id3[] = {
    { &Provider_child, FRAG_GET_RUNTIME_ID },
    { &Provider_child, FRAG_GET_FRAGMENT_ROOT },
    { &Provider, PROV_GET_HOST_RAW_ELEMENT_PROVIDER },
    /* Not called on Windows 7. */
    { &Provider, PROV_GET_PROPERTY_VALUE, METHOD_OPTIONAL }, /* UIA_NativeWindowHandlePropertyId */
    /* Only called on Win8+. */
    { &Provider, FRAG_GET_FRAGMENT_ROOT, METHOD_OPTIONAL },
    { &Provider2, PROV_GET_HOST_RAW_ELEMENT_PROVIDER, METHOD_OPTIONAL },
    { &Provider2, PROV_GET_PROPERTY_VALUE, METHOD_OPTIONAL }, /* UIA_NativeWindowHandlePropertyId */
    { &Provider2, FRAG_GET_FRAGMENT_ROOT, METHOD_OPTIONAL },
    { 0 }
};

static const struct prov_method_sequence get_runtime_id4[] = {
    { &Provider_child, FRAG_GET_RUNTIME_ID },
    { &Provider_child, FRAG_GET_FRAGMENT_ROOT },
    { &Provider, PROV_GET_HOST_RAW_ELEMENT_PROVIDER },
    /* Not called on Windows 7. */
    { &Provider, PROV_GET_PROPERTY_VALUE, METHOD_OPTIONAL }, /* UIA_NativeWindowHandlePropertyId */
    /* These methods are only called on Win8+. */
    { &Provider, FRAG_GET_FRAGMENT_ROOT, METHOD_OPTIONAL },
    { &Provider2, PROV_GET_HOST_RAW_ELEMENT_PROVIDER, METHOD_OPTIONAL },
    { &Provider2, PROV_GET_PROVIDER_OPTIONS, METHOD_OPTIONAL },
    { 0 }
};

static const struct prov_method_sequence get_runtime_id5[] = {
    { &Provider_child, FRAG_GET_RUNTIME_ID },
    { &Provider_child, FRAG_GET_FRAGMENT_ROOT },
    { &Provider, PROV_GET_HOST_RAW_ELEMENT_PROVIDER },
    { &Provider, PROV_GET_PROVIDER_OPTIONS },
    { 0 }
};

static void test_UiaGetRuntimeId(void)
{
    const int root_prov_opts[] = { ProviderOptions_ServerSideProvider, ProviderOptions_ServerSideProvider | ProviderOptions_OverrideProvider,
                                   ProviderOptions_ClientSideProvider | ProviderOptions_NonClientAreaProvider };
    int rt_id[4], tmp, i;
    IUnknown *unk_ns;
    SAFEARRAY *sa;
    WNDCLASSA cls;
    HUIANODE node;
    HRESULT hr;
    HWND hwnd;
    VARIANT v;

    VariantInit(&v);
    cls.style = 0;
    cls.lpfnWndProc = test_wnd_proc;
    cls.cbClsExtra = 0;
    cls.cbWndExtra = 0;
    cls.hInstance = GetModuleHandleA(NULL);
    cls.hIcon = 0;
    cls.hCursor = NULL;
    cls.hbrBackground = NULL;
    cls.lpszMenuName = NULL;
    cls.lpszClassName = "UiaGetRuntimeId class";

    RegisterClassA(&cls);

    hwnd = CreateWindowA("UiaGetRuntimeId class", "Test window", WS_OVERLAPPEDWINDOW,
            0, 0, 100, 100, NULL, NULL, NULL, NULL);

    hr = UiaGetReservedNotSupportedValue(&unk_ns);
    ok(hr == S_OK, "Unexpected hr %#lx.\n", hr);

    CoInitializeEx(NULL, COINIT_MULTITHREADED);
    Provider.prov_opts = Provider2.prov_opts = Provider_child.prov_opts = ProviderOptions_ServerSideProvider;
    Provider.hwnd = Provider2.hwnd = Provider_child.hwnd = NULL;
    node = (void *)0xdeadbeef;
    hr = UiaNodeFromProvider(&Provider_child.IRawElementProviderSimple_iface, &node);
    ok(hr == S_OK, "Unexpected hr %#lx.\n", hr);
    ok(Provider_child.ref == 2, "Unexpected refcnt %ld\n", Provider_child.ref);

    hr = UiaGetPropertyValue(node, UIA_ProviderDescriptionPropertyId, &v);
    todo_wine ok(hr == S_OK, "Unexpected hr %#lx\n", hr);
    if (SUCCEEDED(hr))
    {
        check_node_provider_desc_prefix(V_BSTR(&v), GetCurrentProcessId(), NULL);
        check_node_provider_desc(V_BSTR(&v), L"Main", L"Provider_child", TRUE);
        VariantClear(&v);
    }
    ok_method_sequence(node_from_prov3, NULL);

    /* NULL runtime ID. */
    Provider_child.runtime_id[0] = Provider_child.runtime_id[1] = 0;
    sa = (void *)0xdeadbeef;
    hr = UiaGetRuntimeId(node, &sa);
    ok(hr == S_OK, "Unexpected hr %#lx.\n", hr);
    ok(!sa, "sa != NULL\n");
    ok_method_sequence(get_runtime_id1, "get_runtime_id1");

    /* No UiaAppendRuntimeId prefix, returns GetRuntimeId array directly. */
    Provider_child.runtime_id[0] = rt_id[0] = 5;
    Provider_child.runtime_id[1] = rt_id[1] = 2;
    sa = (void *)0xdeadbeef;
    hr = UiaGetRuntimeId(node, &sa);
    ok(hr == S_OK, "Unexpected hr %#lx.\n", hr);
    ok(!!sa, "sa == NULL\n");
    check_runtime_id(rt_id, 2, sa);
    SafeArrayDestroy(sa);
    ok_method_sequence(get_runtime_id1, "get_runtime_id1");

    /*
     * If a provider returns a RuntimeId beginning with the constant
     * UiaAppendRuntimeId, UI Automation will add a prefix based on the
     * providers HWND fragment root before returning to the client. The added
     * prefix is 3 int values, with:
     *
     * idx[0] always being 42. (UIA_RUNTIME_ID_PREFIX)
     * idx[1] always being the HWND.
     * idx[2] has three different values depending on what type of provider
     * the fragment root is. Fragment roots can be an override provider, a
     * nonclient provider, or a main provider.
     */
    Provider_child.frag_root = NULL;
    Provider_child.runtime_id[0] = UiaAppendRuntimeId;
    Provider_child.runtime_id[1] = 2;
    sa = (void *)0xdeadbeef;

    /* Provider_child has no fragment root for UiaAppendRuntimeId. */
    hr = UiaGetRuntimeId(node, &sa);
    /* Windows 7 returns S_OK. */
    ok(hr == E_FAIL || broken(hr == S_OK), "Unexpected hr %#lx.\n", hr);
    ok(!sa, "sa != NULL\n");
    ok_method_sequence(get_runtime_id2, "get_runtime_id2");

    /*
     * UIA_RuntimeIdPropertyId won't return a failure code from
     * UiaGetPropertyValue.
     */
    hr = UiaGetPropertyValue(node, UIA_RuntimeIdPropertyId, &v);
    ok(hr == S_OK, "Unexpected hr %#lx.\n", hr);
    ok(V_VT(&v) == VT_UNKNOWN, "Unexpected vt %d\n", V_VT(&v));
    ok(V_UNKNOWN(&v) == unk_ns, "unexpected IUnknown %p\n", V_UNKNOWN(&v));
    VariantClear(&v);
    ok_method_sequence(get_runtime_id2, "get_runtime_id2");

    /*
     * Provider_child returns a fragment root that doesn't expose an HWND. On
     * Win8+, fragment roots are navigated recursively until either a NULL
     * fragment root is returned, the same fragment root as the current one is
     * returned, or a fragment root with an HWND is returned.
     */
    Provider_child.frag_root = &Provider.IRawElementProviderFragmentRoot_iface;
    Provider2.prov_opts = ProviderOptions_ServerSideProvider;
    Provider2.hwnd = NULL;
    Provider.frag_root = &Provider2.IRawElementProviderFragmentRoot_iface;
    Provider.hwnd = NULL;
    Provider_child.runtime_id[0] = UiaAppendRuntimeId;
    Provider_child.runtime_id[1] = 2;
    sa = (void *)0xdeadbeef;
    hr = UiaGetRuntimeId(node, &sa);
    /* Windows 7 returns S_OK. */
    ok(hr == E_FAIL || broken(hr == S_OK), "Unexpected hr %#lx.\n", hr);
    ok(!sa, "sa != NULL\n");
    ok_method_sequence(get_runtime_id3, "get_runtime_id3");

    /* Provider2 returns an HWND. */
    Provider.hwnd = NULL;
    Provider.frag_root = &Provider2.IRawElementProviderFragmentRoot_iface;
    Provider2.hwnd = hwnd;
    Provider2.prov_opts = ProviderOptions_ServerSideProvider;
    Provider_child.runtime_id[0] = UiaAppendRuntimeId;
    Provider_child.runtime_id[1] = rt_id[3] = 2;
    sa = NULL;
    hr = UiaGetRuntimeId(node, &sa);
    ok(hr == S_OK, "Unexpected hr %#lx.\n", hr);
    /* Windows 7 returns a NULL RuntimeId due to no fragment recursion. */
    ok(!!sa || broken(!sa), "sa == NULL\n");
    SafeArrayDestroy(sa);

    ok_method_sequence(get_runtime_id4, "get_runtime_id4");

    /* Test RuntimeId values for different root fragment provider types. */
    Provider.frag_root = NULL;
    Provider.hwnd = hwnd;
    Provider_child.runtime_id[0] = UiaAppendRuntimeId;
    Provider_child.runtime_id[1] = rt_id[3] = 2;
    rt_id[0] = UIA_RUNTIME_ID_PREFIX;
    rt_id[1] = HandleToULong(hwnd);
    for (i = 0; i < ARRAY_SIZE(root_prov_opts); i++)
    {
        LONG lbound;

        Provider.prov_opts = root_prov_opts[i];
        sa = NULL;
        hr = UiaGetRuntimeId(node, &sa);
        ok(hr == S_OK, "Unexpected hr %#lx.\n", hr);
        ok(!!sa, "sa == NULL\n");

        hr = SafeArrayGetLBound(sa, 1, &lbound);
        ok(hr == S_OK, "Failed to get LBound with hr %#lx\n", hr);

        lbound = lbound + 2;
        hr = SafeArrayGetElement(sa, &lbound, &tmp);
        ok(hr == S_OK, "Failed to get element with hr %#lx\n", hr);
        if (i)
            ok(rt_id[2] != tmp, "Expected different runtime id value from previous\n");

        rt_id[2] = tmp;
        check_runtime_id(rt_id, 4, sa);

        SafeArrayDestroy(sa);
        ok_method_sequence(get_runtime_id5, "get_runtime_id5");
    }

    UiaNodeRelease(node);

    /* Test behavior on a node with an associated HWND. */
    Provider.prov_opts = ProviderOptions_ClientSideProvider;
    Provider2.prov_opts = ProviderOptions_ServerSideProvider;
    Provider.hwnd = Provider2.hwnd = hwnd;
    prov_root = &Provider2.IRawElementProviderSimple_iface;
    node = (void *)0xdeadbeef;
    SET_EXPECT(winproc_GETOBJECT_UiaRoot);
    /* Windows 7 sends this. */
    SET_EXPECT(winproc_GETOBJECT_CLIENT);
    hr = UiaNodeFromProvider(&Provider.IRawElementProviderSimple_iface, &node);
    ok(hr == S_OK, "Unexpected hr %#lx\n", hr);
    CHECK_CALLED(winproc_GETOBJECT_UiaRoot);
    called_winproc_GETOBJECT_CLIENT = expect_winproc_GETOBJECT_CLIENT = 0;

    VariantInit(&v);
    hr = UiaGetPropertyValue(node, UIA_ProviderDescriptionPropertyId, &v);
    todo_wine ok(hr == S_OK, "Unexpected hr %#lx\n", hr);
    if (SUCCEEDED(hr))
    {
        check_node_provider_desc_prefix(V_BSTR(&v), GetCurrentProcessId(), hwnd);
        check_node_provider_desc(V_BSTR(&v), L"Main", L"Provider2", TRUE);
        check_node_provider_desc(V_BSTR(&v), L"Nonclient", NULL, FALSE);
        check_node_provider_desc(V_BSTR(&v), L"Hwnd", L"Provider", FALSE);
        VariantClear(&v);
    }
    ok_method_sequence(node_from_prov6, "node_from_prov6");

    /* No methods called, RuntimeId is based on the node's HWND. */
    hr = UiaGetRuntimeId(node, &sa);
    ok(hr == S_OK, "Unexpected hr %#lx.\n", hr);
    ok(!!sa, "sa == NULL\n");
    ok(!sequence_cnt, "Unexpected sequence_cnt %d\n", sequence_cnt);

    rt_id[0] = UIA_RUNTIME_ID_PREFIX;
    rt_id[1] = HandleToULong(hwnd);
    check_runtime_id(rt_id, 2, sa);
    SafeArrayDestroy(sa);
    UiaNodeRelease(node);

    DestroyWindow(hwnd);
    UnregisterClassA("UiaGetRuntimeId class", NULL);
    CoUninitialize();
}

static const struct prov_method_sequence node_from_var_seq[] = {
    NODE_CREATE_SEQ(&Provider),
    { 0 },
};

static void test_UiaHUiaNodeFromVariant(void)
{
    HUIANODE node, node2;
    ULONG node_ref;
    HRESULT hr;
    VARIANT v;

    hr = UiaHUiaNodeFromVariant(NULL, &node);
    ok(hr == E_INVALIDARG, "Unexpected hr %#lx.\n", hr);

    hr = UiaHUiaNodeFromVariant(&v, NULL);
    ok(hr == E_INVALIDARG, "Unexpected hr %#lx.\n", hr);

    node = (void *)0xdeadbeef;
    V_VT(&v) = VT_R8;
    hr = UiaHUiaNodeFromVariant(&v, &node);
    ok(hr == E_INVALIDARG, "Unexpected hr %#lx.\n", hr);
    ok(!node, "node != NULL\n");

    node = NULL;
    initialize_provider(&Provider, ProviderOptions_ServerSideProvider, NULL, FALSE);
    hr = UiaNodeFromProvider(&Provider.IRawElementProviderSimple_iface, &node);
    ok(hr == S_OK, "Unexpected hr %#lx.\n", hr);
    ok(Provider.ref == 2, "Unexpected refcnt %ld\n", Provider.ref);
    ok(!!node, "node == NULL\n");
    ok_method_sequence(node_from_var_seq, "node_from_var_seq");

    node2 = (void *)0xdeadbeef;
    V_VT(&v) = VT_UNKNOWN;
    V_UNKNOWN(&v) = (IUnknown *)node;
    hr = UiaHUiaNodeFromVariant(&v, &node2);
    ok(hr == S_OK, "Unexpected hr %#lx.\n", hr);
    ok(node == node2, "node != NULL\n");

    node_ref = IUnknown_AddRef((IUnknown *)node);
    ok(node_ref == 3, "Unexpected node_ref %ld\n", node_ref);
    VariantClear(&v);
    IUnknown_Release((IUnknown *)node);

#ifdef _WIN64
    node2 = (void *)0xdeadbeef;
    V_VT(&v) = VT_I4;
    V_I4(&v) = 0xbeefdead;
    hr = UiaHUiaNodeFromVariant(&v, &node2);
    ok(hr == E_INVALIDARG, "Unexpected hr %#lx.\n", hr);
    ok(!node2, "node2 != NULL\n");

    node2 = (void *)0xdeadbeef;
    V_VT(&v) = VT_I8;
    V_I8(&v) = (UINT64)node;
    hr = UiaHUiaNodeFromVariant(&v, &node2);
    ok(hr == S_OK, "Unexpected hr %#lx.\n", hr);
    ok(node2 == (void *)V_I8(&v), "node2 != V_I8\n");
#else
    node2 = (void *)0xdeadbeef;
    V_VT(&v) = VT_I8;
    V_I8(&v) = 0xbeefdead;
    hr = UiaHUiaNodeFromVariant(&v, &node2);
    ok(hr == E_INVALIDARG, "Unexpected hr %#lx.\n", hr);
    ok(!node2, "node2 != NULL\n");

    node2 = (void *)0xdeadbeef;
    V_VT(&v) = VT_I4;
    V_I4(&v) = (UINT32)node;
    hr = UiaHUiaNodeFromVariant(&v, &node2);
    ok(hr == S_OK, "Unexpected hr %#lx.\n", hr);
    ok(node2 == (void *)V_I4(&v), "node2 != V_I4\n");
#endif

    UiaNodeRelease(node);
}

static const struct prov_method_sequence node_from_hwnd1[] = {
    { &Provider, PROV_GET_PROVIDER_OPTIONS },
    { 0 }
};

static const struct prov_method_sequence node_from_hwnd2[] = {
    { &Provider, PROV_GET_PROVIDER_OPTIONS },
    /* Win10v1507 and below call this. */
    { &Provider, PROV_GET_PROPERTY_VALUE, METHOD_OPTIONAL }, /* UIA_NativeWindowHandlePropertyId */
    { &Provider, PROV_GET_HOST_RAW_ELEMENT_PROVIDER },
    { &Provider, FRAG_NAVIGATE }, /* NavigateDirection_Parent */
    { &Provider, PROV_GET_PROVIDER_OPTIONS },
    { &Provider, PROV_GET_PROVIDER_OPTIONS },
    { &Provider, FRAG_NAVIGATE }, /* NavigateDirection_Parent */
    /* Windows 10+ calls this. */
    { &Provider, PROV_GET_PROVIDER_OPTIONS, METHOD_OPTIONAL },
    { &Provider, PROV_GET_PROPERTY_VALUE, METHOD_TODO }, /* UIA_ProviderDescriptionPropertyId */
    { 0 }
};

static const struct prov_method_sequence node_from_hwnd3[] = {
    NODE_CREATE_SEQ2(&Provider),
    { &Provider, PROV_GET_PROVIDER_OPTIONS },
    { &Provider, PROV_GET_PROVIDER_OPTIONS, METHOD_OPTIONAL }, /* Only done on Win11+ */
    /* Windows 11 sends WM_GETOBJECT twice on nested nodes. */
    NODE_CREATE_SEQ2_OPTIONAL(&Provider),
    { &Provider, PROV_GET_PROVIDER_OPTIONS, METHOD_OPTIONAL },
    { &Provider, PROV_GET_PROVIDER_OPTIONS, METHOD_OPTIONAL },
    { &Provider, PROV_GET_PROPERTY_VALUE, METHOD_TODO }, /* UIA_ProviderDescriptionPropertyId */
    { 0 }
};

static const struct prov_method_sequence node_from_hwnd4[] = {
    { &Provider, PROV_GET_PROPERTY_VALUE },
    { &Provider_child, PROV_GET_PROVIDER_OPTIONS },
    /* Win10v1507 and below call this. */
    { &Provider_child, PROV_GET_PROPERTY_VALUE, METHOD_OPTIONAL }, /* UIA_NativeWindowHandlePropertyId */
    { &Provider_child, PROV_GET_HOST_RAW_ELEMENT_PROVIDER },
    { &Provider_child, PROV_GET_PROPERTY_VALUE }, /* UIA_NativeWindowHandlePropertyId */
    { &Provider_child, FRAG_NAVIGATE }, /* NavigateDirection_Parent */
    /* Only called on Windows versions past Win10v1507. */
    { &Provider_child, PROV_GET_PROVIDER_OPTIONS, METHOD_OPTIONAL },
    { &Provider_child, PROV_GET_PROPERTY_VALUE }, /* UIA_ProviderDescriptionPropertyId */
    { &Provider_child, PROV_GET_PROPERTY_VALUE, METHOD_TODO }, /* UIA_ControlTypePropertyId */
    { 0 }
};

static const struct prov_method_sequence node_from_hwnd5[] = {
    { &Provider, PROV_GET_PROPERTY_VALUE }, /* UIA_LabeledByPropertyId */
    { &Provider_child, PROV_GET_PROVIDER_OPTIONS },
    /* Win10v1507 and below call this. */
    { &Provider_child, PROV_GET_PROPERTY_VALUE, METHOD_OPTIONAL }, /* UIA_NativeWindowHandlePropertyId */
    { &Provider_child, PROV_GET_HOST_RAW_ELEMENT_PROVIDER },
    { &Provider_child, PROV_GET_PROPERTY_VALUE }, /* UIA_NativeWindowHandlePropertyId */
    { &Provider_child, FRAG_NAVIGATE }, /* NavigateDirection_Parent */
    { &Provider_child, PROV_GET_PROVIDER_OPTIONS },
    /* Only done in Windows 8+. */
    { &Provider_child, FRAG_GET_RUNTIME_ID, METHOD_OPTIONAL },
    { &Provider_child, FRAG_GET_FRAGMENT_ROOT, METHOD_OPTIONAL },
    /* These two are only done on Windows 7. */
    { &Provider_child, PROV_GET_PROVIDER_OPTIONS, METHOD_OPTIONAL },
    { &Provider_child, FRAG_NAVIGATE, METHOD_OPTIONAL }, /* NavigateDirection_Parent */
    { 0 }
};

static const struct prov_method_sequence node_from_hwnd6[] = {
    { &Provider, PROV_GET_PROPERTY_VALUE },
    { &Provider_child, PROV_GET_PROVIDER_OPTIONS },
    /* Win10v1507 and below call this. */
    { &Provider_child, PROV_GET_PROPERTY_VALUE, METHOD_OPTIONAL }, /* UIA_NativeWindowHandlePropertyId */
    { &Provider_child, PROV_GET_HOST_RAW_ELEMENT_PROVIDER },
    { &Provider_child, PROV_GET_PROPERTY_VALUE }, /* UIA_NativeWindowHandlePropertyId */
    { &Provider_child, FRAG_NAVIGATE }, /* NavigateDirection_Parent */
    { &Provider_child, PROV_GET_PROVIDER_OPTIONS },
    /* Next 4 are only done in Windows 8+. */
    { &Provider_child, FRAG_GET_RUNTIME_ID, METHOD_OPTIONAL },
    { &Provider_child, FRAG_GET_FRAGMENT_ROOT, METHOD_OPTIONAL },
    { &Provider, PROV_GET_HOST_RAW_ELEMENT_PROVIDER, METHOD_OPTIONAL },
    { &Provider, PROV_GET_PROVIDER_OPTIONS, METHOD_OPTIONAL },
    { &Provider_child, PROV_GET_PROVIDER_OPTIONS },
    /* Next two are only done on Win10v1809+. */
    { &Provider_child, FRAG_GET_FRAGMENT_ROOT, METHOD_OPTIONAL },
    { &Provider, PROV_GET_HOST_RAW_ELEMENT_PROVIDER, METHOD_OPTIONAL },
    { &Provider_child, PROV_GET_PROPERTY_VALUE }, /* UIA_ProviderDescriptionPropertyId */
    /* Next two are only done on Win10v1809+. */
    { &Provider_child, FRAG_GET_FRAGMENT_ROOT, METHOD_OPTIONAL },
    { &Provider, PROV_GET_HOST_RAW_ELEMENT_PROVIDER, METHOD_OPTIONAL },
    { &Provider_child, PROV_GET_PROPERTY_VALUE, METHOD_TODO }, /* UIA_ControlTypePropertyId */
    { 0 }
};

static const struct prov_method_sequence node_from_hwnd7[] = {
    { &Provider, PROV_GET_PROPERTY_VALUE },
    { &Provider_child, PROV_GET_PROVIDER_OPTIONS },
    /* Win10v1507 and below call this. */
    { &Provider_child, PROV_GET_PROPERTY_VALUE, METHOD_OPTIONAL }, /* UIA_NativeWindowHandlePropertyId */
    { &Provider_child, PROV_GET_HOST_RAW_ELEMENT_PROVIDER },
    { &Provider_child, FRAG_NAVIGATE }, /* NavigateDirection_Parent */
    { &Provider_child, PROV_GET_PROVIDER_OPTIONS },
    { &Provider_child, PROV_GET_PROVIDER_OPTIONS },
    { &Provider, PROV_GET_PROVIDER_OPTIONS },
    { &Provider, PROV_GET_PROPERTY_VALUE, METHOD_OPTIONAL }, /* UIA_NativeWindowHandlePropertyId */
    { &Provider, PROV_GET_HOST_RAW_ELEMENT_PROVIDER },
    { &Provider, FRAG_NAVIGATE }, /* NavigateDirection_Parent */
    { &Provider, PROV_GET_PROVIDER_OPTIONS },
    { &Provider, PROV_GET_PROVIDER_OPTIONS },
    { &Provider, PROV_GET_PROVIDER_OPTIONS, METHOD_OPTIONAL }, /* Only done on Win11+ */
    { &Provider_child, PROV_GET_PROPERTY_VALUE, METHOD_TODO }, /* UIA_ProviderDescriptionPropertyId */
    { 0 }
};

static const struct prov_method_sequence node_from_hwnd8[] = {
    NODE_CREATE_SEQ2(&Provider),
    { &Provider, PROV_GET_PROVIDER_OPTIONS },
    { &Provider, PROV_GET_PROVIDER_OPTIONS, METHOD_OPTIONAL }, /* Only done on Win11+ */
    /* Windows 11 sends WM_GETOBJECT twice on nested nodes. */
    NODE_CREATE_SEQ2_OPTIONAL(&Provider),
    { &Provider, PROV_GET_PROVIDER_OPTIONS, METHOD_OPTIONAL },
    { &Provider, PROV_GET_PROVIDER_OPTIONS, METHOD_OPTIONAL },
    { &Provider, PROV_GET_PROPERTY_VALUE }, /* UIA_ProviderDescriptionPropertyId */
    { &Provider, PROV_GET_PROPERTY_VALUE, METHOD_TODO }, /* UIA_ControlTypePropertyId */
    { 0 }
};

static const struct prov_method_sequence node_from_hwnd9[] = {
    { &Provider, PROV_GET_PROVIDER_OPTIONS },
    /* Win10v1507 and below call this. */
    { &Provider, PROV_GET_PROPERTY_VALUE, METHOD_OPTIONAL }, /* UIA_NativeWindowHandlePropertyId */
    { &Provider, PROV_GET_HOST_RAW_ELEMENT_PROVIDER },
    { &Provider, PROV_GET_PROPERTY_VALUE }, /* UIA_NativeWindowHandlePropertyId */
    { &Provider, FRAG_NAVIGATE }, /* NavigateDirection_Parent */
    { &Provider, PROV_GET_PROVIDER_OPTIONS },
    /* Only done in Windows 8+. */
    { &Provider, FRAG_GET_RUNTIME_ID, METHOD_OPTIONAL },
    { &Provider, FRAG_GET_FRAGMENT_ROOT, METHOD_OPTIONAL },
    /* These three are only done on Windows 7. */
    { &Provider, PROV_GET_PROVIDER_OPTIONS, METHOD_OPTIONAL },
    { &Provider, FRAG_NAVIGATE, METHOD_OPTIONAL }, /* NavigateDirection_Parent */
    { &Provider, PROV_GET_PROPERTY_VALUE, METHOD_OPTIONAL }, /* UIA_ProviderDescriptionPropertyId */
    { 0 }
};

static const struct prov_method_sequence node_from_hwnd10[] = {
    NODE_CREATE_SEQ(&Provider),
    /* Next two only done on Windows 8+. */
    { &Provider, FRAG_GET_RUNTIME_ID, METHOD_OPTIONAL },
    { &Provider, FRAG_GET_RUNTIME_ID, METHOD_OPTIONAL },
    { &Provider, PROV_GET_PROVIDER_OPTIONS },
    { 0 }
};
static const struct prov_method_sequence disconnect_prov1[] = {
    { &Provider_child, PROV_GET_PROVIDER_OPTIONS },
    /* Win10v1507 and below call this. */
    { &Provider_child, PROV_GET_PROPERTY_VALUE, METHOD_OPTIONAL }, /* UIA_NativeWindowHandlePropertyId */
    { &Provider_child, PROV_GET_HOST_RAW_ELEMENT_PROVIDER },
    { &Provider_child, PROV_GET_PROPERTY_VALUE }, /* UIA_NativeWindowHandlePropertyId */
    { &Provider_child, FRAG_NAVIGATE }, /* NavigateDirection_Parent */
    { &Provider_child, PROV_GET_PROVIDER_OPTIONS },
    { &Provider_child, FRAG_GET_RUNTIME_ID },
    { &Provider_child, FRAG_GET_FRAGMENT_ROOT },
    { &Provider, PROV_GET_HOST_RAW_ELEMENT_PROVIDER },
    { &Provider, PROV_GET_PROVIDER_OPTIONS },
    { 0 }
};

static const struct prov_method_sequence disconnect_prov2[] = {
    { &Provider, PROV_GET_PROVIDER_OPTIONS },
    /* Win10v1507 and below call this. */
    { &Provider, PROV_GET_PROPERTY_VALUE, METHOD_OPTIONAL }, /* UIA_NativeWindowHandlePropertyId */
    { &Provider, PROV_GET_HOST_RAW_ELEMENT_PROVIDER },
    { &Provider, PROV_GET_PROPERTY_VALUE }, /* UIA_NativeWindowHandlePropertyId */
    { &Provider, FRAG_NAVIGATE }, /* NavigateDirection_Parent */
    { &Provider, PROV_GET_PROVIDER_OPTIONS },
    { &Provider, FRAG_GET_RUNTIME_ID },
    { &Provider, FRAG_GET_FRAGMENT_ROOT },
    { 0 }
};

static const struct prov_method_sequence disconnect_prov3[] = {
    { &Provider, PROV_GET_PROVIDER_OPTIONS },
    /* Win10v1507 and below call this. */
    { &Provider, PROV_GET_PROPERTY_VALUE, METHOD_OPTIONAL }, /* UIA_NativeWindowHandlePropertyId */
    { &Provider, PROV_GET_HOST_RAW_ELEMENT_PROVIDER },
    { &Provider, PROV_GET_PROPERTY_VALUE }, /* UIA_NativeWindowHandlePropertyId */
    { &Provider, FRAG_NAVIGATE }, /* NavigateDirection_Parent */
    { &Provider, PROV_GET_PROVIDER_OPTIONS },
    { &Provider, FRAG_GET_RUNTIME_ID },
    { 0 }
};

static const struct prov_method_sequence disconnect_prov4[] = {
    { &Provider, PROV_GET_PROVIDER_OPTIONS },
    /* Win10v1507 and below call this. */
    { &Provider, PROV_GET_PROPERTY_VALUE, METHOD_OPTIONAL }, /* UIA_NativeWindowHandlePropertyId */
    { &Provider, PROV_GET_HOST_RAW_ELEMENT_PROVIDER },
    { &Provider, FRAG_NAVIGATE }, /* NavigateDirection_Parent */
    { &Provider, PROV_GET_PROVIDER_OPTIONS },
    { 0 }
};

static void test_UiaNodeFromHandle_client_proc(void)
{
    APTTYPEQUALIFIER apt_qualifier;
    APTTYPE apt_type;
    WCHAR buf[2048];
    HUIANODE node;
    HRESULT hr;
    HWND hwnd;
    VARIANT v;

    hwnd = FindWindowA("UiaNodeFromHandle class", "Test window");

    hr = CoGetApartmentType(&apt_type, &apt_qualifier);
    ok(hr == CO_E_NOTINITIALIZED, "Unexpected hr %#lx\n", hr);

    hr = UiaNodeFromHandle(hwnd, &node);
    ok(hr == S_OK, "Unexpected hr %#lx.\n", hr);

    hr = UiaGetPropertyValue(node, UIA_ProviderDescriptionPropertyId, &v);
    todo_wine ok(hr == S_OK, "Unexpected hr %#lx\n", hr);
    if (SUCCEEDED(hr))
    {
        DWORD pid;

        memset(buf, 0, sizeof(buf));
        GetWindowThreadProcessId(hwnd, &pid);

        ok(get_nested_provider_desc(V_BSTR(&v), L"Main", FALSE, buf), "Failed to get nested provider description\n");
        check_node_provider_desc_prefix(buf, pid, hwnd);
        check_node_provider_desc(buf, L"Main", L"Provider", TRUE);

        check_node_provider_desc_prefix(V_BSTR(&v), GetCurrentProcessId(), hwnd);
        check_node_provider_desc(V_BSTR(&v), L"Nonclient", NULL, FALSE);
        check_node_provider_desc(V_BSTR(&v), L"Hwnd", NULL, TRUE);
        VariantClear(&v);
    }

    hr = UiaGetPropertyValue(node, UIA_ControlTypePropertyId, &v);
    ok(hr == S_OK, "Unexpected hr %#lx\n", hr);
    ok(V_VT(&v) == VT_I4, "V_VT(&v) = %d\n", V_VT(&v));
    ok(V_I4(&v) == uia_i4_prop_val, "Unexpected I4 %#lx\n", V_I4(&v));

    /*
     * On Windows 8 and above, if a node contains a nested provider, the
     * process will be in an implicit MTA until the node is released.
     */
    hr = CoGetApartmentType(&apt_type, &apt_qualifier);
    ok(hr == S_OK || broken(hr == CO_E_NOTINITIALIZED), "Unexpected hr %#lx\n", hr);
    if (SUCCEEDED(hr))
    {
        ok(apt_type == APTTYPE_MTA, "Unexpected apt_type %#x\n", apt_type);
        ok(apt_qualifier == APTTYPEQUALIFIER_IMPLICIT_MTA, "Unexpected apt_qualifier %#x\n", apt_qualifier);
    }

    UiaNodeRelease(node);

    /* Node released, we're out of the implicit MTA. */
    hr = CoGetApartmentType(&apt_type, &apt_qualifier);

    /* Windows 10v1709-1809 are stuck in an implicit MTA. */
    ok(hr == CO_E_NOTINITIALIZED || broken(hr == S_OK), "Unexpected hr %#lx\n", hr);
    if (SUCCEEDED(hr))
    {
        ok(apt_type == APTTYPE_MTA, "Unexpected apt_type %#x\n", apt_type);
        ok(apt_qualifier == APTTYPEQUALIFIER_IMPLICIT_MTA, "Unexpected apt_qualifier %#x\n", apt_qualifier);
    }
}

static DWORD WINAPI uia_node_from_handle_test_thread(LPVOID param)
{
    HUIANODE node, node2, node3;
    HWND hwnd = (HWND)param;
    WCHAR buf[2048];
    HRESULT hr;
    VARIANT v;

    CoInitializeEx(NULL, COINIT_MULTITHREADED);

    /* Only sent twice on Windows 11. */
    SET_EXPECT_MULTI(winproc_GETOBJECT_UiaRoot, 2);
    /* Only sent on Win7. */
    SET_EXPECT(winproc_GETOBJECT_CLIENT);
    prov_root = &Provider.IRawElementProviderSimple_iface;
    Provider.prov_opts = ProviderOptions_ServerSideProvider;
    Provider.hwnd = hwnd;
    Provider.runtime_id[0] = Provider.runtime_id[1] = 0;
    Provider.frag_root = NULL;
    Provider.prov_opts = ProviderOptions_ServerSideProvider;
    Provider.ignore_hwnd_prop = TRUE;
    hr = UiaNodeFromHandle(hwnd, &node);
    ok(hr == S_OK, "Unexpected hr %#lx.\n", hr);
    ok(Provider.ref >= 2, "Unexpected refcnt %ld\n", Provider.ref);
    CHECK_CALLED(winproc_GETOBJECT_UiaRoot);
    called_winproc_GETOBJECT_CLIENT = expect_winproc_GETOBJECT_CLIENT = 0;

    hr = UiaGetPropertyValue(node, UIA_ProviderDescriptionPropertyId, &v);
    todo_wine ok(hr == S_OK, "Unexpected hr %#lx\n", hr);
    if (SUCCEEDED(hr))
    {
        memset(buf, 0, sizeof(buf));

        ok(get_nested_provider_desc(V_BSTR(&v), L"Main", FALSE, buf), "Failed to get nested provider description\n");
        check_node_provider_desc_prefix(buf, GetCurrentProcessId(), hwnd);
        check_node_provider_desc(buf, L"Main", L"Provider", TRUE);

        check_node_provider_desc_prefix(V_BSTR(&v), GetCurrentProcessId(), hwnd);
        check_node_provider_desc(V_BSTR(&v), L"Nonclient", NULL, FALSE);
        check_node_provider_desc(V_BSTR(&v), L"Hwnd", NULL, TRUE);
        VariantClear(&v);
    }

    Provider.ignore_hwnd_prop = FALSE;
    ok_method_sequence(node_from_hwnd3, "node_from_hwnd3");

    hr = UiaGetPropertyValue(node, UIA_ControlTypePropertyId, &v);
    ok(hr == S_OK, "Unexpected hr %#lx\n", hr);
    check_uia_prop_val(UIA_ControlTypePropertyId, UIAutomationType_Int, &v, FALSE);

    /*
     * On Windows, nested providers are always called on a separate thread if
     * UseComThreading isn't set. Since we're doing COM marshaling, if we're
     * currently in an MTA, we just call the nested provider from the current
     * thread.
     */
    todo_wine ok(Provider.last_call_tid != GetCurrentThreadId() &&
            Provider.last_call_tid != GetWindowThreadProcessId(hwnd, NULL), "Expected method call on separate thread\n");

    /*
     * Elements returned from nested providers have to be able to get a
     * RuntimeId, or else we'll get E_FAIL on Win8+.
     */
    Provider_child.prov_opts = ProviderOptions_ServerSideProvider;
    Provider_child.expected_tid = Provider.expected_tid;
    Provider_child.runtime_id[0] = UiaAppendRuntimeId;
    Provider_child.runtime_id[1] = 2;
    Provider_child.frag_root = NULL;
    hr = UiaGetPropertyValue(node, UIA_LabeledByPropertyId, &v);
    ok(hr == E_FAIL || broken(hr == S_OK), "Unexpected hr %#lx\n", hr);
    if (SUCCEEDED(hr))
    {
        hr = UiaHUiaNodeFromVariant(&v, &node2);
        ok(hr == S_OK, "Unexpected hr %#lx\n", hr);
        UiaNodeRelease(node2);
    }

    ok_method_sequence(node_from_hwnd5, "node_from_hwnd5");

    /* RuntimeId check succeeds, we'll get a nested node. */
    Provider_child.frag_root = &Provider.IRawElementProviderFragmentRoot_iface;
    hr = UiaGetPropertyValue(node, UIA_LabeledByPropertyId, &v);
    ok(hr == S_OK, "Unexpected hr %#lx\n", hr);
    ok(Provider_child.ref == 2, "Unexpected refcnt %ld\n", Provider_child.ref);

    hr = UiaHUiaNodeFromVariant(&v, &node2);
    ok(hr == S_OK, "Unexpected hr %#lx\n", hr);
    hr = UiaGetPropertyValue(node2, UIA_ProviderDescriptionPropertyId, &v);
    todo_wine ok(hr == S_OK, "Unexpected hr %#lx\n", hr);
    if (SUCCEEDED(hr))
    {
        /*
         * Even though this is a nested node, without any additional
         * providers, it will not have the 'Nested' prefix.
         */
        check_node_provider_desc_prefix(V_BSTR(&v), GetCurrentProcessId(), NULL);
        check_node_provider_desc(V_BSTR(&v), L"Main", L"Provider_child", TRUE);
        VariantClear(&v);
    }

    hr = UiaGetPropertyValue(node2, UIA_ControlTypePropertyId, &v);
    ok(hr == S_OK, "Unexpected hr %#lx\n", hr);
    ok(V_VT(&v) == VT_I4, "Unexpected VT %d\n", V_VT(&v));
    ok(V_I4(&v) == uia_i4_prop_val, "Unexpected I4 %#lx\n", V_I4(&v));
    ok_method_sequence(node_from_hwnd6, "node_from_hwnd6");

    UiaNodeRelease(node2);

    /*
     * There is a delay between nested nodes being released and the
     * corresponding IRawElementProviderSimple release on newer Windows
     * versions.
     */
    if (Provider_child.ref != 1)
        Sleep(50);
    ok(Provider_child.ref == 1, "Unexpected refcnt %ld\n", Provider_child.ref);

    /*
     * Returned nested elements with an HWND will have client-side providers
     * added to them.
     */
    Provider_child.hwnd = hwnd;
    SET_EXPECT(winproc_GETOBJECT_UiaRoot);
    /* Only sent on Win7. */
    SET_EXPECT(winproc_GETOBJECT_CLIENT);
    Provider_child.ignore_hwnd_prop = TRUE;
    hr = UiaGetPropertyValue(node, UIA_LabeledByPropertyId, &v);
    ok(hr == S_OK, "Unexpected hr %#lx\n", hr);
    CHECK_CALLED(winproc_GETOBJECT_UiaRoot);
    called_winproc_GETOBJECT_CLIENT = expect_winproc_GETOBJECT_CLIENT = 0;
    ok(Provider_child.ref == 2, "Unexpected refcnt %ld\n", Provider_child.ref);

    hr = UiaHUiaNodeFromVariant(&v, &node2);
    ok(hr == S_OK, "Unexpected hr %#lx\n", hr);
    hr = UiaGetPropertyValue(node2, UIA_ProviderDescriptionPropertyId, &v);
    todo_wine ok(hr == S_OK, "Unexpected hr %#lx\n", hr);
    if (SUCCEEDED(hr))
    {
        memset(buf, 0, sizeof(buf));

        ok(get_nested_provider_desc(V_BSTR(&v), L"Main", TRUE, buf), "Failed to get nested provider description\n");
        check_node_provider_desc_prefix(buf, GetCurrentProcessId(), hwnd);
        check_node_provider_desc(buf, L"Main", L"Provider_child", TRUE);

        check_node_provider_desc_prefix(V_BSTR(&v), GetCurrentProcessId(), hwnd);
        check_node_provider_desc(V_BSTR(&v), L"Nonclient", NULL, FALSE);
        check_node_provider_desc(V_BSTR(&v), L"Hwnd", NULL, FALSE);
        VariantClear(&v);
    }

    Provider_child.ignore_hwnd_prop = FALSE;
    ok_method_sequence(node_from_hwnd7, "node_from_hwnd7");
    UiaNodeRelease(node2);

    if (Provider_child.ref != 1)
        Sleep(50);
    ok(Provider_child.ref == 1, "Unexpected refcnt %ld\n", Provider_child.ref);

    ok(UiaNodeRelease(node), "UiaNodeRelease returned FALSE\n");
    /* Win10v1809 can be slow to call Release on Provider. */
    if (Provider.ref != 1)
        Sleep(50);
    ok(Provider.ref == 1, "Unexpected refcnt %ld\n", Provider.ref);

<<<<<<< HEAD
    /* ProviderOptions_UseComThreading test from a separate thread. */
    SET_EXPECT(winproc_GETOBJECT_UiaRoot);
    /* Only sent on Win7. */
    SET_EXPECT(winproc_GETOBJECT_CLIENT);
=======
    if (!pUiaDisconnectProvider)
    {
        win_skip("UiaDisconnectProvider not exported by uiautomationcore.dll\n");
        goto exit;
    }

    /*
     * UiaDisconnectProvider tests.
     */
    /* Only sent twice on Windows 11. */
    SET_EXPECT_MULTI(winproc_GETOBJECT_UiaRoot, 2);
>>>>>>> 6eb373f5
    prov_root = &Provider.IRawElementProviderSimple_iface;
    initialize_provider(&Provider, ProviderOptions_ServerSideProvider | ProviderOptions_UseComThreading, NULL, FALSE);
    Provider.frag_root = NULL;
    Provider.runtime_id[0] = Provider.runtime_id[1] = 0xdeadbeef;
    hr = UiaNodeFromHandle(hwnd, &node);
    ok(hr == S_OK, "Unexpected hr %#lx.\n", hr);
    ok(Provider.ref == 2, "Unexpected refcnt %ld\n", Provider.ref);
    CHECK_CALLED(winproc_GETOBJECT_UiaRoot);
    called_winproc_GETOBJECT_CLIENT = expect_winproc_GETOBJECT_CLIENT = 0;

    ok_method_sequence(node_from_hwnd10, "node_from_hwnd10");

    ok(UiaNodeRelease(node), "UiaNodeRelease returned FALSE\n");
    /* Win10v1809 can be slow to call Release on Provider. */
    if (Provider.ref != 1)
        Sleep(50);
    ok(Provider.ref == 1, "Unexpected refcnt %ld\n", Provider.ref);

    if (!pUiaDisconnectProvider)
    {
        win_skip("UiaDisconnectProvider not exported by uiautomationcore.dll\n");
        goto exit;
    }

    /*
     * UiaDisconnectProvider tests.
     */
    SET_EXPECT(winproc_GETOBJECT_UiaRoot);
    prov_root = &Provider.IRawElementProviderSimple_iface;
    Provider.prov_opts = ProviderOptions_ServerSideProvider;
    Provider.hwnd = hwnd;
    Provider.runtime_id[0] = Provider.runtime_id[1] = 0;
    Provider.frag_root = NULL;
    Provider.ignore_hwnd_prop = TRUE;
    Provider.prov_opts = ProviderOptions_ServerSideProvider;
    hr = UiaNodeFromHandle(hwnd, &node);
    ok(hr == S_OK, "Unexpected hr %#lx.\n", hr);
    ok(Provider.ref >= 2, "Unexpected refcnt %ld\n", Provider.ref);
    CHECK_CALLED(winproc_GETOBJECT_UiaRoot);

    hr = UiaGetPropertyValue(node, UIA_ProviderDescriptionPropertyId, &v);
    todo_wine ok(hr == S_OK, "Unexpected hr %#lx\n", hr);
    if (SUCCEEDED(hr))
    {
        memset(buf, 0, sizeof(buf));

        ok(get_nested_provider_desc(V_BSTR(&v), L"Main", FALSE, buf), "Failed to get nested provider description\n");
        check_node_provider_desc_prefix(buf, GetCurrentProcessId(), hwnd);
        check_node_provider_desc(buf, L"Main", L"Provider", TRUE);

        check_node_provider_desc_prefix(V_BSTR(&v), GetCurrentProcessId(), hwnd);
        check_node_provider_desc(V_BSTR(&v), L"Nonclient", NULL, FALSE);
        check_node_provider_desc(V_BSTR(&v), L"Hwnd", NULL, TRUE);
        VariantClear(&v);
    }

    Provider.ignore_hwnd_prop = FALSE;
    ok_method_sequence(node_from_hwnd3, "node_from_hwnd3");

    hr = UiaGetPropertyValue(node, UIA_ControlTypePropertyId, &v);
    ok(hr == S_OK, "Unexpected hr %#lx\n", hr);
    check_uia_prop_val(UIA_ControlTypePropertyId, UIAutomationType_Int, &v, FALSE);

    /* Nodes returned from a nested node will be tracked and disconnectable. */
    Provider_child.prov_opts = ProviderOptions_ServerSideProvider;
    Provider_child.runtime_id[0] = UiaAppendRuntimeId;
    Provider_child.runtime_id[1] = 2;
    Provider_child.hwnd = NULL;
    Provider_child.frag_root = &Provider.IRawElementProviderFragmentRoot_iface;
    hr = UiaGetPropertyValue(node, UIA_LabeledByPropertyId, &v);
    ok(hr == S_OK, "Unexpected hr %#lx\n", hr);
    ok(Provider_child.ref == 2, "Unexpected refcnt %ld\n", Provider_child.ref);

    hr = UiaHUiaNodeFromVariant(&v, &node2);
    ok(hr == S_OK, "Unexpected hr %#lx\n", hr);
    hr = UiaGetPropertyValue(node2, UIA_ProviderDescriptionPropertyId, &v);
    todo_wine ok(hr == S_OK, "Unexpected hr %#lx\n", hr);
    if (SUCCEEDED(hr))
    {
        check_node_provider_desc_prefix(V_BSTR(&v), GetCurrentProcessId(), NULL);
        check_node_provider_desc(V_BSTR(&v), L"Main", L"Provider_child", TRUE);
        VariantClear(&v);
    }

    hr = UiaGetPropertyValue(node2, UIA_ControlTypePropertyId, &v);
    ok(hr == S_OK, "Unexpected hr %#lx\n", hr);
    ok(V_VT(&v) == VT_I4, "Unexpected VT %d\n", V_VT(&v));
    ok(V_I4(&v) == uia_i4_prop_val, "Unexpected I4 %#lx\n", V_I4(&v));
    ok_method_sequence(node_from_hwnd6, "node_from_hwnd6");

    /* Get a new node for the same provider. */
    hr = UiaGetPropertyValue(node, UIA_LabeledByPropertyId, &v);
    ok(hr == S_OK, "Unexpected hr %#lx\n", hr);
    ok(Provider_child.ref == 3, "Unexpected refcnt %ld\n", Provider_child.ref);

    hr = UiaHUiaNodeFromVariant(&v, &node3);
    ok(hr == S_OK, "Unexpected hr %#lx\n", hr);
    hr = UiaGetPropertyValue(node3, UIA_ProviderDescriptionPropertyId, &v);
    todo_wine ok(hr == S_OK, "Unexpected hr %#lx\n", hr);
    if (SUCCEEDED(hr))
    {
        check_node_provider_desc_prefix(V_BSTR(&v), GetCurrentProcessId(), NULL);
        check_node_provider_desc(V_BSTR(&v), L"Main", L"Provider_child", TRUE);
        VariantClear(&v);
    }

    hr = UiaGetPropertyValue(node3, UIA_ControlTypePropertyId, &v);
    ok(hr == S_OK, "Unexpected hr %#lx\n", hr);
    ok(V_VT(&v) == VT_I4, "Unexpected VT %d\n", V_VT(&v));
    ok(V_I4(&v) == uia_i4_prop_val, "Unexpected I4 %#lx\n", V_I4(&v));
    ok_method_sequence(node_from_hwnd6, "node_from_hwnd6");

    /*
     * Both node2 and node3 represent Provider_child, one call to
     * UiaDisconnectProvider disconnects both.
     */
    hr = pUiaDisconnectProvider(&Provider_child.IRawElementProviderSimple_iface);
    ok(hr == S_OK, "Unexpected hr %#lx\n", hr);
    ok(Provider_child.ref == 1, "Unexpected refcnt %ld\n", Provider_child.ref);

    hr = UiaGetPropertyValue(node2, UIA_ControlTypePropertyId, &v);
    ok(hr == UIA_E_ELEMENTNOTAVAILABLE, "Unexpected hr %#lx\n", hr);

    hr = UiaGetPropertyValue(node3, UIA_ControlTypePropertyId, &v);
    ok(hr == UIA_E_ELEMENTNOTAVAILABLE, "Unexpected hr %#lx\n", hr);
    ok_method_sequence(disconnect_prov1, "disconnect_prov1");

    ok(UiaNodeRelease(node2), "UiaNodeRelease returned FALSE\n");
    ok(UiaNodeRelease(node3), "UiaNodeRelease returned FALSE\n");

    /*
     * Returns same failure code as UiaGetRuntimeId when we fail to get a
     * fragment root for AppendRuntimeId.
     */
    Provider.hwnd = NULL;
    Provider.runtime_id[0] = UiaAppendRuntimeId;
    Provider.runtime_id[1] = 2;
    Provider.frag_root = NULL;
    hr = pUiaDisconnectProvider(&Provider.IRawElementProviderSimple_iface);
    ok(hr == E_FAIL, "Unexpected hr %#lx\n", hr);
    ok_method_sequence(disconnect_prov2, "disconnect_prov2");

    /*
     * Comparisons for disconnection are only based on RuntimeId comparisons,
     * not interface pointer values. If an interface returns a NULL RuntimeId,
     * no disconnection will occur.
     */
    Provider.runtime_id[0] = Provider.runtime_id[1] = 0;
    hr = pUiaDisconnectProvider(&Provider.IRawElementProviderSimple_iface);
    ok(hr == E_INVALIDARG, "Unexpected hr %#lx\n", hr);
    ok_method_sequence(disconnect_prov3, "disconnect_prov3");

    hr = UiaGetPropertyValue(node, UIA_ControlTypePropertyId, &v);
    ok(hr == S_OK, "Unexpected hr %#lx\n", hr);
    check_uia_prop_val(UIA_ControlTypePropertyId, UIAutomationType_Int, &v, FALSE);

    /* Finally, disconnect node. */
    Provider.hwnd = hwnd;
    hr = pUiaDisconnectProvider(&Provider.IRawElementProviderSimple_iface);
    ok(hr == S_OK, "Unexpected hr %#lx\n", hr);

    hr = UiaGetPropertyValue(node, UIA_ControlTypePropertyId, &v);
    ok(hr == UIA_E_ELEMENTNOTAVAILABLE, "Unexpected hr %#lx\n", hr);
    ok(UiaNodeRelease(node), "UiaNodeRelease returned FALSE\n");
    ok_method_sequence(disconnect_prov4, "disconnect_prov4");

exit:
    CoUninitialize();

    return 0;
}

static void test_UiaNodeFromHandle(const char *name)
{
    APTTYPEQUALIFIER apt_qualifier;
    PROCESS_INFORMATION proc;
    char cmdline[MAX_PATH];
    STARTUPINFOA startup;
    HUIANODE node, node2;
    APTTYPE apt_type;
    DWORD exit_code;
    WNDCLASSA cls;
    HANDLE thread;
    HRESULT hr;
    HWND hwnd;
    VARIANT v;

    cls.style = 0;
    cls.lpfnWndProc = test_wnd_proc;
    cls.cbClsExtra = 0;
    cls.cbWndExtra = 0;
    cls.hInstance = GetModuleHandleA(NULL);
    cls.hIcon = 0;
    cls.hCursor = NULL;
    cls.hbrBackground = NULL;
    cls.lpszMenuName = NULL;
    cls.lpszClassName = "UiaNodeFromHandle class";
    RegisterClassA(&cls);

    hwnd = CreateWindowA("UiaNodeFromHandle class", "Test window", WS_OVERLAPPEDWINDOW,
            0, 0, 100, 100, NULL, NULL, NULL, NULL);

    hr = UiaNodeFromHandle(hwnd, NULL);
    ok(hr == E_INVALIDARG, "Unexpected hr %#lx.\n", hr);

    hr = UiaNodeFromHandle(NULL, &node);
    ok(hr == UIA_E_ELEMENTNOTAVAILABLE, "Unexpected hr %#lx.\n", hr);

    /* COM uninitialized, no provider returned by UiaReturnRawElementProvider. */
    prov_root = NULL;
    node = (void *)0xdeadbeef;
    SET_EXPECT(winproc_GETOBJECT_UiaRoot);
    /* Only sent twice on Win7. */
    SET_EXPECT_MULTI(winproc_GETOBJECT_CLIENT, 2);
    hr = UiaNodeFromHandle(hwnd, &node);
    /* Windows 10 and below return E_FAIL, Windows 11 returns S_OK. */
    todo_wine ok(hr == S_OK || broken(hr == E_FAIL), "Unexpected hr %#lx.\n", hr);
    CHECK_CALLED(winproc_GETOBJECT_UiaRoot);
<<<<<<< HEAD
    CHECK_CALLED(winproc_GETOBJECT_CLIENT);
=======
    todo_wine CHECK_CALLED(winproc_GETOBJECT_CLIENT);
    if (SUCCEEDED(hr))
        UiaNodeRelease(node);
>>>>>>> 6eb373f5

    /*
     * COM initialized, no provider returned by UiaReturnRawElementProvider.
     * In this case, we get a default MSAA proxy.
     */
    CoInitializeEx(NULL, COINIT_MULTITHREADED);
    prov_root = NULL;
    node = (void *)0xdeadbeef;
    SET_EXPECT(winproc_GETOBJECT_UiaRoot);
    SET_EXPECT_MULTI(winproc_GETOBJECT_CLIENT, 2);
    hr = UiaNodeFromHandle(hwnd, &node);
    ok(hr == S_OK, "Unexpected hr %#lx.\n", hr);
    CHECK_CALLED(winproc_GETOBJECT_UiaRoot);
    CHECK_CALLED(winproc_GETOBJECT_CLIENT);

    hr = UiaGetPropertyValue(node, UIA_ProviderDescriptionPropertyId, &v);
    todo_wine ok(hr == S_OK, "Unexpected hr %#lx\n", hr);
    if (SUCCEEDED(hr))
    {
        check_node_provider_desc_prefix(V_BSTR(&v), GetCurrentProcessId(), hwnd);
        check_node_provider_desc(V_BSTR(&v), L"Annotation", NULL, FALSE);
        check_node_provider_desc(V_BSTR(&v), L"Main", NULL, FALSE);
        check_node_provider_desc(V_BSTR(&v), L"Nonclient", NULL, FALSE);
        check_node_provider_desc(V_BSTR(&v), L"Hwnd", NULL, TRUE);
        VariantClear(&v);
    }

    ok(UiaNodeRelease(node), "UiaNodeRelease returned FALSE\n");

    /*
     * COM initialized, but provider passed into UiaReturnRawElementProvider
     * returns a failure code on get_ProviderOptions. Same behavior as before.
     */
    Provider.prov_opts = 0;
    Provider.hwnd = hwnd;
    prov_root = &Provider.IRawElementProviderSimple_iface;
    node = (void *)0xdeadbeef;
    SET_EXPECT(winproc_GETOBJECT_UiaRoot);
    SET_EXPECT_MULTI(winproc_GETOBJECT_CLIENT, 2);
    hr = UiaNodeFromHandle(hwnd, &node);
    ok(hr == S_OK, "Unexpected hr %#lx.\n", hr);
    CHECK_CALLED(winproc_GETOBJECT_UiaRoot);
    CHECK_CALLED(winproc_GETOBJECT_CLIENT);

    hr = UiaGetPropertyValue(node, UIA_ProviderDescriptionPropertyId, &v);
    todo_wine ok(hr == S_OK, "Unexpected hr %#lx\n", hr);
    if (SUCCEEDED(hr))
    {
        check_node_provider_desc_prefix(V_BSTR(&v), GetCurrentProcessId(), hwnd);
        check_node_provider_desc(V_BSTR(&v), L"Annotation", NULL, FALSE);
        check_node_provider_desc(V_BSTR(&v), L"Main", NULL, FALSE);
        check_node_provider_desc(V_BSTR(&v), L"Nonclient", NULL, FALSE);
        check_node_provider_desc(V_BSTR(&v), L"Hwnd", NULL, TRUE);
        VariantClear(&v);
    }
    ok_method_sequence(node_from_hwnd1, "node_from_hwnd1");

    ok(UiaNodeRelease(node), "UiaNodeRelease returned FALSE\n");

    /*
     * COM initialized, but provider passed into UiaReturnRawElementProvider
     * on Win8+ will have its RuntimeId queried for UiaDisconnectProvider.
     * It will fail due to the lack of a valid fragment root, and we'll fall
     * back to an MSAA proxy. On Win7, RuntimeId isn't queried because the
     * disconnection functions weren't implemented yet.
     */
    Provider.prov_opts = ProviderOptions_ServerSideProvider;
    Provider.hwnd = NULL;
    prov_root = &Provider.IRawElementProviderSimple_iface;
    node = (void *)0xdeadbeef;
    SET_EXPECT(winproc_GETOBJECT_UiaRoot);
    SET_EXPECT_MULTI(winproc_GETOBJECT_CLIENT, 2);
    Provider.frag_root = NULL;
    Provider.runtime_id[0] = UiaAppendRuntimeId;
    Provider.runtime_id[1] = 1;
    hr = UiaNodeFromHandle(hwnd, &node);
    ok(hr == S_OK, "Unexpected hr %#lx.\n", hr);
    ok(Provider.ref == 1 || broken(Provider.ref == 2), "Unexpected refcnt %ld\n", Provider.ref);
    CHECK_CALLED(winproc_GETOBJECT_UiaRoot);
    CHECK_CALLED(winproc_GETOBJECT_CLIENT);

    hr = UiaGetPropertyValue(node, UIA_ProviderDescriptionPropertyId, &v);
    todo_wine ok(hr == S_OK, "Unexpected hr %#lx\n", hr);
    if (SUCCEEDED(hr))
    {
        check_node_provider_desc_prefix(V_BSTR(&v), GetCurrentProcessId(), hwnd);

        if (get_provider_desc(V_BSTR(&v), L"Annotation:", NULL))
        {
            check_node_provider_desc(V_BSTR(&v), L"Annotation", NULL, FALSE);
            check_node_provider_desc(V_BSTR(&v), L"Main", NULL, FALSE);
        }
        else
            check_node_provider_desc(V_BSTR(&v), L"Main", L"Provider", FALSE);

        check_node_provider_desc(V_BSTR(&v), L"Nonclient", NULL, FALSE);
        check_node_provider_desc(V_BSTR(&v), L"Hwnd", NULL, TRUE);
        VariantClear(&v);
    }
    ok_method_sequence(node_from_hwnd9, "node_from_hwnd9");
    ok(UiaNodeRelease(node), "UiaNodeRelease returned FALSE\n");
    /*
     * Bug on Windows 8 through Win10v1709 - if we have a RuntimeId failure,
     * refcount doesn't get decremented.
     */
    ok(Provider.ref == 1 || broken(Provider.ref == 2), "Unexpected refcnt %ld\n", Provider.ref);
    if (Provider.ref == 2)
        IRawElementProviderSimple_Release(&Provider.IRawElementProviderSimple_iface);

    CoUninitialize();

    /*
     * COM uninitialized, return a Provider from UiaReturnRawElementProvider
     * with ProviderOptions_ServerSideProvider.
     */
    Provider.prov_opts = ProviderOptions_ServerSideProvider;
    Provider.hwnd = hwnd;
    prov_root = &Provider.IRawElementProviderSimple_iface;
    node = (void *)0xdeadbeef;
    SET_EXPECT(winproc_GETOBJECT_UiaRoot);
    /* Only sent on Win7. */
    SET_EXPECT(winproc_GETOBJECT_CLIENT);
    ok(Provider.ref == 1, "Unexpected refcnt %ld\n", Provider.ref);
    hr = UiaNodeFromHandle(hwnd, &node);
    ok(hr == S_OK, "Unexpected hr %#lx.\n", hr);
    ok(Provider.ref == 2, "Unexpected refcnt %ld\n", Provider.ref);
    CHECK_CALLED(winproc_GETOBJECT_UiaRoot);
    called_winproc_GETOBJECT_CLIENT = expect_winproc_GETOBJECT_CLIENT = 0;

    hr = UiaGetPropertyValue(node, UIA_ProviderDescriptionPropertyId, &v);
    todo_wine ok(hr == S_OK, "Unexpected hr %#lx\n", hr);
    if (SUCCEEDED(hr))
    {
        check_node_provider_desc_prefix(V_BSTR(&v), GetCurrentProcessId(), hwnd);
        check_node_provider_desc(V_BSTR(&v), L"Main", L"Provider", FALSE);
        check_node_provider_desc(V_BSTR(&v), L"Nonclient", NULL, FALSE);
        check_node_provider_desc(V_BSTR(&v), L"Hwnd", NULL, TRUE);
        VariantClear(&v);
    }

    ok_method_sequence(node_from_hwnd2, "node_from_hwnd2");

    /* For same-thread HWND nodes, no disconnection will occur. */
    if (pUiaDisconnectProvider)
    {
        hr = pUiaDisconnectProvider(&Provider.IRawElementProviderSimple_iface);
        ok(hr == S_OK, "Unexpected hr %#lx\n", hr);

        ok_method_sequence(disconnect_prov4, "disconnect_prov4");
    }

    /*
     * This is relevant too: Since we don't get a 'nested' node, all calls
     * will occur on the current thread.
     */
    Provider.expected_tid = GetCurrentThreadId();
    hr = UiaGetPropertyValue(node, UIA_ControlTypePropertyId, &v);
    ok(hr == S_OK, "Unexpected hr %#lx\n", hr);
    check_uia_prop_val(UIA_ControlTypePropertyId, UIAutomationType_Int, &v, FALSE);

    /* UIAutomationType_Element properties will return a normal node. */
    Provider_child.prov_opts = ProviderOptions_ServerSideProvider;
    Provider_child.hwnd = NULL;
    hr = UiaGetPropertyValue(node, UIA_LabeledByPropertyId, &v);
    ok(hr == S_OK, "Unexpected hr %#lx\n", hr);

    hr = UiaHUiaNodeFromVariant(&v, &node2);
    ok(hr == S_OK, "Unexpected hr %#lx\n", hr);
    hr = UiaGetPropertyValue(node2, UIA_ProviderDescriptionPropertyId, &v);
    todo_wine ok(hr == S_OK, "Unexpected hr %#lx\n", hr);
    if (SUCCEEDED(hr))
    {
        check_node_provider_desc_prefix(V_BSTR(&v), GetCurrentProcessId(), NULL);
        check_node_provider_desc(V_BSTR(&v), L"Main", L"Provider_child", TRUE);
        VariantClear(&v);
    }

    Provider_child.expected_tid = GetCurrentThreadId();
    hr = UiaGetPropertyValue(node2, UIA_ControlTypePropertyId, &v);
    ok(hr == S_OK, "Unexpected hr %#lx\n", hr);
    ok(V_VT(&v) == VT_I4, "Unexpected VT %d\n", V_VT(&v));
    ok(V_I4(&v) == uia_i4_prop_val, "Unexpected I4 %#lx\n", V_I4(&v));
    ok_method_sequence(node_from_hwnd4, "node_from_hwnd4");

    ok(UiaNodeRelease(node2), "UiaNodeRelease returned FALSE\n");

    Provider.expected_tid = Provider_child.expected_tid = 0;
    ok(UiaNodeRelease(node), "UiaNodeRelease returned FALSE\n");

    /*
     * On Windows 8 and above, after the first successful call to
     * UiaReturnRawElementProvider the process ends up in an implicit MTA
     * until the process exits.
     */
    hr = CoGetApartmentType(&apt_type, &apt_qualifier);
    /* Wine's provider thread doesn't always terminate immediately. */
    if (hr == S_OK && !strcmp(winetest_platform, "wine"))
    {
        Sleep(10);
        hr = CoGetApartmentType(&apt_type, &apt_qualifier);
    }
    todo_wine ok(hr == S_OK || broken(hr == CO_E_NOTINITIALIZED), "Unexpected hr %#lx\n", hr);
    if (SUCCEEDED(hr))
    {
        ok(apt_type == APTTYPE_MTA, "Unexpected apt_type %#x\n", apt_type);
        ok(apt_qualifier == APTTYPEQUALIFIER_IMPLICIT_MTA, "Unexpected apt_qualifier %#x\n", apt_qualifier);
    }

    CoInitializeEx(NULL, COINIT_APARTMENTTHREADED);
    thread = CreateThread(NULL, 0, uia_node_from_handle_test_thread, (void *)hwnd, 0, NULL);
    while (MsgWaitForMultipleObjects(1, &thread, FALSE, INFINITE, QS_ALLINPUT) != WAIT_OBJECT_0)
    {
        MSG msg;
        while(PeekMessageW(&msg, 0, 0, 0, PM_REMOVE))
        {
            TranslateMessage(&msg);
            DispatchMessageW(&msg);
        }
    }
    CloseHandle(thread);

    /* Test behavior from separate process. */
    Provider.prov_opts = ProviderOptions_ServerSideProvider;
    Provider.hwnd = hwnd;
    Provider.ignore_hwnd_prop = TRUE;
    prov_root = &Provider.IRawElementProviderSimple_iface;
    sprintf(cmdline, "\"%s\" uiautomation UiaNodeFromHandle_client_proc", name);
    memset(&startup, 0, sizeof(startup));
    startup.cb = sizeof(startup);
    /* Only called twice on Windows 11. */
    SET_EXPECT_MULTI(winproc_GETOBJECT_UiaRoot, 2);
    /* Only sent on Win7. */
    SET_EXPECT(winproc_GETOBJECT_CLIENT);
    CreateProcessA(NULL, cmdline, NULL, NULL, FALSE, 0, NULL, NULL, &startup, &proc);
    while (MsgWaitForMultipleObjects(1, &proc.hProcess, FALSE, INFINITE, QS_ALLINPUT) != WAIT_OBJECT_0)
    {
        MSG msg;
        while(PeekMessageW(&msg, 0, 0, 0, PM_REMOVE))
        {
            TranslateMessage(&msg);
            DispatchMessageW(&msg);
        }
    }

    GetExitCodeProcess(proc.hProcess, &exit_code);
    if (exit_code > 255)
        ok(0, "unhandled exception %08x in child process %04x\n", (UINT)exit_code, (UINT)GetProcessId(proc.hProcess));
    else if (exit_code)
        ok(0, "%u failures in child process\n", (UINT)exit_code);

    CloseHandle(proc.hProcess);
    CHECK_CALLED(winproc_GETOBJECT_UiaRoot);
    called_winproc_GETOBJECT_CLIENT = expect_winproc_GETOBJECT_CLIENT = 0;
    Provider.ignore_hwnd_prop = FALSE;
    ok_method_sequence(node_from_hwnd8, "node_from_hwnd8");

    CoUninitialize();

    DestroyWindow(hwnd);
    UnregisterClassA("UiaNodeFromHandle class", NULL);
    prov_root = NULL;
}

static const struct prov_method_sequence reg_prov_cb1[] = {
    { &Provider_nc, FRAG_NAVIGATE }, /* NavigateDirection_Parent */
    { &Provider_nc, PROV_GET_PROVIDER_OPTIONS, METHOD_OPTIONAL }, /* Only done on Win10+. */
    { &Provider_nc, PROV_GET_PROPERTY_VALUE, METHOD_TODO }, /* UIA_ProviderDescriptionPropertyId */
    { 0 }
};

static const struct prov_method_sequence reg_prov_cb2[] = {
    /* These two are only done on Win10v1809+. */
    { &Provider_hwnd, PROV_GET_HOST_RAW_ELEMENT_PROVIDER, METHOD_OPTIONAL },
    { &Provider_hwnd, PROV_GET_PROPERTY_VALUE, METHOD_OPTIONAL }, /* UIA_NativeWindowHandlePropertyId */
    { &Provider_hwnd, FRAG_NAVIGATE }, /* NavigateDirection_Parent */
    { &Provider_hwnd, PROV_GET_PROVIDER_OPTIONS, METHOD_OPTIONAL }, /* Only done on Win10+. */
    { &Provider_hwnd, PROV_GET_PROPERTY_VALUE, METHOD_TODO }, /* UIA_ProviderDescriptionPropertyId */
    { 0 }
};

static const struct prov_method_sequence reg_prov_cb3[] = {
    { &Provider_proxy2, HWND_OVERRIDE_GET_OVERRIDE_PROVIDER, METHOD_TODO },
    /* These two are only done on Win10v1809+. */
    { &Provider_hwnd, PROV_GET_HOST_RAW_ELEMENT_PROVIDER, METHOD_OPTIONAL },
    { &Provider_hwnd, PROV_GET_PROPERTY_VALUE, METHOD_OPTIONAL }, /* UIA_NativeWindowHandlePropertyId */
    { &Provider_proxy, FRAG_NAVIGATE }, /* NavigateDirection_Parent */
    { &Provider_nc, FRAG_NAVIGATE }, /* NavigateDirection_Parent */
    { &Provider_hwnd, FRAG_NAVIGATE }, /* NavigateDirection_Parent */
    /* These three only done on Win10+. */
    { &Provider_proxy, PROV_GET_PROVIDER_OPTIONS, METHOD_OPTIONAL },
    { &Provider_nc, PROV_GET_PROVIDER_OPTIONS, METHOD_OPTIONAL },
    { &Provider_hwnd, PROV_GET_PROVIDER_OPTIONS, METHOD_OPTIONAL },
    { &Provider_proxy, PROV_GET_PROPERTY_VALUE, METHOD_TODO }, /* UIA_ProviderDescriptionPropertyId */
    { &Provider_nc, PROV_GET_PROPERTY_VALUE, METHOD_TODO }, /* UIA_ProviderDescriptionPropertyId */
    { &Provider_hwnd, PROV_GET_PROPERTY_VALUE, METHOD_TODO }, /* UIA_ProviderDescriptionPropertyId */
    { 0 }
};

static const struct prov_method_sequence reg_prov_cb4[] = {
    { &Provider_proxy2, HWND_OVERRIDE_GET_OVERRIDE_PROVIDER, METHOD_TODO },
    /* These two are only done on Win10v1809+. */
    { &Provider_hwnd, PROV_GET_HOST_RAW_ELEMENT_PROVIDER, METHOD_OPTIONAL },
    { &Provider_hwnd, PROV_GET_PROPERTY_VALUE, METHOD_OPTIONAL }, /* UIA_NativeWindowHandlePropertyId */
    { &Provider_override, FRAG_NAVIGATE, METHOD_TODO }, /* NavigateDirection_Parent */
    { &Provider_proxy, FRAG_NAVIGATE }, /* NavigateDirection_Parent */
    { &Provider_nc, FRAG_NAVIGATE }, /* NavigateDirection_Parent */
    { &Provider_hwnd, FRAG_NAVIGATE }, /* NavigateDirection_Parent */
    /* These four only done on Win10+. */
    { &Provider_override, PROV_GET_PROVIDER_OPTIONS, METHOD_OPTIONAL },
    { &Provider_proxy, PROV_GET_PROVIDER_OPTIONS, METHOD_OPTIONAL },
    { &Provider_nc, PROV_GET_PROVIDER_OPTIONS, METHOD_OPTIONAL },
    { &Provider_hwnd, PROV_GET_PROVIDER_OPTIONS, METHOD_OPTIONAL },
    { &Provider_override, PROV_GET_PROPERTY_VALUE, METHOD_TODO }, /* UIA_ProviderDescriptionPropertyId */
    { &Provider_proxy, PROV_GET_PROPERTY_VALUE, METHOD_TODO }, /* UIA_ProviderDescriptionPropertyId */
    { &Provider_nc, PROV_GET_PROPERTY_VALUE, METHOD_TODO }, /* UIA_ProviderDescriptionPropertyId */
    { &Provider_hwnd, PROV_GET_PROPERTY_VALUE, METHOD_TODO }, /* UIA_ProviderDescriptionPropertyId */
    { 0 }
};

static const struct prov_method_sequence reg_prov_cb5[] = {
    { &Provider_override, PROV_GET_PROPERTY_VALUE, METHOD_TODO }, /* UIA_ControlTypePropertyId */
    { 0 }
};

static const struct prov_method_sequence reg_prov_cb6[] = {
    { &Provider_override, PROV_GET_PROPERTY_VALUE, METHOD_TODO }, /* UIA_ControlTypePropertyId */
    { &Provider_override, PROV_GET_PROVIDER_OPTIONS, METHOD_OPTIONAL }, /* Only done on Win7. */
    { &Provider_proxy, PROV_GET_PROPERTY_VALUE }, /* UIA_ControlTypePropertyId */
    { 0 }
};

static const struct prov_method_sequence reg_prov_cb7[] = {
    { &Provider_override, PROV_GET_PROPERTY_VALUE, METHOD_TODO }, /* UIA_ControlTypePropertyId */
    { &Provider_override, PROV_GET_PROVIDER_OPTIONS, METHOD_OPTIONAL }, /* Only done on Win7. */
    { &Provider_proxy, PROV_GET_PROPERTY_VALUE }, /* UIA_ControlTypePropertyId */
    { &Provider_proxy, PROV_GET_PROVIDER_OPTIONS, METHOD_OPTIONAL }, /* Only done on Win7. */
    { &Provider_nc, PROV_GET_PROPERTY_VALUE }, /* UIA_ControlTypePropertyId */
    { 0 }
};

static const struct prov_method_sequence reg_prov_cb8[] = {
    { &Provider_override, PROV_GET_PROPERTY_VALUE, METHOD_TODO }, /* UIA_ControlTypePropertyId */
    { &Provider_override, PROV_GET_PROVIDER_OPTIONS, METHOD_OPTIONAL }, /* Only done on Win7. */
    { &Provider_proxy, PROV_GET_PROPERTY_VALUE }, /* UIA_ControlTypePropertyId */
    { &Provider_proxy, PROV_GET_PROVIDER_OPTIONS, METHOD_OPTIONAL }, /* Only done on Win7. */
    { &Provider_nc, PROV_GET_PROPERTY_VALUE }, /* UIA_ControlTypePropertyId */
    { &Provider_nc, PROV_GET_PROVIDER_OPTIONS, METHOD_OPTIONAL }, /* Only done on Win7. */
    { &Provider_hwnd, PROV_GET_PROPERTY_VALUE }, /* UIA_ControlTypePropertyId */
    { 0 }
};

static const struct prov_method_sequence reg_prov_cb9[] = {
    { &Provider_override, PROV_GET_PROPERTY_VALUE, METHOD_TODO }, /* UIA_ControlTypePropertyId */
    { &Provider_override, PROV_GET_PROVIDER_OPTIONS, METHOD_OPTIONAL }, /* Only done on Win7. */
    { &Provider_proxy, PROV_GET_PROPERTY_VALUE }, /* UIA_ControlTypePropertyId */
    { &Provider_proxy, PROV_GET_PROVIDER_OPTIONS, METHOD_OPTIONAL }, /* Only done on Win7. */
    { &Provider_nc, PROV_GET_PROPERTY_VALUE }, /* UIA_ControlTypePropertyId */
    { &Provider_nc, PROV_GET_PROVIDER_OPTIONS, METHOD_OPTIONAL }, /* Only done on Win7. */
    { &Provider_hwnd, PROV_GET_PROPERTY_VALUE }, /* UIA_ControlTypePropertyId */
    { &Provider_hwnd, PROV_GET_PROVIDER_OPTIONS, METHOD_OPTIONAL }, /* Only done on Win7. */
    { 0 }
};

static const struct prov_method_sequence reg_prov_cb10[] = {
    { &Provider_proxy2, HWND_OVERRIDE_GET_OVERRIDE_PROVIDER, METHOD_TODO },
    /* These two are only done on Win10v1809+. */
    { &Provider_hwnd, PROV_GET_HOST_RAW_ELEMENT_PROVIDER, METHOD_OPTIONAL },
    { &Provider_hwnd, PROV_GET_PROPERTY_VALUE, METHOD_OPTIONAL }, /* UIA_NativeWindowHandlePropertyId */
    { &Provider_override, FRAG_NAVIGATE, METHOD_TODO }, /* NavigateDirection_Parent */
    { &Provider_proxy, FRAG_NAVIGATE }, /* NavigateDirection_Parent */
    { &Provider_nc, FRAG_NAVIGATE }, /* NavigateDirection_Parent */
    { &Provider_hwnd, FRAG_NAVIGATE }, /* NavigateDirection_Parent */
    /* These four only done on Win10+. */
    { &Provider_override, PROV_GET_PROVIDER_OPTIONS, METHOD_OPTIONAL },
    { &Provider_proxy, PROV_GET_PROVIDER_OPTIONS, METHOD_OPTIONAL },
    { &Provider_nc, PROV_GET_PROVIDER_OPTIONS, METHOD_OPTIONAL },
    { &Provider_hwnd, PROV_GET_PROVIDER_OPTIONS, METHOD_OPTIONAL },
    { 0 }
};

static const struct prov_method_sequence reg_prov_cb11[] = {
    { &Provider, PROV_GET_PROVIDER_OPTIONS },
    /* Win10v1507 and below call this. */
    { &Provider, PROV_GET_PROPERTY_VALUE, METHOD_OPTIONAL }, /* UIA_NativeWindowHandlePropertyId */
    { &Provider, PROV_GET_HOST_RAW_ELEMENT_PROVIDER },
    { &Provider, FRAG_NAVIGATE }, /* NavigateDirection_Parent */
    { &Provider, PROV_GET_PROVIDER_OPTIONS },
    { &Provider, PROV_GET_PROVIDER_OPTIONS },
    { &Provider_proxy2, HWND_OVERRIDE_GET_OVERRIDE_PROVIDER, METHOD_TODO },
    /* These two are only done on Win10v1809+. */
    { &Provider_hwnd, PROV_GET_HOST_RAW_ELEMENT_PROVIDER, METHOD_OPTIONAL },
    { &Provider_hwnd, PROV_GET_PROPERTY_VALUE, METHOD_OPTIONAL }, /* UIA_NativeWindowHandlePropertyId */
    { &Provider, FRAG_NAVIGATE }, /* NavigateDirection_Parent */
    { &Provider_nc, FRAG_NAVIGATE }, /* NavigateDirection_Parent */
    { &Provider_hwnd, FRAG_NAVIGATE }, /* NavigateDirection_Parent */
    /* These three only done on Win10+. */
    { &Provider, PROV_GET_PROVIDER_OPTIONS, METHOD_OPTIONAL },
    { &Provider_nc, PROV_GET_PROVIDER_OPTIONS, METHOD_OPTIONAL },
    { &Provider_hwnd, PROV_GET_PROVIDER_OPTIONS, METHOD_OPTIONAL },
    { &Provider, PROV_GET_PROPERTY_VALUE, METHOD_TODO }, /* UIA_ProviderDescriptionPropertyId */
    { &Provider_nc, PROV_GET_PROPERTY_VALUE, METHOD_TODO }, /* UIA_ProviderDescriptionPropertyId */
    { &Provider_hwnd, PROV_GET_PROPERTY_VALUE, METHOD_TODO }, /* UIA_ProviderDescriptionPropertyId */
    { 0 }
};

static const struct prov_method_sequence reg_prov_cb12[] = {
    { &Provider, PROV_GET_PROVIDER_OPTIONS },
    /* Win10v1507 and below call this. */
    { &Provider, PROV_GET_PROPERTY_VALUE, METHOD_OPTIONAL }, /* UIA_NativeWindowHandlePropertyId */
    { &Provider, PROV_GET_HOST_RAW_ELEMENT_PROVIDER },
    { &Provider, FRAG_NAVIGATE }, /* NavigateDirection_Parent */
    { &Provider, PROV_GET_PROVIDER_OPTIONS },
    { &Provider, PROV_GET_PROVIDER_OPTIONS },
    { &Provider2, PROV_GET_PROVIDER_OPTIONS, METHOD_TODO },
    /* Win10v1507 and below call this. */
    { &Provider2, PROV_GET_PROPERTY_VALUE, METHOD_OPTIONAL }, /* UIA_NativeWindowHandlePropertyId */
    { &Provider2, PROV_GET_HOST_RAW_ELEMENT_PROVIDER, METHOD_TODO },
    { &Provider2, FRAG_NAVIGATE, METHOD_TODO }, /* NavigateDirection_Parent */
    { &Provider2, PROV_GET_PROVIDER_OPTIONS, METHOD_TODO },
    { &Provider2, HWND_OVERRIDE_GET_OVERRIDE_PROVIDER, METHOD_OPTIONAL }, /* Only done on Win10v1809+ */
    { &Provider_proxy2, HWND_OVERRIDE_GET_OVERRIDE_PROVIDER, METHOD_TODO },
    /* These two are only done on Win10v1809+. */
    { &Provider_hwnd, PROV_GET_HOST_RAW_ELEMENT_PROVIDER, METHOD_OPTIONAL },
    { &Provider_hwnd, PROV_GET_PROPERTY_VALUE, METHOD_OPTIONAL }, /* UIA_NativeWindowHandlePropertyId */
    { &Provider, FRAG_NAVIGATE }, /* NavigateDirection_Parent */
    { &Provider_nc, FRAG_NAVIGATE }, /* NavigateDirection_Parent */
    { &Provider_hwnd, FRAG_NAVIGATE }, /* NavigateDirection_Parent */
    /* These three only done on Win10+. */
    { &Provider, PROV_GET_PROVIDER_OPTIONS, METHOD_OPTIONAL },
    { &Provider_nc, PROV_GET_PROVIDER_OPTIONS, METHOD_OPTIONAL },
    { &Provider_hwnd, PROV_GET_PROVIDER_OPTIONS, METHOD_OPTIONAL },
    { &Provider, PROV_GET_PROPERTY_VALUE, METHOD_TODO }, /* UIA_ProviderDescriptionPropertyId */
    { &Provider_nc, PROV_GET_PROPERTY_VALUE, METHOD_TODO }, /* UIA_ProviderDescriptionPropertyId */
    { &Provider_hwnd, PROV_GET_PROPERTY_VALUE, METHOD_TODO }, /* UIA_ProviderDescriptionPropertyId */
    { 0 }
};

static const struct prov_method_sequence reg_prov_cb13[] = {
    { &Provider, PROV_GET_PROVIDER_OPTIONS },
    /* Win10v1507 and below call this. */
    { &Provider, PROV_GET_PROPERTY_VALUE, METHOD_OPTIONAL }, /* UIA_NativeWindowHandlePropertyId */
    { &Provider, PROV_GET_HOST_RAW_ELEMENT_PROVIDER },
    { &Provider, FRAG_NAVIGATE }, /* NavigateDirection_Parent */
    { &Provider, PROV_GET_PROVIDER_OPTIONS },
    { &Provider, PROV_GET_PROVIDER_OPTIONS },
    { &Provider2, PROV_GET_PROVIDER_OPTIONS, METHOD_TODO },
    /* Win10v1507 and below call this. */
    { &Provider2, PROV_GET_PROPERTY_VALUE, METHOD_OPTIONAL }, /* UIA_NativeWindowHandlePropertyId */
    { &Provider2, PROV_GET_HOST_RAW_ELEMENT_PROVIDER, METHOD_TODO },
    { &Provider2, FRAG_NAVIGATE, METHOD_TODO }, /* NavigateDirection_Parent */
    { &Provider2, PROV_GET_PROVIDER_OPTIONS, METHOD_TODO },
    { &Provider2, HWND_OVERRIDE_GET_OVERRIDE_PROVIDER, METHOD_OPTIONAL }, /* Only done on Win10v1809+ */
    /* Provider override only retrieved successfully on Win10v1809+ */
    { &Provider_override, PROV_GET_PROVIDER_OPTIONS, METHOD_OPTIONAL },
    { &Provider_override, PROV_GET_HOST_RAW_ELEMENT_PROVIDER, METHOD_OPTIONAL },
    { &Provider_override, FRAG_NAVIGATE, METHOD_OPTIONAL }, /* NavigateDirection_Parent */
    { &Provider_override, PROV_GET_PROVIDER_OPTIONS, METHOD_OPTIONAL },
    { &Provider_override, PROV_GET_PROVIDER_OPTIONS, METHOD_OPTIONAL },
    { &Provider_proxy2, HWND_OVERRIDE_GET_OVERRIDE_PROVIDER, METHOD_OPTIONAL }, /* Only done on Win10v1507 and below. */
    /* These two are only done on Win10v1809+. */
    { &Provider_hwnd, PROV_GET_HOST_RAW_ELEMENT_PROVIDER, METHOD_OPTIONAL },
    { &Provider_hwnd, PROV_GET_PROPERTY_VALUE, METHOD_OPTIONAL }, /* UIA_NativeWindowHandlePropertyId */
    /* Only done on Win10v1809+. */
    { &Provider_override, FRAG_NAVIGATE, METHOD_OPTIONAL }, /* NavigateDirection_Parent */
    { &Provider, FRAG_NAVIGATE }, /* NavigateDirection_Parent */
    { &Provider_nc, FRAG_NAVIGATE }, /* NavigateDirection_Parent */
    { &Provider_hwnd, FRAG_NAVIGATE }, /* NavigateDirection_Parent */
    { &Provider_override, PROV_GET_PROVIDER_OPTIONS, METHOD_OPTIONAL }, /* Only done on Win10v1809+ */
    /* These three only done on Win10+. */
    { &Provider, PROV_GET_PROVIDER_OPTIONS, METHOD_OPTIONAL },
    { &Provider_nc, PROV_GET_PROVIDER_OPTIONS, METHOD_OPTIONAL },
    { &Provider_hwnd, PROV_GET_PROVIDER_OPTIONS, METHOD_OPTIONAL },
    /* Only done on Win10v1809+. */
    { &Provider_override, PROV_GET_PROPERTY_VALUE, METHOD_OPTIONAL }, /* UIA_ProviderDescriptionPropertyId */
    { &Provider, PROV_GET_PROPERTY_VALUE, METHOD_TODO }, /* UIA_ProviderDescriptionPropertyId */
    { &Provider_nc, PROV_GET_PROPERTY_VALUE, METHOD_TODO }, /* UIA_ProviderDescriptionPropertyId */
    { &Provider_hwnd, PROV_GET_PROPERTY_VALUE, METHOD_TODO }, /* UIA_ProviderDescriptionPropertyId */
    { 0 }
};

static IRawElementProviderSimple *base_hwnd_prov, *proxy_prov, *parent_proxy_prov, *nc_prov;
static SAFEARRAY WINAPI *test_uia_provider_callback(HWND hwnd, enum ProviderType prov_type)
{
    IRawElementProviderSimple *elprov = NULL;

    switch (prov_type)
    {
    case ProviderType_BaseHwnd:
        CHECK_EXPECT(prov_callback_base_hwnd);
        elprov = base_hwnd_prov;
        break;

    case ProviderType_Proxy:
        if (Provider_proxy.hwnd == hwnd)
        {
            CHECK_EXPECT(prov_callback_proxy);
            elprov = proxy_prov;
        }
        else if (hwnd == GetParent(Provider_proxy.hwnd))
        {
            CHECK_EXPECT(prov_callback_parent_proxy);
            elprov = parent_proxy_prov;
        }
        break;

    case ProviderType_NonClientArea:
        CHECK_EXPECT(prov_callback_nonclient);
        elprov = nc_prov;
        break;

    default:
        break;
    }

    if (elprov)
    {
        SAFEARRAY *sa;
        LONG idx = 0;

        sa = SafeArrayCreateVector(VT_UNKNOWN, 0, 1);
        if (sa)
            SafeArrayPutElement(sa, &idx, (void *)elprov);

        return sa;
    }

    return NULL;
}

static void test_UiaRegisterProviderCallback(void)
{
    HWND hwnd, hwnd2;
    WNDCLASSA cls;
    HUIANODE node;
    HRESULT hr;
    VARIANT v;

    cls.style = 0;
    cls.lpfnWndProc = test_wnd_proc;
    cls.cbClsExtra = 0;
    cls.cbWndExtra = 0;
    cls.hInstance = GetModuleHandleA(NULL);
    cls.hIcon = 0;
    cls.hCursor = NULL;
    cls.hbrBackground = NULL;
    cls.lpszMenuName = NULL;
    cls.lpszClassName = "UiaRegisterProviderCallback class";

    RegisterClassA(&cls);

    cls.lpfnWndProc = child_test_wnd_proc;
    cls.lpszClassName = "UiaRegisterProviderCallback child class";
    RegisterClassA(&cls);

    hwnd = CreateWindowA("UiaRegisterProviderCallback class", "Test window", WS_OVERLAPPEDWINDOW,
            0, 0, 100, 100, NULL, NULL, NULL, NULL);

    hwnd2 = CreateWindowA("UiaRegisterProviderCallback child class", "Test child window", WS_CHILD,
            0, 0, 100, 100, hwnd, NULL, NULL, NULL);

    UiaRegisterProviderCallback(test_uia_provider_callback);

    /* No providers returned by UiaRootObjectId or the provider callback. */
    Provider_proxy.hwnd = hwnd2;
    child_win_prov_root = prov_root = NULL;
    node = (void *)0xdeadbeef;
    SET_EXPECT(winproc_GETOBJECT_UiaRoot);
    SET_EXPECT(child_winproc_GETOBJECT_UiaRoot);
    SET_EXPECT(prov_callback_base_hwnd);
    SET_EXPECT(prov_callback_nonclient);
    SET_EXPECT(prov_callback_proxy);
    SET_EXPECT(prov_callback_parent_proxy);
    hr = UiaNodeFromHandle(hwnd2, &node);
    /* Windows 7 returns S_OK with a NULL HUIANODE. */
    ok(hr == E_FAIL || broken(hr == S_OK), "Unexpected hr %#lx.\n", hr);
    ok(!node, "node != NULL\n");
    todo_wine CHECK_CALLED(winproc_GETOBJECT_UiaRoot);
    CHECK_CALLED(child_winproc_GETOBJECT_UiaRoot);
    CHECK_CALLED(prov_callback_base_hwnd);
    CHECK_CALLED(prov_callback_nonclient);
    CHECK_CALLED(prov_callback_proxy);
    todo_wine CHECK_CALLED(prov_callback_parent_proxy);

    /* Return only nonclient proxy provider. */
    base_hwnd_prov = proxy_prov = parent_proxy_prov = NULL;
    nc_prov = &Provider_nc.IRawElementProviderSimple_iface;
    child_win_prov_root = prov_root = NULL;
    node = (void *)0xdeadbeef;
    SET_EXPECT(winproc_GETOBJECT_UiaRoot);
    SET_EXPECT(child_winproc_GETOBJECT_UiaRoot);
    SET_EXPECT(prov_callback_base_hwnd);
    SET_EXPECT(prov_callback_nonclient);
    SET_EXPECT(prov_callback_proxy);
    SET_EXPECT(prov_callback_parent_proxy);
    hr = UiaNodeFromHandle(hwnd2, &node);
    ok(hr == S_OK, "Unexpected hr %#lx.\n", hr);
    ok(Provider_nc.ref == 2, "Unexpected refcnt %ld\n", Provider_nc.ref);
    ok(!!node, "node == NULL\n");
    todo_wine CHECK_CALLED(winproc_GETOBJECT_UiaRoot);
    CHECK_CALLED(child_winproc_GETOBJECT_UiaRoot);
    CHECK_CALLED(prov_callback_base_hwnd);
    CHECK_CALLED(prov_callback_nonclient);
    CHECK_CALLED(prov_callback_proxy);
    todo_wine CHECK_CALLED(prov_callback_parent_proxy);

    hr = UiaGetPropertyValue(node, UIA_ProviderDescriptionPropertyId, &v);
    todo_wine ok(hr == S_OK, "Unexpected hr %#lx\n", hr);
    if (SUCCEEDED(hr))
    {
        check_node_provider_desc_prefix(V_BSTR(&v), GetCurrentProcessId(), hwnd2);
        check_node_provider_desc(V_BSTR(&v), L"Nonclient", L"Provider_nc", TRUE);
        VariantClear(&v);
    }

    ok_method_sequence(reg_prov_cb1, "reg_prov_cb1");

    UiaNodeRelease(node);
    ok(Provider_nc.ref == 1, "Unexpected refcnt %ld\n", Provider_nc.ref);

    /* Return only base_hwnd provider. */
    nc_prov = proxy_prov = parent_proxy_prov = NULL;
    base_hwnd_prov = &Provider_hwnd.IRawElementProviderSimple_iface;
    child_win_prov_root = prov_root = NULL;
    node = (void *)0xdeadbeef;
    SET_EXPECT(winproc_GETOBJECT_UiaRoot);
    SET_EXPECT(child_winproc_GETOBJECT_UiaRoot);
    SET_EXPECT(prov_callback_base_hwnd);
    SET_EXPECT(prov_callback_nonclient);
    SET_EXPECT(prov_callback_proxy);
    SET_EXPECT(prov_callback_parent_proxy);
    hr = UiaNodeFromHandle(hwnd2, &node);
    ok(hr == S_OK, "Unexpected hr %#lx.\n", hr);
    ok(Provider_hwnd.ref == 2, "Unexpected refcnt %ld\n", Provider_hwnd.ref);
    ok(!!node, "node == NULL\n");
    todo_wine CHECK_CALLED(winproc_GETOBJECT_UiaRoot);
    CHECK_CALLED(child_winproc_GETOBJECT_UiaRoot);
    CHECK_CALLED(prov_callback_base_hwnd);
    CHECK_CALLED(prov_callback_nonclient);
    CHECK_CALLED(prov_callback_proxy);
    todo_wine CHECK_CALLED(prov_callback_parent_proxy);

    hr = UiaGetPropertyValue(node, UIA_ProviderDescriptionPropertyId, &v);
    todo_wine ok(hr == S_OK, "Unexpected hr %#lx\n", hr);
    if (SUCCEEDED(hr))
    {
        check_node_provider_desc_prefix(V_BSTR(&v), GetCurrentProcessId(), hwnd2);
        check_node_provider_desc(V_BSTR(&v), L"Hwnd", L"Provider_hwnd", TRUE);
        VariantClear(&v);
    }

    ok_method_sequence(reg_prov_cb2, "reg_prov_cb2");

    UiaNodeRelease(node);
    ok(Provider_hwnd.ref == 1, "Unexpected refcnt %ld\n", Provider_hwnd.ref);

    /* Return providers for all ProviderTypes. */
    base_hwnd_prov = &Provider_hwnd.IRawElementProviderSimple_iface;
    proxy_prov = &Provider_proxy.IRawElementProviderSimple_iface;
    parent_proxy_prov = &Provider_proxy2.IRawElementProviderSimple_iface;
    nc_prov = &Provider_nc.IRawElementProviderSimple_iface;
    Provider_proxy.hwnd = hwnd2;
    child_win_prov_root = prov_root = NULL;
    node = (void *)0xdeadbeef;
    SET_EXPECT(winproc_GETOBJECT_UiaRoot);
    SET_EXPECT(child_winproc_GETOBJECT_UiaRoot);
    SET_EXPECT(prov_callback_base_hwnd);
    SET_EXPECT(prov_callback_nonclient);
    SET_EXPECT(prov_callback_proxy);
    SET_EXPECT(prov_callback_parent_proxy);
    hr = UiaNodeFromHandle(hwnd2, &node);
    ok(hr == S_OK, "Unexpected hr %#lx.\n", hr);
    ok(!!node, "node == NULL\n");
    ok(Provider_proxy.ref == 2, "Unexpected refcnt %ld\n", Provider_proxy.ref);
    ok(Provider_proxy2.ref == 1, "Unexpected refcnt %ld\n", Provider_proxy2.ref);
    ok(Provider_nc.ref == 2, "Unexpected refcnt %ld\n", Provider_nc.ref);
    ok(Provider_hwnd.ref == 2, "Unexpected refcnt %ld\n", Provider_hwnd.ref);
    todo_wine CHECK_CALLED(winproc_GETOBJECT_UiaRoot);
    CHECK_CALLED(child_winproc_GETOBJECT_UiaRoot);
    CHECK_CALLED(prov_callback_base_hwnd);
    CHECK_CALLED(prov_callback_nonclient);
    CHECK_CALLED(prov_callback_proxy);
    todo_wine CHECK_CALLED(prov_callback_parent_proxy);

    hr = UiaGetPropertyValue(node, UIA_ProviderDescriptionPropertyId, &v);
    todo_wine ok(hr == S_OK, "Unexpected hr %#lx\n", hr);
    if (SUCCEEDED(hr))
    {
        check_node_provider_desc_prefix(V_BSTR(&v), GetCurrentProcessId(), hwnd2);
        check_node_provider_desc(V_BSTR(&v), L"Main", L"Provider_proxy", TRUE);
        check_node_provider_desc(V_BSTR(&v), L"Nonclient", L"Provider_nc", FALSE);
        check_node_provider_desc(V_BSTR(&v), L"Hwnd", L"Provider_hwnd", FALSE);
        VariantClear(&v);
    }

    ok_method_sequence(reg_prov_cb3, "reg_prov_cb3");

    UiaNodeRelease(node);
    ok(Provider_proxy.ref == 1, "Unexpected refcnt %ld\n", Provider_proxy.ref);
    ok(Provider_nc.ref == 1, "Unexpected refcnt %ld\n", Provider_nc.ref);
    ok(Provider_hwnd.ref == 1, "Unexpected refcnt %ld\n", Provider_hwnd.ref);

    /* Return an override provider from Provider_proxy2. */
    base_hwnd_prov = &Provider_hwnd.IRawElementProviderSimple_iface;
    proxy_prov = &Provider_proxy.IRawElementProviderSimple_iface;
    parent_proxy_prov = &Provider_proxy2.IRawElementProviderSimple_iface;
    nc_prov = &Provider_nc.IRawElementProviderSimple_iface;
    Provider_proxy2.override_hwnd = hwnd2;
    child_win_prov_root = prov_root = NULL;
    node = (void *)0xdeadbeef;
    SET_EXPECT(winproc_GETOBJECT_UiaRoot);
    SET_EXPECT(child_winproc_GETOBJECT_UiaRoot);
    SET_EXPECT(prov_callback_base_hwnd);
    SET_EXPECT(prov_callback_nonclient);
    SET_EXPECT(prov_callback_proxy);
    SET_EXPECT(prov_callback_parent_proxy);
    hr = UiaNodeFromHandle(hwnd2, &node);
    ok(hr == S_OK, "Unexpected hr %#lx.\n", hr);
    ok(!!node, "node == NULL\n");
    ok(Provider_proxy.ref == 2, "Unexpected refcnt %ld\n", Provider_proxy.ref);
    ok(Provider_proxy2.ref == 1, "Unexpected refcnt %ld\n", Provider_proxy2.ref);
    ok(Provider_nc.ref == 2, "Unexpected refcnt %ld\n", Provider_nc.ref);
    ok(Provider_hwnd.ref == 2, "Unexpected refcnt %ld\n", Provider_hwnd.ref);
    todo_wine ok(Provider_override.ref == 2, "Unexpected refcnt %ld\n", Provider_override.ref);
    todo_wine CHECK_CALLED(winproc_GETOBJECT_UiaRoot);
    CHECK_CALLED(child_winproc_GETOBJECT_UiaRoot);
    CHECK_CALLED(prov_callback_base_hwnd);
    CHECK_CALLED(prov_callback_nonclient);
    CHECK_CALLED(prov_callback_proxy);
    todo_wine CHECK_CALLED(prov_callback_parent_proxy);

    hr = UiaGetPropertyValue(node, UIA_ProviderDescriptionPropertyId, &v);
    todo_wine ok(hr == S_OK, "Unexpected hr %#lx\n", hr);
    if (SUCCEEDED(hr))
    {
        check_node_provider_desc_prefix(V_BSTR(&v), GetCurrentProcessId(), hwnd2);
        check_node_provider_desc(V_BSTR(&v), L"Override", L"Provider_override", TRUE);
        check_node_provider_desc(V_BSTR(&v), L"Main", L"Provider_proxy", FALSE);
        check_node_provider_desc(V_BSTR(&v), L"Nonclient", L"Provider_nc", FALSE);
        check_node_provider_desc(V_BSTR(&v), L"Hwnd", L"Provider_hwnd", FALSE);
        VariantClear(&v);
    }

    ok_method_sequence(reg_prov_cb4, "reg_prov_cb4");

    /*
     * Test the order that Providers are queried for properties. The order is:
     * Override provider.
     * Main provider.
     * Nonclient provider.
     * Hwnd provider.
     *
     * UI Automation tries to get a property from each in this order until one
     * returns a value. If none do, the property isn't supported.
     */
    if (Provider_override.ref == 2)
    {
        hr = UiaGetPropertyValue(node, UIA_ControlTypePropertyId, &v);
        ok(hr == S_OK, "Unexpected hr %#lx\n", hr);
        ok(V_VT(&v) == VT_I4, "Unexpected vt %d\n", V_VT(&v));
        ok(V_I4(&v) == uia_i4_prop_val, "Unexpected I4 %#lx\n", V_I4(&v));
        ok_method_sequence(reg_prov_cb5, "reg_prov_cb5");
    }

    /* Property retrieved from Provider_proxy (Main) */
    Provider_override.ret_invalid_prop_type = TRUE;
    hr = UiaGetPropertyValue(node, UIA_ControlTypePropertyId, &v);
    ok(hr == S_OK, "Unexpected hr %#lx\n", hr);
    ok(V_VT(&v) == VT_I4, "Unexpected vt %d\n", V_VT(&v));
    ok(V_I4(&v) == uia_i4_prop_val, "Unexpected I4 %#lx\n", V_I4(&v));
    ok_method_sequence(reg_prov_cb6, "reg_prov_cb6");

    /* Property retrieved from Provider_nc (Nonclient) */
    Provider_override.ret_invalid_prop_type = Provider_proxy.ret_invalid_prop_type = TRUE;
    hr = UiaGetPropertyValue(node, UIA_ControlTypePropertyId, &v);
    ok(hr == S_OK, "Unexpected hr %#lx\n", hr);
    ok(V_VT(&v) == VT_I4, "Unexpected vt %d\n", V_VT(&v));
    ok(V_I4(&v) == uia_i4_prop_val, "Unexpected I4 %#lx\n", V_I4(&v));
    ok_method_sequence(reg_prov_cb7, "reg_prov_cb7");

    /* Property retrieved from Provider_hwnd (Hwnd) */
    Provider_override.ret_invalid_prop_type = Provider_proxy.ret_invalid_prop_type = TRUE;
    Provider_nc.ret_invalid_prop_type = TRUE;
    hr = UiaGetPropertyValue(node, UIA_ControlTypePropertyId, &v);
    ok(hr == S_OK, "Unexpected hr %#lx\n", hr);
    ok(V_VT(&v) == VT_I4, "Unexpected vt %d\n", V_VT(&v));
    ok(V_I4(&v) == uia_i4_prop_val, "Unexpected I4 %#lx\n", V_I4(&v));
    ok_method_sequence(reg_prov_cb8, "reg_prov_cb8");

    /* Property retrieved from none of the providers. */
    Provider_override.ret_invalid_prop_type = Provider_proxy.ret_invalid_prop_type = TRUE;
    Provider_nc.ret_invalid_prop_type = Provider_hwnd.ret_invalid_prop_type = TRUE;
    hr = UiaGetPropertyValue(node, UIA_ControlTypePropertyId, &v);
    ok(hr == S_OK, "Unexpected hr %#lx\n", hr);
    ok(V_VT(&v) == VT_UNKNOWN, "Unexpected vt %d\n", V_VT(&v));
    ok_method_sequence(reg_prov_cb9, "reg_prov_cb9");

    UiaNodeRelease(node);
    ok(Provider_proxy.ref == 1, "Unexpected refcnt %ld\n", Provider_proxy.ref);
    ok(Provider_nc.ref == 1, "Unexpected refcnt %ld\n", Provider_nc.ref);
    ok(Provider_hwnd.ref == 1, "Unexpected refcnt %ld\n", Provider_hwnd.ref);
    ok(Provider_override.ref == 1, "Unexpected refcnt %ld\n", Provider_override.ref);
    Provider_override.ret_invalid_prop_type = Provider_proxy.ret_invalid_prop_type = FALSE;
    Provider_nc.ret_invalid_prop_type = Provider_hwnd.ret_invalid_prop_type = FALSE;

    /*
     * Provider_hwnd has ProviderOptions_UseComThreading, and COM hasn't been
     * initialized. One provider failing will cause the entire node to fail
     * creation on Win10+.
     */
    Provider_hwnd.prov_opts = ProviderOptions_ClientSideProvider | ProviderOptions_UseComThreading;
    node = (void *)0xdeadbeef;
    SET_EXPECT(winproc_GETOBJECT_UiaRoot);
    SET_EXPECT(child_winproc_GETOBJECT_UiaRoot);
    SET_EXPECT(prov_callback_base_hwnd);
    SET_EXPECT(prov_callback_nonclient);
    SET_EXPECT(prov_callback_proxy);
    SET_EXPECT(prov_callback_parent_proxy);
    hr = UiaNodeFromHandle(hwnd2, &node);
    ok(hr == CO_E_NOTINITIALIZED || broken(hr == S_OK), "Unexpected hr %#lx.\n", hr);
    ok(!node || broken(!!node), "node != NULL\n");
    todo_wine CHECK_CALLED(winproc_GETOBJECT_UiaRoot);
    CHECK_CALLED(child_winproc_GETOBJECT_UiaRoot);
    CHECK_CALLED(prov_callback_base_hwnd);
    CHECK_CALLED(prov_callback_nonclient);
    CHECK_CALLED(prov_callback_proxy);
    todo_wine CHECK_CALLED(prov_callback_parent_proxy);
    ok_method_sequence(reg_prov_cb10, "reg_prov_cb10");
    UiaNodeRelease(node);
    Provider_hwnd.prov_opts = ProviderOptions_ClientSideProvider;

    /*
     * Provider returned by UiaRootObjectId on hwnd2. No ProviderType_Proxy
     * callback for hwnd2.
     */
    Provider.hwnd = hwnd2;
    Provider.prov_opts = ProviderOptions_ServerSideProvider;
    child_win_prov_root = &Provider.IRawElementProviderSimple_iface;
    Provider_proxy2.override_hwnd = NULL;
    SET_EXPECT(winproc_GETOBJECT_UiaRoot);
    SET_EXPECT(child_winproc_GETOBJECT_UiaRoot);
    SET_EXPECT(prov_callback_base_hwnd);
    SET_EXPECT(prov_callback_nonclient);
    SET_EXPECT(prov_callback_parent_proxy);
    hr = UiaNodeFromHandle(hwnd2, &node);
    ok(hr == S_OK, "Unexpected hr %#lx.\n", hr);
    ok(Provider.ref == 2, "Unexpected refcnt %ld\n", Provider.ref);
    todo_wine CHECK_CALLED(winproc_GETOBJECT_UiaRoot);
    CHECK_CALLED(child_winproc_GETOBJECT_UiaRoot);
    CHECK_CALLED(prov_callback_base_hwnd);
    CHECK_CALLED(prov_callback_nonclient);
    todo_wine CHECK_CALLED(prov_callback_parent_proxy);

    hr = UiaGetPropertyValue(node, UIA_ProviderDescriptionPropertyId, &v);
    todo_wine ok(hr == S_OK, "Unexpected hr %#lx\n", hr);
    if (SUCCEEDED(hr))
    {
        check_node_provider_desc_prefix(V_BSTR(&v), GetCurrentProcessId(), hwnd2);
        check_node_provider_desc(V_BSTR(&v), L"Main", L"Provider", TRUE);
        check_node_provider_desc(V_BSTR(&v), L"Hwnd", L"Provider_hwnd", FALSE);
        check_node_provider_desc(V_BSTR(&v), L"Nonclient", L"Provider_nc", FALSE);
        VariantClear(&v);
    }
    ok_method_sequence(reg_prov_cb11, "reg_prov_cb11");

    UiaNodeRelease(node);

    /*
     * Provider returned by UiaRootObjectId on both HWNDs. Since Provider2
     * doesn't give an HWND override provider, UIA will attempt to get a proxy
     * provider to check it for an HWND override provider.
     */
    Provider.hwnd = hwnd2;
    Provider2.hwnd = hwnd;
    Provider.prov_opts = Provider2.prov_opts = ProviderOptions_ServerSideProvider;
    child_win_prov_root = &Provider.IRawElementProviderSimple_iface;
    prov_root = &Provider2.IRawElementProviderSimple_iface;
    Provider_proxy2.override_hwnd = NULL;
    SET_EXPECT(winproc_GETOBJECT_UiaRoot);
    SET_EXPECT(child_winproc_GETOBJECT_UiaRoot);
    SET_EXPECT(prov_callback_base_hwnd);
    SET_EXPECT(prov_callback_nonclient);
    SET_EXPECT(prov_callback_parent_proxy);
    hr = UiaNodeFromHandle(hwnd2, &node);
    ok(hr == S_OK, "Unexpected hr %#lx.\n", hr);
    ok(Provider.ref == 2, "Unexpected refcnt %ld\n", Provider.ref);
    todo_wine CHECK_CALLED(winproc_GETOBJECT_UiaRoot);
    CHECK_CALLED(child_winproc_GETOBJECT_UiaRoot);
    CHECK_CALLED(prov_callback_base_hwnd);
    CHECK_CALLED(prov_callback_nonclient);
    todo_wine CHECK_CALLED(prov_callback_parent_proxy);

    hr = UiaGetPropertyValue(node, UIA_ProviderDescriptionPropertyId, &v);
    todo_wine ok(hr == S_OK, "Unexpected hr %#lx\n", hr);
    if (SUCCEEDED(hr))
    {
        check_node_provider_desc_prefix(V_BSTR(&v), GetCurrentProcessId(), hwnd2);
        check_node_provider_desc(V_BSTR(&v), L"Main", L"Provider", TRUE);
        check_node_provider_desc(V_BSTR(&v), L"Hwnd", L"Provider_hwnd", FALSE);
        check_node_provider_desc(V_BSTR(&v), L"Nonclient", L"Provider_nc", FALSE);
        VariantClear(&v);
    }
    ok_method_sequence(reg_prov_cb12, "reg_prov_cb12");

    UiaNodeRelease(node);

    /*
     * Provider returned by UiaRootObjectId on both HWNDs. Since Provider2
     * returns an HWND override, no ProviderType_Proxy callback for hwnd.
     */
    Provider.hwnd = hwnd2;
    Provider2.hwnd = hwnd;
    Provider2.override_hwnd = Provider_override.hwnd = hwnd2;
    Provider2.ignore_hwnd_prop = Provider_override.ignore_hwnd_prop = TRUE;
    Provider.prov_opts = Provider2.prov_opts = ProviderOptions_ServerSideProvider;
    child_win_prov_root = &Provider.IRawElementProviderSimple_iface;
    prov_root = &Provider2.IRawElementProviderSimple_iface;
    Provider_proxy2.override_hwnd = NULL;
    SET_EXPECT(winproc_GETOBJECT_UiaRoot);
    SET_EXPECT(child_winproc_GETOBJECT_UiaRoot);
    SET_EXPECT(prov_callback_base_hwnd);
    SET_EXPECT(prov_callback_nonclient);
    SET_EXPECT(prov_callback_parent_proxy);
    hr = UiaNodeFromHandle(hwnd2, &node);
    ok(hr == S_OK, "Unexpected hr %#lx.\n", hr);
    ok(Provider.ref == 2, "Unexpected refcnt %ld\n", Provider.ref);
    todo_wine CHECK_CALLED(winproc_GETOBJECT_UiaRoot);
    CHECK_CALLED(child_winproc_GETOBJECT_UiaRoot);
    CHECK_CALLED(prov_callback_base_hwnd);
    CHECK_CALLED(prov_callback_nonclient);

    hr = UiaGetPropertyValue(node, UIA_ProviderDescriptionPropertyId, &v);
    todo_wine ok(hr == S_OK, "Unexpected hr %#lx\n", hr);
    if (SUCCEEDED(hr))
    {
        check_node_provider_desc_prefix(V_BSTR(&v), GetCurrentProcessId(), hwnd2);
        check_node_provider_desc(V_BSTR(&v), L"Override", L"Provider_override", TRUE);
        check_node_provider_desc(V_BSTR(&v), L"Main", L"Provider", FALSE);
        check_node_provider_desc(V_BSTR(&v), L"Hwnd", L"Provider_hwnd", FALSE);
        check_node_provider_desc(V_BSTR(&v), L"Nonclient", L"Provider_nc", FALSE);
        VariantClear(&v);
    }
    ok_method_sequence(reg_prov_cb13, "reg_prov_cb13");

    UiaNodeRelease(node);

    Provider2.ignore_hwnd_prop = Provider_override.ignore_hwnd_prop = FALSE;
    UiaRegisterProviderCallback(NULL);

    DestroyWindow(hwnd);
    UnregisterClassA("UiaRegisterProviderCallback class", NULL);
    UnregisterClassA("UiaRegisterProviderCallback child class", NULL);
}

static void set_cache_request(struct UiaCacheRequest *req, struct UiaCondition *view_cond, int scope,
        PROPERTYID *prop_ids, int prop_ids_count, PATTERNID *pattern_ids, int pattern_ids_count, int elem_mode)
{
    req->pViewCondition = view_cond;
    req->Scope = scope;

    req->pProperties = prop_ids;
    req->cProperties = prop_ids_count;
    req->pPatterns = pattern_ids;
    req->cPatterns = pattern_ids_count;

    req->automationElementMode = elem_mode;
}

static void set_property_condition(struct UiaPropertyCondition *cond, int prop_id, VARIANT *val, int flags)
{
    cond->ConditionType = ConditionType_Property;
    cond->PropertyId = prop_id;
    cond->Value = *val;
    cond->Flags = flags;
}

static void set_and_or_condition(struct UiaAndOrCondition *cond, int cond_type,
        struct UiaCondition **conds, int cond_count)
{
    cond->ConditionType = cond_type;
    cond->ppConditions = conds;
    cond->cConditions = cond_count;
}

static void set_not_condition(struct UiaNotCondition *cond, struct UiaCondition *not_cond)
{
    cond->ConditionType = ConditionType_Not;
    cond->pConditions = not_cond;
}

#define MAX_NODE_PROVIDERS 4
struct node_provider_desc {
    DWORD pid;
    HWND hwnd;

    const WCHAR *prov_type[MAX_NODE_PROVIDERS];
    const WCHAR *prov_name[MAX_NODE_PROVIDERS];
    BOOL parent_link[MAX_NODE_PROVIDERS];
    int prov_count;
};

static void init_node_provider_desc(struct node_provider_desc *desc, DWORD pid, HWND hwnd)
{
    memset(desc, 0, sizeof(*desc));
    desc->pid = pid;
    desc->hwnd = hwnd;
}

static void add_provider_desc(struct node_provider_desc *desc, const WCHAR *prov_type, const WCHAR *prov_name,
        BOOL parent_link)
{
    desc->prov_type[desc->prov_count] = prov_type;
    desc->prov_name[desc->prov_count] = prov_name;
    desc->parent_link[desc->prov_count] = parent_link;
    desc->prov_count++;
}

#define test_node_provider_desc( desc, desc_str ) \
        test_node_provider_desc_( (desc), (desc_str), __FILE__, __LINE__)
static void test_node_provider_desc_(struct node_provider_desc *desc, BSTR desc_str, const char *file, int line)
{
    int i;

    check_node_provider_desc_prefix_(desc_str, desc->pid, desc->hwnd, file, line);
    for (i = 0; i < desc->prov_count; i++)
        check_node_provider_desc_(desc_str, desc->prov_type[i], desc->prov_name[i], desc->parent_link[i], file, line);
}

/*
 * Cache requests are returned as a two dimensional safearray, with the first
 * dimension being the element index, and the second index being the
 * node/property/pattern value index for the element. The first element value is
 * always an HUIANODE, followed by requested property values, and finally
 * requested pattern handles.
 */
#define test_cache_req_sa( sa, exp_lbound, exp_elems, exp_node_desc ) \
        test_cache_req_sa_( (sa), (exp_lbound), (exp_elems), (exp_node_desc), __FILE__, __LINE__)
static void test_cache_req_sa_(SAFEARRAY *sa, LONG exp_lbound[2], LONG exp_elems[2],
        struct node_provider_desc *exp_node_desc, const char *file, int line)
{
    HUIANODE node;
    HRESULT hr;
    VARTYPE vt;
    VARIANT v;
    UINT dims;
    int i;

    hr = SafeArrayGetVartype(sa, &vt);
    ok_(file, line)(hr == S_OK, "Unexpected hr %#lx.\n", hr);
    ok_(file, line)(vt == VT_VARIANT, "Unexpected vt %d\n", vt);

    dims = SafeArrayGetDim(sa);
    ok_(file, line)(dims == 2, "Unexpected dims %d\n", dims);

    for (i = 0; i < 2; i++)
    {
        LONG lbound, ubound, elems;

        lbound = ubound = elems = 0;
        hr = SafeArrayGetLBound(sa, 1 + i, &lbound);
        ok_(file, line)(hr == S_OK, "Unexpected hr %#lx for SafeArrayGetLBound\n", hr);
        ok_(file, line)(exp_lbound[i] == lbound, "Unexpected lbound[%d] %ld\n", i, lbound);

        hr = SafeArrayGetUBound(sa, 1 + i, &ubound);
        ok_(file, line)(hr == S_OK, "Unexpected hr %#lx for SafeArrayGetUBound\n", hr);

        elems = (ubound - lbound) + 1;
        ok_(file, line)(exp_elems[i] == elems, "Unexpected elems[%d] %ld\n", i, elems);
    }

    for (i = 0; i < exp_elems[0]; i++)
    {
        LONG idx[2] = { (exp_lbound[0] + i), exp_lbound[1] };

        hr = SafeArrayGetElement(sa, idx, &v);
        ok(hr == S_OK, "Unexpected hr %#lx\n", hr);

        hr = UiaHUiaNodeFromVariant(&v, &node);
        ok(hr == S_OK, "Unexpected hr %#lx\n", hr);
        VariantClear(&v);

        hr = UiaGetPropertyValue(node, UIA_ProviderDescriptionPropertyId, &v);
        todo_wine ok(hr == S_OK, "Unexpected hr %#lx\n", hr);
        if (SUCCEEDED(hr))
            test_node_provider_desc_(&exp_node_desc[i], V_BSTR(&v), file, line);
        VariantClear(&v);

        UiaNodeRelease(node);
    }
}

static const struct prov_method_sequence cache_req_seq1[] = {
    { &Provider, PROV_GET_PROPERTY_VALUE, METHOD_TODO }, /* UIA_ProviderDescriptionPropertyId. */
    { 0 }
};

/*
 * Win10v1507 and below will attempt to do parent navigation if the
 * conditional check fails.
 */
static const struct prov_method_sequence cache_req_seq2[] = {
    { &Provider, FRAG_NAVIGATE, METHOD_OPTIONAL }, /* NavigateDirection_Parent */
    { 0 }
};

static const struct prov_method_sequence cache_req_seq3[] = {
    { &Provider, FRAG_NAVIGATE }, /* NavigateDirection_FirstChild */
    NODE_CREATE_SEQ(&Provider_child),
    { &Provider_child, FRAG_NAVIGATE }, /* NavigateDirection_NextSibling */
    NODE_CREATE_SEQ(&Provider_child2),
    { &Provider_child2, FRAG_NAVIGATE }, /* NavigateDirection_NextSibling */
    /* Navigates towards parent to check for clientside provider siblings. */
    { &Provider_child2, FRAG_NAVIGATE }, /* NavigateDirection_Parent */
    NODE_CREATE_SEQ(&Provider),
    { &Provider_child, PROV_GET_PROPERTY_VALUE, METHOD_TODO }, /* UIA_ProviderDescriptionPropertyId. */
    { &Provider_child2, PROV_GET_PROPERTY_VALUE, METHOD_TODO }, /* UIA_ProviderDescriptionPropertyId. */
    { 0 }
};

static const struct prov_method_sequence cache_req_seq4[] = {
    { &Provider, PROV_GET_PROPERTY_VALUE }, /* Dependent upon property condition. */
    { &Provider, PROV_GET_PROPERTY_VALUE, METHOD_TODO }, /* UIA_ProviderDescriptionPropertyId. */
    { 0 }
};

/* Sequence for non-matching property condition. */
static const struct prov_method_sequence cache_req_seq5[] = {
    { &Provider, PROV_GET_PROPERTY_VALUE }, /* Dependent upon property condition. */
    { &Provider, PROV_GET_PROPERTY_VALUE, METHOD_TODO }, /* Dependent upon property condition. */
    /* Only done on Win10v1507 and below. */
    { &Provider, FRAG_NAVIGATE, METHOD_OPTIONAL }, /* NavigateDirection_Parent */
    { 0 }
};

static const struct prov_method_sequence cache_req_seq6[] = {
    { &Provider, FRAG_GET_RUNTIME_ID },
    { &Provider, PROV_GET_PROPERTY_VALUE, METHOD_TODO }, /* UIA_ProviderDescriptionPropertyId. */
    /* Only done on Win10v1507 and below. */
    { &Provider, FRAG_NAVIGATE, METHOD_OPTIONAL }, /* NavigateDirection_Parent */
    { 0 }
};

static const struct UiaCondition UiaTrueCondition  = { ConditionType_True };
static const struct UiaCondition UiaFalseCondition = { ConditionType_False };
static void test_UiaGetUpdatedCache(void)
{
    struct Provider_prop_override prop_override;
    struct node_provider_desc exp_node_desc[2];
    struct UiaPropertyCondition prop_cond;
    struct UiaAndOrCondition and_or_cond;
    LONG exp_lbound[2], exp_elems[2], i;
    struct UiaCacheRequest cache_req;
    struct UiaCondition *cond_arr[2];
    struct UiaNotCondition not_cond;
    SAFEARRAY *out_req;
    BSTR tree_struct;
    HUIANODE node;
    HRESULT hr;
    VARIANT v;

    CoInitializeEx(NULL, COINIT_MULTITHREADED);

    for (i = 0; i < ARRAY_SIZE(exp_node_desc); i++)
        init_node_provider_desc(&exp_node_desc[i], GetCurrentProcessId(), NULL);

    Provider.prov_opts = ProviderOptions_ServerSideProvider;
    Provider.hwnd = NULL;
    hr = UiaNodeFromProvider(&Provider.IRawElementProviderSimple_iface, &node);
    ok(hr == S_OK, "Unexpected hr %#lx.\n", hr);
    ok(Provider.ref == 2, "Unexpected refcnt %ld\n", Provider.ref);

    hr = UiaGetPropertyValue(node, UIA_ProviderDescriptionPropertyId, &v);
    todo_wine ok(hr == S_OK, "Unexpected hr %#lx\n", hr);
    if (SUCCEEDED(hr))
    {
        check_node_provider_desc_prefix(V_BSTR(&v), GetCurrentProcessId(), NULL);
        check_node_provider_desc(V_BSTR(&v), L"Main", L"Provider", TRUE);
        VariantClear(&v);
    }

    ok_method_sequence(node_from_prov2, NULL);

    /* NULL arg tests. */
    set_cache_request(&cache_req, NULL, TreeScope_Element, NULL, 0, NULL, 0, AutomationElementMode_Full);
    hr = UiaGetUpdatedCache(node, &cache_req, NormalizeState_None, NULL, &out_req, NULL);
    ok(hr == E_INVALIDARG, "Unexpected hr %#lx.\n", hr);

    hr = UiaGetUpdatedCache(node, NULL, NormalizeState_None, NULL, &out_req, &tree_struct);
    ok(hr == E_INVALIDARG, "Unexpected hr %#lx.\n", hr);

    hr = UiaGetUpdatedCache(NULL, &cache_req, NormalizeState_None, NULL, &out_req, &tree_struct);
    ok(hr == E_INVALIDARG, "Unexpected hr %#lx.\n", hr);

    /*
     * Cache request with NULL view condition, doesn't matter with
     * NormalizeState_None as passed in HUIANODE isn't evaluated against any
     * condition.
     */
    tree_struct = NULL; out_req = NULL;
    add_provider_desc(&exp_node_desc[0], L"Main", L"Provider", TRUE);
    set_cache_request(&cache_req, NULL, TreeScope_Element, NULL, 0, NULL, 0, AutomationElementMode_Full);
    hr = UiaGetUpdatedCache(node, &cache_req, NormalizeState_None, NULL, &out_req, &tree_struct);
    ok(hr == S_OK, "Unexpected hr %#lx.\n", hr);
    ok(!!out_req, "out_req == NULL\n");
    ok(!!tree_struct, "tree_struct == NULL\n");

    exp_lbound[0] = exp_lbound[1] = 0;
    exp_elems[0] = exp_elems[1] = 1;
    test_cache_req_sa(out_req, exp_lbound, exp_elems, exp_node_desc);
    ok(!wcscmp(tree_struct, L"P)"), "tree structure %s\n", debugstr_w(tree_struct));
    ok_method_sequence(cache_req_seq1, "cache_req_seq1");

    SafeArrayDestroy(out_req);
    SysFreeString(tree_struct);

    /*
     * NormalizeState_View, HUIANODE gets checked against the ConditionType_False
     * condition within the cache request structure, nothing is returned.
     */
    tree_struct = NULL; out_req = NULL;
    set_cache_request(&cache_req, (struct UiaCondition *)&UiaFalseCondition, TreeScope_Element, NULL, 0, NULL, 0, AutomationElementMode_Full);
    hr = UiaGetUpdatedCache(node, &cache_req, NormalizeState_View, NULL, &out_req, &tree_struct);
    ok(hr == S_OK, "Unexpected hr %#lx.\n", hr);
    ok(!out_req, "out_req != NULL\n");

    /* Empty tree structure string. */
    ok(!!tree_struct, "tree_struct == NULL\n");
    ok(!wcscmp(tree_struct, L""), "tree structure %s\n", debugstr_w(tree_struct));
    SysFreeString(tree_struct);
    ok_method_sequence(cache_req_seq2, "cache_req_seq2");

    /*
     * NormalizeState_View, HUIANODE gets checked against the ConditionType_True
     * condition within the cache request structure, returns this HUIANODE.
     */
    tree_struct = NULL; out_req = NULL;
    set_cache_request(&cache_req, (struct UiaCondition *)&UiaTrueCondition, TreeScope_Element, NULL, 0, NULL, 0, AutomationElementMode_Full);
    hr = UiaGetUpdatedCache(node, &cache_req, NormalizeState_View, NULL, &out_req, &tree_struct);
    ok(hr == S_OK, "Unexpected hr %#lx.\n", hr);
    ok(!!out_req, "out_req == NULL\n");
    ok(!!tree_struct, "tree_struct == NULL\n");

    exp_lbound[0] = exp_lbound[1] = 0;
    exp_elems[0] = exp_elems[1] = 1;
    test_cache_req_sa(out_req, exp_lbound, exp_elems, exp_node_desc);
    ok(!wcscmp(tree_struct, L"P)"), "tree structure %s\n", debugstr_w(tree_struct));
    ok_method_sequence(cache_req_seq1, "cache_req_seq1");

    SafeArrayDestroy(out_req);
    SysFreeString(tree_struct);

    /*
     * NormalizeState_Custom, HUIANODE gets checked against our passed in
     * ConditionType_False condition.
     */
    set_cache_request(&cache_req, (struct UiaCondition *)&UiaTrueCondition, TreeScope_Element, NULL, 0, NULL, 0, AutomationElementMode_Full);
    tree_struct = NULL; out_req = NULL;
    hr = UiaGetUpdatedCache(node, &cache_req, NormalizeState_Custom, (struct UiaCondition *)&UiaFalseCondition, &out_req, &tree_struct);
    ok(hr == S_OK, "Unexpected hr %#lx.\n", hr);
    ok(!out_req, "out_req != NULL\n");

    /* Empty tree structure string. */
    ok(!!tree_struct, "tree_struct == NULL\n");
    ok(!wcscmp(tree_struct, L""), "tree structure %s\n", debugstr_w(tree_struct));
    SysFreeString(tree_struct);

    ok_method_sequence(cache_req_seq2, "cache_req_seq2");

    /*
     * NormalizeState_Custom, HUIANODE gets checked against the ConditionType_True
     * condition we pass in, returns this HUIANODE.
     */
    tree_struct = NULL; out_req = NULL;
    set_cache_request(&cache_req, (struct UiaCondition *)&UiaTrueCondition, TreeScope_Element, NULL, 0, NULL, 0, AutomationElementMode_Full);
    hr = UiaGetUpdatedCache(node, &cache_req, NormalizeState_Custom, (struct UiaCondition *)&UiaTrueCondition, &out_req, &tree_struct);
    ok(hr == S_OK, "Unexpected hr %#lx.\n", hr);
    ok(!!out_req, "out_req == NULL\n");
    ok(!!tree_struct, "tree_struct == NULL\n");

    exp_lbound[0] = exp_lbound[1] = 0;
    exp_elems[0] = exp_elems[1] = 1;
    test_cache_req_sa(out_req, exp_lbound, exp_elems, exp_node_desc);
    ok(!wcscmp(tree_struct, L"P)"), "tree structure %s\n", debugstr_w(tree_struct));
    ok_method_sequence(cache_req_seq1, "cache_req_seq1");

    SafeArrayDestroy(out_req);
    SysFreeString(tree_struct);

    /*
     * CacheRequest with TreeScope_Children.
     */
    for (i = 0; i < ARRAY_SIZE(exp_node_desc); i++)
        init_node_provider_desc(&exp_node_desc[i], GetCurrentProcessId(), NULL);
    add_provider_desc(&exp_node_desc[0], L"Main", L"Provider_child", TRUE);
    add_provider_desc(&exp_node_desc[1], L"Main", L"Provider_child2", TRUE);
    tree_struct = NULL; out_req = NULL;
    set_cache_request(&cache_req, (struct UiaCondition *)&UiaTrueCondition, TreeScope_Children, NULL, 0, NULL, 0, AutomationElementMode_Full);
    hr = UiaGetUpdatedCache(node, &cache_req, NormalizeState_None, NULL, &out_req, &tree_struct);
    todo_wine ok(hr == S_OK, "Unexpected hr %#lx.\n", hr);
    todo_wine ok(!!out_req, "out_req == NULL\n");
    todo_wine ok(!!tree_struct, "tree_struct == NULL\n");
    todo_wine ok(Provider_child.ref == 2, "Unexpected refcnt %ld\n", Provider_child.ref);
    todo_wine ok(Provider_child2.ref == 2, "Unexpected refcnt %ld\n", Provider_child2.ref);
    if (out_req)
    {
        exp_elems[0] = 2;
        exp_elems[1] = 1;
        test_cache_req_sa(out_req, exp_lbound, exp_elems, exp_node_desc);

        ok(!wcscmp(tree_struct, L"(P)P))"), "tree structure %s\n", debugstr_w(tree_struct));
        ok_method_sequence(cache_req_seq3, "cache_req_seq3");
    }

    ok(Provider_child.ref == 1, "Unexpected refcnt %ld\n", Provider_child.ref);
    ok(Provider_child2.ref == 1, "Unexpected refcnt %ld\n", Provider_child2.ref);
    SafeArrayDestroy(out_req);
    SysFreeString(tree_struct);

    /*
     * ConditionType_And tests.
     */
    for (i = 0; i < ARRAY_SIZE(exp_node_desc); i++)
        init_node_provider_desc(&exp_node_desc[i], GetCurrentProcessId(), NULL);
    add_provider_desc(&exp_node_desc[0], L"Main", L"Provider", TRUE);
    cond_arr[0] = (struct UiaCondition *)&UiaTrueCondition;
    cond_arr[1] = (struct UiaCondition *)&UiaTrueCondition;
    set_and_or_condition(&and_or_cond, ConditionType_And, cond_arr, ARRAY_SIZE(cond_arr));
    set_cache_request(&cache_req, (struct UiaCondition *)&and_or_cond, TreeScope_Element, NULL, 0, NULL, 0,
            AutomationElementMode_Full);
    tree_struct = NULL; out_req = NULL;

    /* Equivalent to: if (1 && 1) */
    hr = UiaGetUpdatedCache(node, &cache_req, NormalizeState_View, NULL, &out_req, &tree_struct);
    ok(hr == S_OK, "Unexpected hr %#lx.\n", hr);
    ok(!!out_req, "out_req == NULL\n");
    ok(!!tree_struct, "tree_struct == NULL\n");

    exp_lbound[0] = exp_lbound[1] = 0;
    exp_elems[0] = exp_elems[1] = 1;
    test_cache_req_sa(out_req, exp_lbound, exp_elems, exp_node_desc);
    ok(!wcscmp(tree_struct, L"P)"), "tree structure %s\n", debugstr_w(tree_struct));
    ok_method_sequence(cache_req_seq1, NULL);

    SafeArrayDestroy(out_req);
    SysFreeString(tree_struct);

    cond_arr[0] = (struct UiaCondition *)&UiaTrueCondition;
    cond_arr[1] = (struct UiaCondition *)&UiaFalseCondition;
    set_and_or_condition(&and_or_cond, ConditionType_And, cond_arr, ARRAY_SIZE(cond_arr));
    set_cache_request(&cache_req, (struct UiaCondition *)&and_or_cond, TreeScope_Element, NULL, 0, NULL, 0,
            AutomationElementMode_Full);
    tree_struct = NULL; out_req = NULL;

    /* Equivalent to: if (1 && 0) */
    hr = UiaGetUpdatedCache(node, &cache_req, NormalizeState_View, NULL, &out_req, &tree_struct);
    ok(hr == S_OK, "Unexpected hr %#lx.\n", hr);
    ok_method_sequence(cache_req_seq2, NULL);
    ok(!out_req, "out_req != NULL\n");
    ok(!!tree_struct, "tree_struct == NULL\n");
    ok(!wcscmp(tree_struct, L""), "tree structure %s\n", debugstr_w(tree_struct));

    SysFreeString(tree_struct);

    /*
     * ConditionType_Or tests.
     */
    cond_arr[0] = (struct UiaCondition *)&UiaTrueCondition;
    cond_arr[1] = (struct UiaCondition *)&UiaFalseCondition;
    set_and_or_condition(&and_or_cond, ConditionType_Or, cond_arr, ARRAY_SIZE(cond_arr));
    set_cache_request(&cache_req, (struct UiaCondition *)&and_or_cond, TreeScope_Element, NULL, 0, NULL, 0,
            AutomationElementMode_Full);
    tree_struct = NULL; out_req = NULL;

    /* Equivalent to: if (1 || 0) */
    hr = UiaGetUpdatedCache(node, &cache_req, NormalizeState_View, NULL, &out_req, &tree_struct);
    ok(hr == S_OK, "Unexpected hr %#lx.\n", hr);
    ok(!!out_req, "out_req == NULL\n");
    ok(!!tree_struct, "tree_struct == NULL\n");

    exp_lbound[0] = exp_lbound[1] = 0;
    exp_elems[0] = exp_elems[1] = 1;
    test_cache_req_sa(out_req, exp_lbound, exp_elems, exp_node_desc);
    ok(!wcscmp(tree_struct, L"P)"), "tree structure %s\n", debugstr_w(tree_struct));
    ok_method_sequence(cache_req_seq1, NULL);

    SafeArrayDestroy(out_req);
    SysFreeString(tree_struct);

    cond_arr[0] = (struct UiaCondition *)&UiaFalseCondition;
    cond_arr[1] = (struct UiaCondition *)&UiaFalseCondition;
    set_and_or_condition(&and_or_cond, ConditionType_Or, cond_arr, ARRAY_SIZE(cond_arr));
    set_cache_request(&cache_req, (struct UiaCondition *)&and_or_cond, TreeScope_Element, NULL, 0, NULL, 0,
            AutomationElementMode_Full);
    tree_struct = NULL; out_req = NULL;

    /* Equivalent to: if (0 || 0) */
    hr = UiaGetUpdatedCache(node, &cache_req, NormalizeState_View, NULL, &out_req, &tree_struct);
    ok(hr == S_OK, "Unexpected hr %#lx.\n", hr);
    ok_method_sequence(cache_req_seq2, NULL);
    ok(!out_req, "out_req != NULL\n");
    ok(!!tree_struct, "tree_struct == NULL\n");
    ok(!wcscmp(tree_struct, L""), "tree structure %s\n", debugstr_w(tree_struct));

    SysFreeString(tree_struct);

    /*
     * ConditionType_Not tests.
     */
    set_not_condition(&not_cond, (struct UiaCondition *)&UiaFalseCondition);
    set_cache_request(&cache_req, (struct UiaCondition *)&not_cond, TreeScope_Element, NULL, 0, NULL, 0,
            AutomationElementMode_Full);
    tree_struct = NULL; out_req = NULL;

    /* Equivalent to: if (!0) */
    hr = UiaGetUpdatedCache(node, &cache_req, NormalizeState_View, NULL, &out_req, &tree_struct);
    ok(hr == S_OK, "Unexpected hr %#lx.\n", hr);
    ok(!!out_req, "out_req == NULL\n");
    ok(!!tree_struct, "tree_struct == NULL\n");

    exp_lbound[0] = exp_lbound[1] = 0;
    exp_elems[0] = exp_elems[1] = 1;
    test_cache_req_sa(out_req, exp_lbound, exp_elems, exp_node_desc);
    ok(!wcscmp(tree_struct, L"P)"), "tree structure %s\n", debugstr_w(tree_struct));
    ok_method_sequence(cache_req_seq1, NULL);

    SafeArrayDestroy(out_req);
    SysFreeString(tree_struct);

    set_not_condition(&not_cond, (struct UiaCondition *)&UiaTrueCondition);
    set_cache_request(&cache_req, (struct UiaCondition *)&not_cond, TreeScope_Element, NULL, 0, NULL, 0,
            AutomationElementMode_Full);
    tree_struct = NULL; out_req = NULL;

    /* Equivalent to: if (!1) */
    hr = UiaGetUpdatedCache(node, &cache_req, NormalizeState_View, NULL, &out_req, &tree_struct);
    ok(hr == S_OK, "Unexpected hr %#lx.\n", hr);
    ok(!out_req, "out_req != NULL\n");
    ok(!!tree_struct, "tree_struct == NULL\n");
    ok(!wcscmp(tree_struct, L""), "tree structure %s\n", debugstr_w(tree_struct));
    SysFreeString(tree_struct);
    ok_method_sequence(cache_req_seq2, NULL);

    /*
     * ConditionType_Property tests.
     */
    Provider.ret_invalid_prop_type = FALSE;

    /* Test UIAutomationType_IntArray property conditions. */
    if (UiaLookupId(AutomationIdentifierType_Property, &OutlineColor_Property_GUID))
    {
        V_VT(&v) = VT_I4 | VT_ARRAY;
        V_ARRAY(&v) = create_i4_safearray();
        set_property_condition(&prop_cond, UIA_OutlineColorPropertyId, &v, PropertyConditionFlags_None);
        set_cache_request(&cache_req, (struct UiaCondition *)&prop_cond, TreeScope_Element, NULL, 0, NULL, 0,
                AutomationElementMode_Full);
        tree_struct = NULL; out_req = NULL;

        hr = UiaGetUpdatedCache(node, &cache_req, NormalizeState_View, NULL, &out_req, &tree_struct);
        ok(hr == S_OK, "Unexpected hr %#lx.\n", hr);
        ok(!!out_req, "out_req == NULL\n");
        ok(!!tree_struct, "tree_struct == NULL\n");

        exp_lbound[0] = exp_lbound[1] = 0;
        exp_elems[0] = exp_elems[1] = 1;
        test_cache_req_sa(out_req, exp_lbound, exp_elems, exp_node_desc);
        ok(!wcscmp(tree_struct, L"P)"), "tree structure %s\n", debugstr_w(tree_struct));
        ok_method_sequence(cache_req_seq4, NULL);

        SafeArrayDestroy(out_req);
        SysFreeString(tree_struct);
        VariantClear(&v);

        /* Same values, except we're short by one element. */
        V_VT(&v) = VT_I4 | VT_ARRAY;
        V_ARRAY(&v) = SafeArrayCreateVector(VT_I4, 0, ARRAY_SIZE(uia_i4_arr_prop_val) - 1);

        for (i = 0; i < ARRAY_SIZE(uia_i4_arr_prop_val) - 1; i++)
            SafeArrayPutElement(V_ARRAY(&prop_cond.Value), &i, (void *)&uia_i4_arr_prop_val[i]);

        set_property_condition(&prop_cond, UIA_OutlineColorPropertyId, &v, PropertyConditionFlags_None);
        set_cache_request(&cache_req, (struct UiaCondition *)&prop_cond, TreeScope_Element, NULL, 0, NULL, 0,
                AutomationElementMode_Full);
        tree_struct = NULL; out_req = NULL;

        hr = UiaGetUpdatedCache(node, &cache_req, NormalizeState_View, NULL, &out_req, &tree_struct);
        ok(hr == S_OK, "Unexpected hr %#lx.\n", hr);
        ok_method_sequence(cache_req_seq5, NULL);
        ok(!out_req, "out_req != NULL\n");
        ok(!!tree_struct, "tree_struct == NULL\n");
        ok(!wcscmp(tree_struct, L""), "tree structure %s\n", debugstr_w(tree_struct));

        SysFreeString(tree_struct);
        VariantClear(&v);
    }
    else
        win_skip("UIA_OutlineColorPropertyId unavailable, skipping property condition tests for it.\n");

    /* UIA_RuntimeIdPropertyId comparison. */
    Provider.runtime_id[0] = 0xdeadbeef; Provider.runtime_id[1] = 0xfeedbeef;
    V_VT(&v) = VT_I4 | VT_ARRAY;
    V_ARRAY(&v) = SafeArrayCreateVector(VT_I4, 0, ARRAY_SIZE(Provider.runtime_id));
    for (i = 0; i < ARRAY_SIZE(Provider.runtime_id); i++)
        SafeArrayPutElement(V_ARRAY(&v), &i, (void *)&Provider.runtime_id[i]);

    set_property_condition(&prop_cond, UIA_RuntimeIdPropertyId, &v, PropertyConditionFlags_None);
    set_cache_request(&cache_req, (struct UiaCondition *)&prop_cond, TreeScope_Element, NULL, 0, NULL, 0,
            AutomationElementMode_Full);
    tree_struct = NULL; out_req = NULL;

    hr = UiaGetUpdatedCache(node, &cache_req, NormalizeState_View, NULL, &out_req, &tree_struct);
    ok(hr == S_OK, "Unexpected hr %#lx.\n", hr);
    ok(!!out_req, "out_req == NULL\n");
    ok(!!tree_struct, "tree_struct == NULL\n");

    exp_lbound[0] = exp_lbound[1] = 0;
    exp_elems[0] = exp_elems[1] = 1;
    test_cache_req_sa(out_req, exp_lbound, exp_elems, exp_node_desc);
    ok(!wcscmp(tree_struct, L"P)"), "tree structure %s\n", debugstr_w(tree_struct));
    ok_method_sequence(cache_req_seq6, NULL);

    SafeArrayDestroy(out_req);
    SysFreeString(tree_struct);
    VariantClear(&prop_cond.Value);

    /* UIAutomationType_Bool property condition tests. */
    prop_override.prop_id = UIA_IsControlElementPropertyId;
    V_VT(&prop_override.val) = VT_BOOL;
    V_BOOL(&prop_override.val) = VARIANT_FALSE;
    Provider.prop_override = &prop_override;
    Provider.prop_override_count = 1;

    V_VT(&v) = VT_BOOL;
    V_BOOL(&v) = VARIANT_FALSE;
    set_property_condition(&prop_cond, UIA_IsControlElementPropertyId, &v, PropertyConditionFlags_None);
    set_cache_request(&cache_req, (struct UiaCondition *)&prop_cond, TreeScope_Element, NULL, 0, NULL, 0,
            AutomationElementMode_Full);
    tree_struct = NULL; out_req = NULL;

    hr = UiaGetUpdatedCache(node, &cache_req, NormalizeState_View, NULL, &out_req, &tree_struct);
    ok(hr == S_OK, "Unexpected hr %#lx.\n", hr);
    ok(!!out_req, "out_req == NULL\n");
    ok(!!tree_struct, "tree_struct == NULL\n");

    exp_lbound[0] = exp_lbound[1] = 0;
    exp_elems[0] = exp_elems[1] = 1;
    test_cache_req_sa(out_req, exp_lbound, exp_elems, exp_node_desc);
    ok(!wcscmp(tree_struct, L"P)"), "tree structure %s\n", debugstr_w(tree_struct));
    ok_method_sequence(cache_req_seq4, NULL);

    SafeArrayDestroy(out_req);
    SysFreeString(tree_struct);
    VariantClear(&v);

    /*
     * Provider now returns VARIANT_TRUE for UIA_IsControlElementPropertyId,
     * conditional check will fail.
     */
    prop_override.prop_id = UIA_IsControlElementPropertyId;
    V_VT(&prop_override.val) = VT_BOOL;
    V_BOOL(&prop_override.val) = VARIANT_TRUE;
    Provider.prop_override = &prop_override;
    Provider.prop_override_count = 1;

    V_VT(&v) = VT_BOOL;
    V_BOOL(&v) = VARIANT_FALSE;
    set_property_condition(&prop_cond, UIA_IsControlElementPropertyId, &v, PropertyConditionFlags_None);
    set_cache_request(&cache_req, (struct UiaCondition *)&prop_cond, TreeScope_Element, NULL, 0, NULL, 0,
            AutomationElementMode_Full);
    tree_struct = NULL; out_req = NULL;

    hr = UiaGetUpdatedCache(node, &cache_req, NormalizeState_View, NULL, &out_req, &tree_struct);
    ok(hr == S_OK, "Unexpected hr %#lx.\n", hr);
    ok_method_sequence(cache_req_seq5, NULL);
    ok(!out_req, "out_req != NULL\n");
    ok(!!tree_struct, "tree_struct == NULL\n");
    ok(!wcscmp(tree_struct, L""), "tree structure %s\n", debugstr_w(tree_struct));

    SysFreeString(tree_struct);
    VariantClear(&v);

    Provider.prop_override = NULL;
    Provider.prop_override_count = 0;

    ok(UiaNodeRelease(node), "UiaNodeRelease returned FALSE\n");
    ok(Provider.ref == 1, "Unexpected refcnt %ld\n", Provider.ref);

    CoUninitialize();
}

static const struct prov_method_sequence nav_seq1[] = {
    NODE_CREATE_SEQ2(&Provider),
    { &Provider, PROV_GET_PROVIDER_OPTIONS },
    /* Only done on Win10v1809+ */
    { &Provider_hwnd, PROV_GET_HOST_RAW_ELEMENT_PROVIDER, METHOD_OPTIONAL },
    { &Provider, FRAG_NAVIGATE }, /* NavigateDirection_Parent */
    { &Provider_nc, FRAG_NAVIGATE }, /* NavigateDirection_Parent */
    { &Provider_hwnd, FRAG_NAVIGATE }, /* NavigateDirection_Parent */
    /* Windows 10+ calls these. */
    { &Provider, PROV_GET_PROVIDER_OPTIONS, METHOD_OPTIONAL },
    { &Provider_nc, PROV_GET_PROVIDER_OPTIONS, METHOD_OPTIONAL },
    { &Provider_hwnd, PROV_GET_PROVIDER_OPTIONS, METHOD_OPTIONAL },
    { &Provider, PROV_GET_PROPERTY_VALUE, METHOD_TODO }, /* UIA_ProviderDescriptionPropertyId */
    { &Provider_nc, PROV_GET_PROPERTY_VALUE, METHOD_TODO }, /* UIA_ProviderDescriptionPropertyId */
    { &Provider_hwnd, PROV_GET_PROPERTY_VALUE, METHOD_TODO }, /* UIA_ProviderDescriptionPropertyId */
    { 0 }
};

static const struct prov_method_sequence nav_seq2[] = {
    { &Provider_hwnd, FRAG_NAVIGATE }, /* NavigateDirection_FirstChild */
    NODE_CREATE_SEQ(&Provider_hwnd_child),
    { &Provider_hwnd_child, PROV_GET_PROPERTY_VALUE, METHOD_TODO }, /* UIA_ProviderDescriptionPropertyId */
    { 0 }
};

static const struct prov_method_sequence nav_seq3[] = {
    { &Provider_hwnd_child, FRAG_NAVIGATE}, /* NavigateDirection_NextSibling */
    NODE_CREATE_SEQ(&Provider_hwnd_child2),
    { &Provider_hwnd_child2, PROV_GET_PROPERTY_VALUE, METHOD_TODO }, /* UIA_ProviderDescriptionPropertyId */
    { 0 }
};

static const struct prov_method_sequence nav_seq4[] = {
    { &Provider_hwnd_child2, FRAG_NAVIGATE }, /* NavigateDirection_NextSibling */
    { &Provider_hwnd_child2, FRAG_NAVIGATE }, /* NavigateDirection_Parent */
    { &Provider_hwnd, PROV_GET_PROVIDER_OPTIONS },
    /* All Windows versions use the NativeWindowHandle provider type check here. */
    { &Provider_hwnd, PROV_GET_PROPERTY_VALUE, METHOD_TODO }, /* UIA_NativeWindowHandlePropertyId */
    { &Provider_hwnd, PROV_GET_HOST_RAW_ELEMENT_PROVIDER },
    NODE_CREATE_SEQ2(&Provider),
    { &Provider, PROV_GET_PROVIDER_OPTIONS },
    /* Only done on Win10v1809+ */
    { &Provider_hwnd, PROV_GET_HOST_RAW_ELEMENT_PROVIDER, METHOD_OPTIONAL },
    { &Provider, FRAG_NAVIGATE }, /* NavigateDirection_Parent */
    { &Provider_nc, FRAG_NAVIGATE }, /* NavigateDirection_Parent */
    { &Provider_hwnd, FRAG_NAVIGATE }, /* NavigateDirection_Parent */
    /* Windows 10+ calls these. */
    { &Provider, PROV_GET_PROVIDER_OPTIONS, METHOD_OPTIONAL },
    { &Provider_nc, PROV_GET_PROVIDER_OPTIONS, METHOD_OPTIONAL },
    { &Provider_hwnd, PROV_GET_PROVIDER_OPTIONS, METHOD_OPTIONAL },
    { &Provider_nc, FRAG_NAVIGATE }, /* NavigateDirection_FirstChild */
    { &Provider_nc_child, PROV_GET_PROVIDER_OPTIONS },
    /* Win10v1507 and below call this. */
    { &Provider_nc_child, PROV_GET_PROPERTY_VALUE, METHOD_OPTIONAL }, /* UIA_NativeWindowHandlePropertyId */
    { &Provider_nc_child, PROV_GET_HOST_RAW_ELEMENT_PROVIDER },
    { &Provider_nc_child, PROV_GET_PROPERTY_VALUE }, /* UIA_NativeWindowHandlePropertyId */
    { &Provider_nc_child, FRAG_NAVIGATE }, /* NavigateDirection_Parent */
    /* Only called on Windows versions past Win10v1507. */
    { &Provider_nc_child, PROV_GET_PROVIDER_OPTIONS, METHOD_OPTIONAL },
    { &Provider_nc_child, PROV_GET_PROPERTY_VALUE, METHOD_TODO }, /* UIA_ProviderDescriptionPropertyId */
    { 0 }
};

static const struct prov_method_sequence nav_seq5[] = {
    { &Provider_nc_child, FRAG_NAVIGATE }, /* NavigateDirection_PreviousSibling */
    { &Provider_nc_child, FRAG_NAVIGATE }, /* NavigateDirection_Parent */
    { &Provider_nc, PROV_GET_PROVIDER_OPTIONS },
    { &Provider_nc, PROV_GET_HOST_RAW_ELEMENT_PROVIDER },
    NODE_CREATE_SEQ2(&Provider),
    { &Provider, PROV_GET_PROVIDER_OPTIONS },
    /* Only done on Win10v1809+ */
    { &Provider_hwnd, PROV_GET_HOST_RAW_ELEMENT_PROVIDER, METHOD_OPTIONAL },
    { &Provider, FRAG_NAVIGATE }, /* NavigateDirection_Parent */
    { &Provider_nc, FRAG_NAVIGATE }, /* NavigateDirection_Parent */
    { &Provider_hwnd, FRAG_NAVIGATE }, /* NavigateDirection_Parent */
    /* Windows 10+ calls these. */
    { &Provider, PROV_GET_PROVIDER_OPTIONS, METHOD_OPTIONAL },
    { &Provider_nc, PROV_GET_PROVIDER_OPTIONS, METHOD_OPTIONAL },
    { &Provider_hwnd, PROV_GET_PROVIDER_OPTIONS, METHOD_OPTIONAL },
    { &Provider_hwnd, FRAG_NAVIGATE }, /* NavigateDirection_LastChild */
    NODE_CREATE_SEQ(&Provider_hwnd_child2),
    { &Provider_hwnd_child2, PROV_GET_PROPERTY_VALUE, METHOD_TODO }, /* UIA_ProviderDescriptionPropertyId */
    { 0 }
};

static const struct prov_method_sequence nav_seq6[] = {
    { &Provider_nc_child, FRAG_NAVIGATE }, /* NavigateDirection_NextSibling */
    NODE_CREATE_SEQ(&Provider_nc_child2),
    { &Provider_nc_child2, PROV_GET_PROPERTY_VALUE, METHOD_TODO }, /* UIA_ProviderDescriptionPropertyId */
    { 0 }
};

static const struct prov_method_sequence nav_seq7[] = {
    { &Provider_nc_child2, FRAG_NAVIGATE }, /* NavigateDirection_NextSibling */
    { &Provider_nc_child2, FRAG_NAVIGATE }, /* NavigateDirection_Parent */
    { &Provider_nc, PROV_GET_PROVIDER_OPTIONS },
    { &Provider_nc, PROV_GET_HOST_RAW_ELEMENT_PROVIDER },
    NODE_CREATE_SEQ2(&Provider),
    { &Provider, PROV_GET_PROVIDER_OPTIONS },
    /* Only done on Win10v1809+ */
    { &Provider_hwnd, PROV_GET_HOST_RAW_ELEMENT_PROVIDER, METHOD_OPTIONAL },
    { &Provider, FRAG_NAVIGATE }, /* NavigateDirection_Parent */
    { &Provider_nc, FRAG_NAVIGATE }, /* NavigateDirection_Parent */
    { &Provider_hwnd, FRAG_NAVIGATE }, /* NavigateDirection_Parent */
    /* Windows 10+ calls these. */
    { &Provider, PROV_GET_PROVIDER_OPTIONS, METHOD_OPTIONAL },
    { &Provider_nc, PROV_GET_PROVIDER_OPTIONS, METHOD_OPTIONAL },
    { &Provider_hwnd, PROV_GET_PROVIDER_OPTIONS, METHOD_OPTIONAL },
    { &Provider, FRAG_NAVIGATE }, /* NavigateDirection_FirstChild */
    NODE_CREATE_SEQ(&Provider_child),
    { &Provider_child, PROV_GET_PROPERTY_VALUE, METHOD_TODO }, /* UIA_ProviderDescriptionPropertyId */
    { 0 }
};

static const struct prov_method_sequence nav_seq8[] = {
    { &Provider_child, FRAG_NAVIGATE }, /* NavigateDirection_NextSibling */
    NODE_CREATE_SEQ(&Provider_child2),
    { &Provider_child2, PROV_GET_PROPERTY_VALUE, METHOD_TODO }, /* UIA_ProviderDescriptionPropertyId */
    { 0 }
};

static const struct prov_method_sequence nav_seq9[] = {
    { &Provider_child2, FRAG_NAVIGATE }, /* NavigateDirection_NextSibling */
    { &Provider_child2, FRAG_NAVIGATE }, /* NavigateDirection_Parent */
    { &Provider, PROV_GET_PROVIDER_OPTIONS },
    /* Win10v1507 and below call this. */
    { &Provider, PROV_GET_PROPERTY_VALUE, METHOD_OPTIONAL }, /* UIA_NativeWindowHandlePropertyId */
    { &Provider, PROV_GET_HOST_RAW_ELEMENT_PROVIDER },
    NODE_CREATE_SEQ2(&Provider),
    { &Provider, PROV_GET_PROVIDER_OPTIONS },
    /* Only done on Win10v1809+ */
    { &Provider_hwnd, PROV_GET_HOST_RAW_ELEMENT_PROVIDER, METHOD_OPTIONAL },
    { &Provider, FRAG_NAVIGATE }, /* NavigateDirection_Parent */
    { &Provider_nc, FRAG_NAVIGATE }, /* NavigateDirection_Parent */
    { &Provider_hwnd, FRAG_NAVIGATE }, /* NavigateDirection_Parent */
    /* Windows 10+ calls these. */
    { &Provider, PROV_GET_PROVIDER_OPTIONS, METHOD_OPTIONAL },
    { &Provider_nc, PROV_GET_PROVIDER_OPTIONS, METHOD_OPTIONAL },
    { &Provider_hwnd, PROV_GET_PROVIDER_OPTIONS, METHOD_OPTIONAL },
    /* Navigates to parent a second time. */
    { &Provider_child2, FRAG_NAVIGATE, METHOD_TODO }, /* NavigateDirection_Parent */
    { &Provider, PROV_GET_PROVIDER_OPTIONS, METHOD_TODO },
    /* Win10v1507 and below call this. */
    { &Provider, PROV_GET_PROPERTY_VALUE, METHOD_OPTIONAL }, /* UIA_NativeWindowHandlePropertyId */
    { &Provider, PROV_GET_HOST_RAW_ELEMENT_PROVIDER, METHOD_TODO },
    { &Provider, PROV_GET_PROVIDER_OPTIONS, METHOD_TODO },
    /* Win10v1507 and below call this. */
    { &Provider, PROV_GET_PROPERTY_VALUE, METHOD_OPTIONAL }, /* UIA_NativeWindowHandlePropertyId */
    { &Provider, PROV_GET_HOST_RAW_ELEMENT_PROVIDER, METHOD_TODO },
    { &Provider, FRAG_NAVIGATE, METHOD_TODO }, /* NavigateDirection_Parent */
    { &Provider, PROV_GET_PROVIDER_OPTIONS, METHOD_TODO },
    { &Provider, PROV_GET_PROVIDER_OPTIONS, METHOD_TODO },
    /* Only done on Win10v1809+ */
    { &Provider_hwnd, PROV_GET_HOST_RAW_ELEMENT_PROVIDER, METHOD_OPTIONAL },
    { &Provider, FRAG_NAVIGATE, METHOD_TODO }, /* NavigateDirection_Parent */
    { &Provider_nc, FRAG_NAVIGATE, METHOD_TODO }, /* NavigateDirection_Parent */
    { &Provider_hwnd, FRAG_NAVIGATE, METHOD_TODO }, /* NavigateDirection_Parent */
    /* Windows 10+ calls these. */
    { &Provider, PROV_GET_PROVIDER_OPTIONS, METHOD_OPTIONAL },
    { &Provider_nc, PROV_GET_PROVIDER_OPTIONS, METHOD_OPTIONAL },
    { &Provider_hwnd, PROV_GET_PROVIDER_OPTIONS, METHOD_OPTIONAL },
};

static const struct prov_method_sequence nav_seq10[] = {
    { &Provider, FRAG_NAVIGATE }, /* NavigateDirection_LastChild */
    NODE_CREATE_SEQ(&Provider_child2),
    { &Provider_child2, PROV_GET_PROPERTY_VALUE, METHOD_TODO }, /* UIA_ProviderDescriptionPropertyId */
    { 0 }
};

static const struct prov_method_sequence nav_seq11[] = {
    { &Provider_hwnd, FRAG_NAVIGATE }, /* NavigateDirection_FirstChild */
    { &Provider_hwnd_child, PROV_GET_PROVIDER_OPTIONS },
    /* All Windows versions use the NativeWindowHandle provider type check here. */
    { &Provider_hwnd_child, PROV_GET_PROPERTY_VALUE, METHOD_TODO }, /* UIA_NativeWindowHandlePropertyId */
    { &Provider_hwnd_child, PROV_GET_HOST_RAW_ELEMENT_PROVIDER },
    NODE_CREATE_SEQ2(&Provider),
    { &Provider, PROV_GET_PROVIDER_OPTIONS },
    /* Only done on Win10v1809+ */
    { &Provider_hwnd_child, PROV_GET_HOST_RAW_ELEMENT_PROVIDER, METHOD_OPTIONAL },
    { &Provider, FRAG_NAVIGATE }, /* NavigateDirection_Parent */
    /* Windows 10+ calls these. */
    { &Provider, PROV_GET_PROVIDER_OPTIONS, METHOD_OPTIONAL },
    { &Provider_nc, PROV_GET_PROVIDER_OPTIONS, METHOD_OPTIONAL },
    { &Provider_hwnd_child, PROV_GET_PROVIDER_OPTIONS, METHOD_OPTIONAL },
    { &Provider_hwnd_child, FRAG_NAVIGATE }, /* NavigateDirection_NextSibling */
    NODE_CREATE_SEQ(&Provider_hwnd_child2),
    { &Provider_hwnd_child2, PROV_GET_PROPERTY_VALUE, METHOD_TODO }, /* UIA_ProviderDescriptionPropertyId */
    { 0 }
};

static const struct prov_method_sequence nav_seq12[] = {
    { &Provider, FRAG_NAVIGATE }, /* NavigateDirection_LastChild */
    { &Provider_child2, PROV_GET_PROVIDER_OPTIONS },
    { &Provider_child2, PROV_GET_PROPERTY_VALUE, METHOD_OPTIONAL }, /* UIA_NativeWindowHandlePropertyId */
    { &Provider_child2, PROV_GET_HOST_RAW_ELEMENT_PROVIDER },
    NODE_CREATE_SEQ2(&Provider),
    { &Provider, PROV_GET_PROVIDER_OPTIONS },
    /* Only done on Win10v1809+ */
    { &Provider_hwnd, PROV_GET_HOST_RAW_ELEMENT_PROVIDER, METHOD_OPTIONAL },
    { &Provider_child2, FRAG_NAVIGATE }, /* NavigateDirection_Parent */
    { &Provider_nc, FRAG_NAVIGATE }, /* NavigateDirection_Parent */
    /* Windows 10+ calls these. */
    { &Provider_child2, PROV_GET_PROVIDER_OPTIONS, METHOD_OPTIONAL },
    { &Provider_nc, PROV_GET_PROVIDER_OPTIONS, METHOD_OPTIONAL },
    { &Provider_hwnd, PROV_GET_PROVIDER_OPTIONS, METHOD_OPTIONAL },
    { &Provider_child2, FRAG_NAVIGATE }, /* NavigateDirection_PreviousSibling */
    NODE_CREATE_SEQ(&Provider_child),
    { &Provider_child, PROV_GET_PROPERTY_VALUE, METHOD_TODO }, /* UIA_ProviderDescriptionPropertyId */
    { 0 }
};

static const struct prov_method_sequence nav_seq13[] = {
    NODE_CREATE_SEQ2(&Provider),
    { &Provider, PROV_GET_PROVIDER_OPTIONS },
    /* Only done on Win10v1809+ */
    { &Provider_hwnd, PROV_GET_HOST_RAW_ELEMENT_PROVIDER, METHOD_OPTIONAL },
    { &Provider, FRAG_NAVIGATE }, /* NavigateDirection_Parent */
    { &Provider_nc, FRAG_NAVIGATE }, /* NavigateDirection_Parent */
    /* Windows 10+ calls these. */
    { &Provider, PROV_GET_PROVIDER_OPTIONS, METHOD_OPTIONAL },
    { &Provider_nc, PROV_GET_PROVIDER_OPTIONS, METHOD_OPTIONAL },
    { &Provider_hwnd, PROV_GET_PROVIDER_OPTIONS, METHOD_OPTIONAL },
    { &Provider, PROV_GET_PROPERTY_VALUE, METHOD_TODO }, /* UIA_ProviderDescriptionPropertyId */
    { &Provider_nc, PROV_GET_PROPERTY_VALUE, METHOD_TODO }, /* UIA_ProviderDescriptionPropertyId */
    { &Provider_hwnd, PROV_GET_PROPERTY_VALUE, METHOD_TODO }, /* UIA_ProviderDescriptionPropertyId */
    { 0 }
};

static const struct prov_method_sequence nav_seq14[] = {
    { &Provider_nc, FRAG_NAVIGATE }, /* NavigateDirection_Parent */
    NODE_CREATE_SEQ(&Provider2),
    { &Provider2, PROV_GET_PROPERTY_VALUE, METHOD_TODO }, /* UIA_ProviderDescriptionPropertyId */
    { 0 }
};

static void set_provider_nav_ifaces(struct Provider *prov, struct Provider *parent, struct Provider *frag_root,
    struct Provider *prev_sibling, struct Provider *next_sibling, struct Provider *first_child,
    struct Provider *last_child)
{
    prov->parent = NULL;
    prov->frag_root = NULL;
    prov->prev_sibling = NULL;
    prov->next_sibling = NULL;
    prov->first_child = NULL;
    prov->last_child = NULL;

    if (parent)
        prov->parent = &parent->IRawElementProviderFragment_iface;
    if (frag_root)
        prov->frag_root = &frag_root->IRawElementProviderFragmentRoot_iface;
    if (prev_sibling)
        prov->prev_sibling = &prev_sibling->IRawElementProviderFragment_iface;
    if (next_sibling)
        prov->next_sibling = &next_sibling->IRawElementProviderFragment_iface;
    if (first_child)
        prov->first_child = &first_child->IRawElementProviderFragment_iface;
    if (last_child)
        prov->last_child = &last_child->IRawElementProviderFragment_iface;
}

static void test_UiaNavigate(void)
{
    LONG exp_lbound[2], exp_elems[2], idx[2], i;
    struct node_provider_desc exp_node_desc[4];
    struct UiaCacheRequest cache_req;
    HUIANODE node, node2, node3;
    SAFEARRAY *out_req;
    BSTR tree_struct;
    WNDCLASSA cls;
    HRESULT hr;
    VARIANT v;
    HWND hwnd;

    CoInitializeEx(NULL, COINIT_MULTITHREADED);
    cls.style = 0;
    cls.lpfnWndProc = test_wnd_proc;
    cls.cbClsExtra = 0;
    cls.cbWndExtra = 0;
    cls.hInstance = GetModuleHandleA(NULL);
    cls.hIcon = 0;
    cls.hCursor = NULL;
    cls.hbrBackground = NULL;
    cls.lpszMenuName = NULL;
    cls.lpszClassName = "UiaNavigate class";

    RegisterClassA(&cls);

    hwnd = CreateWindowA("UiaNavigate class", "Test window", WS_OVERLAPPEDWINDOW,
            0, 0, 100, 100, NULL, NULL, NULL, NULL);

    UiaRegisterProviderCallback(test_uia_provider_callback);
    base_hwnd_prov = &Provider_hwnd.IRawElementProviderSimple_iface;
    nc_prov = &Provider_nc.IRawElementProviderSimple_iface;

    set_provider_nav_ifaces(&Provider_nc, NULL, NULL, NULL, NULL, &Provider_nc_child, &Provider_nc_child2);
    set_provider_nav_ifaces(&Provider_nc_child, &Provider_nc, &Provider_nc, NULL,
            &Provider_nc_child2, NULL, NULL);
    set_provider_nav_ifaces(&Provider_nc_child2, &Provider_nc, &Provider_nc, &Provider_nc_child,
            NULL, NULL, NULL);

    set_provider_nav_ifaces(&Provider_hwnd, NULL, NULL, NULL, NULL, &Provider_hwnd_child, &Provider_hwnd_child2);
    set_provider_nav_ifaces(&Provider_hwnd_child, &Provider_hwnd, &Provider_hwnd, NULL,
            &Provider_hwnd_child2, NULL, NULL);
    set_provider_nav_ifaces(&Provider_hwnd_child2, &Provider_hwnd, &Provider_hwnd, &Provider_hwnd_child,
            NULL, NULL, NULL);

    /*
     * Show navigation behavior for multi-provider nodes. Navigation order is:
     * HWND provider children.
     * Non-Client provider children.
     * Main provider children.
     * Override provider children.
     */
    Provider.prov_opts = ProviderOptions_ServerSideProvider;
    Provider.hwnd = Provider_hwnd.hwnd = Provider_nc.hwnd = hwnd;
    Provider.ignore_hwnd_prop = Provider_nc.ignore_hwnd_prop = TRUE;
    prov_root = &Provider.IRawElementProviderSimple_iface;
    node = (void *)0xdeadbeef;
    /* Only sent on Win7. */
    SET_EXPECT(winproc_GETOBJECT_CLIENT);
    SET_EXPECT(winproc_GETOBJECT_UiaRoot);
    SET_EXPECT(prov_callback_base_hwnd);
    SET_EXPECT(prov_callback_nonclient);
    hr = UiaNodeFromHandle(hwnd, &node);
    ok(hr == S_OK, "Unexpected hr %#lx.\n", hr);
    ok(Provider.ref == 2, "Unexpected refcnt %ld\n", Provider.ref);
    ok(Provider_hwnd.ref == 2, "Unexpected refcnt %ld\n", Provider_hwnd.ref);
    ok(Provider_nc.ref == 2, "Unexpected refcnt %ld\n", Provider_nc.ref);
    CHECK_CALLED(winproc_GETOBJECT_UiaRoot);
    CHECK_CALLED(prov_callback_base_hwnd);
    CHECK_CALLED(prov_callback_nonclient);
    called_winproc_GETOBJECT_CLIENT = expect_winproc_GETOBJECT_CLIENT = 0;

    hr = UiaGetPropertyValue(node, UIA_ProviderDescriptionPropertyId, &v);
    todo_wine ok(hr == S_OK, "Unexpected hr %#lx\n", hr);
    if (SUCCEEDED(hr))
    {
        check_node_provider_desc_prefix(V_BSTR(&v), GetCurrentProcessId(), hwnd);
        check_node_provider_desc(V_BSTR(&v), L"Main", L"Provider", TRUE);
        check_node_provider_desc(V_BSTR(&v), L"Nonclient", L"Provider_nc", FALSE);
        check_node_provider_desc(V_BSTR(&v), L"Hwnd", L"Provider_hwnd", FALSE);
        VariantClear(&v);
    }

    ok_method_sequence(nav_seq1, "nav_seq1");

    for (i = 0; i < ARRAY_SIZE(exp_node_desc); i++)
        init_node_provider_desc(&exp_node_desc[i], GetCurrentProcessId(), NULL);
    idx[0] = idx[1] = 0;

    /* Navigate to Provider_hwnd_child. */
    add_provider_desc(&exp_node_desc[0], L"Main", L"Provider_hwnd_child", TRUE);
    set_cache_request(&cache_req, NULL, TreeScope_Element, NULL, 0, NULL, 0, AutomationElementMode_Full);
    tree_struct = NULL; out_req = NULL;
    hr = UiaNavigate(node, NavigateDirection_FirstChild, (struct UiaCondition *)&UiaTrueCondition, &cache_req, &out_req, &tree_struct);
    ok(hr == S_OK, "Unexpected hr %#lx\n", hr);
    ok(!!out_req, "out_req == NULL\n");
    ok(!!tree_struct, "tree_struct == NULL\n");
    ok(Provider_hwnd_child.ref == 2, "Unexpected refcnt %ld\n", Provider_hwnd_child.ref);

    node2 = node3 = NULL;
    hr = SafeArrayGetElement(out_req, idx, &v);
    ok(hr == S_OK, "Unexpected hr %#lx\n", hr);

    hr = UiaHUiaNodeFromVariant(&v, &node2);
    ok(hr == S_OK, "Unexpected hr %#lx\n", hr);
    IUnknown_AddRef((IUnknown *)node2);

    exp_lbound[0] = exp_lbound[1] = 0;
    exp_elems[0] = exp_elems[1] = 1;
    test_cache_req_sa(out_req, exp_lbound, exp_elems, exp_node_desc);

    ok(!wcscmp(tree_struct, L"P)"), "tree structure %s\n", debugstr_w(tree_struct));
    ok_method_sequence(nav_seq2, "nav_seq2");

    SafeArrayDestroy(out_req);
    SysFreeString(tree_struct);

    /* Navigate to Provider_hwnd_child2. */
    init_node_provider_desc(&exp_node_desc[0], GetCurrentProcessId(), NULL);
    add_provider_desc(&exp_node_desc[0], L"Main", L"Provider_hwnd_child2", TRUE);
    hr = UiaNavigate(node2, NavigateDirection_NextSibling, (struct UiaCondition *)&UiaTrueCondition, &cache_req, &out_req, &tree_struct);
    ok(hr == S_OK, "Unexpected hr %#lx\n", hr);
    ok(!!out_req, "out_req == NULL\n");
    ok(!!tree_struct, "tree_struct == NULL\n");
    ok(Provider_hwnd_child2.ref == 2, "Unexpected refcnt %ld\n", Provider_hwnd_child2.ref);

    hr = SafeArrayGetElement(out_req, idx, &v);
    ok(hr == S_OK, "Unexpected hr %#lx\n", hr);

    hr = UiaHUiaNodeFromVariant(&v, &node3);
    ok(hr == S_OK, "Unexpected hr %#lx\n", hr);
    IUnknown_AddRef((IUnknown *)node3);

    exp_lbound[0] = exp_lbound[1] = 0;
    exp_elems[0] = exp_elems[1] = 1;
    test_cache_req_sa(out_req, exp_lbound, exp_elems, exp_node_desc);

    ok(!wcscmp(tree_struct, L"P)"), "tree structure %s\n", debugstr_w(tree_struct));
    ok_method_sequence(nav_seq3, "nav_seq3");

    SafeArrayDestroy(out_req);
    SysFreeString(tree_struct);

    ok(UiaNodeRelease(node2), "UiaNodeRelease returned FALSE\n");
    ok(Provider_hwnd_child.ref == 1, "Unexpected refcnt %ld\n", Provider_hwnd_child.ref);
    node2 = node3;

    /* Navigate to Provider_nc_child. */
    SET_EXPECT(prov_callback_nonclient);
    SET_EXPECT(winproc_GETOBJECT_UiaRoot);
    init_node_provider_desc(&exp_node_desc[0], GetCurrentProcessId(), NULL);
    add_provider_desc(&exp_node_desc[0], L"Main", L"Provider_nc_child", TRUE);
    hr = UiaNavigate(node2, NavigateDirection_NextSibling, (struct UiaCondition *)&UiaTrueCondition, &cache_req, &out_req, &tree_struct);
    ok(hr == S_OK, "Unexpected hr %#lx\n", hr);
    ok(!!out_req, "out_req == NULL\n");
    ok(!!tree_struct, "tree_struct == NULL\n");
    ok(Provider_nc_child.ref == 2, "Unexpected refcnt %ld\n", Provider_nc_child.ref);
    CHECK_CALLED(prov_callback_nonclient);
    CHECK_CALLED(winproc_GETOBJECT_UiaRoot);

    hr = SafeArrayGetElement(out_req, idx, &v);
    ok(hr == S_OK, "Unexpected hr %#lx\n", hr);

    hr = UiaHUiaNodeFromVariant(&v, &node3);
    ok(hr == S_OK, "Unexpected hr %#lx\n", hr);
    IUnknown_AddRef((IUnknown *)node3);

    exp_lbound[0] = exp_lbound[1] = 0;
    exp_elems[0] = exp_elems[1] = 1;
    test_cache_req_sa(out_req, exp_lbound, exp_elems, exp_node_desc);

    ok(!wcscmp(tree_struct, L"P)"), "tree structure %s\n", debugstr_w(tree_struct));
    ok_method_sequence(nav_seq4, "nav_seq4");

    SafeArrayDestroy(out_req);
    SysFreeString(tree_struct);

    ok(UiaNodeRelease(node2), "UiaNodeRelease returned FALSE\n");
    ok(Provider_hwnd_child2.ref == 1, "Unexpected refcnt %ld\n", Provider_hwnd_child2.ref);
    node2 = node3;

    /* Navigate back to Provider_hwnd_child2. */
    SET_EXPECT(prov_callback_base_hwnd);
    SET_EXPECT(winproc_GETOBJECT_UiaRoot);
    init_node_provider_desc(&exp_node_desc[0], GetCurrentProcessId(), NULL);
    add_provider_desc(&exp_node_desc[0], L"Main", L"Provider_hwnd_child2", TRUE);
    hr = UiaNavigate(node2, NavigateDirection_PreviousSibling, (struct UiaCondition *)&UiaTrueCondition, &cache_req, &out_req, &tree_struct);
    ok(hr == S_OK, "Unexpected hr %#lx\n", hr);
    ok(!!out_req, "out_req == NULL\n");
    ok(!!tree_struct, "tree_struct == NULL\n");
    ok(Provider_hwnd_child2.ref == 2, "Unexpected refcnt %ld\n", Provider_hwnd_child2.ref);
    CHECK_CALLED(prov_callback_base_hwnd);
    CHECK_CALLED(winproc_GETOBJECT_UiaRoot);

    hr = SafeArrayGetElement(out_req, idx, &v);
    ok(hr == S_OK, "Unexpected hr %#lx\n", hr);

    hr = UiaHUiaNodeFromVariant(&v, &node3);
    ok(hr == S_OK, "Unexpected hr %#lx\n", hr);
    IUnknown_AddRef((IUnknown *)node3);

    exp_lbound[0] = exp_lbound[1] = 0;
    exp_elems[0] = exp_elems[1] = 1;
    test_cache_req_sa(out_req, exp_lbound, exp_elems, exp_node_desc);

    ok(!wcscmp(tree_struct, L"P)"), "tree structure %s\n", debugstr_w(tree_struct));
    ok_method_sequence(nav_seq5, "nav_seq5");

    SafeArrayDestroy(out_req);
    SysFreeString(tree_struct);

    ok(UiaNodeRelease(node3), "UiaNodeRelease returned FALSE\n");
    ok(Provider_hwnd_child2.ref == 1, "Unexpected refcnt %ld\n", Provider_hwnd_child2.ref);

    /* Navigate to Provider_nc_child2. */
    init_node_provider_desc(&exp_node_desc[0], GetCurrentProcessId(), NULL);
    add_provider_desc(&exp_node_desc[0], L"Main", L"Provider_nc_child2", TRUE);
    hr = UiaNavigate(node2, NavigateDirection_NextSibling, (struct UiaCondition *)&UiaTrueCondition, &cache_req, &out_req, &tree_struct);
    ok(hr == S_OK, "Unexpected hr %#lx\n", hr);
    ok(!!out_req, "out_req == NULL\n");
    ok(!!tree_struct, "tree_struct == NULL\n");
    ok(Provider_nc_child2.ref == 2, "Unexpected refcnt %ld\n", Provider_nc_child2.ref);

    hr = SafeArrayGetElement(out_req, idx, &v);
    ok(hr == S_OK, "Unexpected hr %#lx\n", hr);

    hr = UiaHUiaNodeFromVariant(&v, &node3);
    ok(hr == S_OK, "Unexpected hr %#lx\n", hr);
    IUnknown_AddRef((IUnknown *)node3);

    exp_lbound[0] = exp_lbound[1] = 0;
    exp_elems[0] = exp_elems[1] = 1;
    test_cache_req_sa(out_req, exp_lbound, exp_elems, exp_node_desc);

    ok(!wcscmp(tree_struct, L"P)"), "tree structure %s\n", debugstr_w(tree_struct));
    ok_method_sequence(nav_seq6, "nav_seq6");

    SafeArrayDestroy(out_req);
    SysFreeString(tree_struct);

    ok(UiaNodeRelease(node2), "UiaNodeRelease returned FALSE\n");
    ok(Provider_nc_child.ref == 1, "Unexpected refcnt %ld\n", Provider_nc_child.ref);
    node2 = node3;

    /* Navigate to Provider_child. */
    SET_EXPECT(prov_callback_base_hwnd);
    SET_EXPECT(winproc_GETOBJECT_UiaRoot);
    init_node_provider_desc(&exp_node_desc[0], GetCurrentProcessId(), NULL);
    add_provider_desc(&exp_node_desc[0], L"Main", L"Provider_child", TRUE);
    hr = UiaNavigate(node2, NavigateDirection_NextSibling, (struct UiaCondition *)&UiaTrueCondition, &cache_req, &out_req, &tree_struct);
    ok(hr == S_OK, "Unexpected hr %#lx\n", hr);
    ok(!!out_req, "out_req == NULL\n");
    ok(!!tree_struct, "tree_struct == NULL\n");
    ok(Provider_child.ref == 2, "Unexpected refcnt %ld\n", Provider_child.ref);
    CHECK_CALLED(prov_callback_base_hwnd);
    CHECK_CALLED(winproc_GETOBJECT_UiaRoot);

    hr = SafeArrayGetElement(out_req, idx, &v);
    ok(hr == S_OK, "Unexpected hr %#lx\n", hr);

    hr = UiaHUiaNodeFromVariant(&v, &node3);
    ok(hr == S_OK, "Unexpected hr %#lx\n", hr);
    IUnknown_AddRef((IUnknown *)node3);

    exp_lbound[0] = exp_lbound[1] = 0;
    exp_elems[0] = exp_elems[1] = 1;
    test_cache_req_sa(out_req, exp_lbound, exp_elems, exp_node_desc);

    ok(!wcscmp(tree_struct, L"P)"), "tree structure %s\n", debugstr_w(tree_struct));
    ok_method_sequence(nav_seq7, "nav_seq7");

    SafeArrayDestroy(out_req);
    SysFreeString(tree_struct);

    ok(UiaNodeRelease(node2), "UiaNodeRelease returned FALSE\n");
    ok(Provider_nc_child2.ref == 1, "Unexpected refcnt %ld\n", Provider_nc_child2.ref);
    node2 = node3;

    /* Navigate to Provider_child2. */
    init_node_provider_desc(&exp_node_desc[0], GetCurrentProcessId(), NULL);
    add_provider_desc(&exp_node_desc[0], L"Main", L"Provider_child2", TRUE);
    hr = UiaNavigate(node2, NavigateDirection_NextSibling, (struct UiaCondition *)&UiaTrueCondition, &cache_req, &out_req, &tree_struct);
    ok(hr == S_OK, "Unexpected hr %#lx\n", hr);
    ok(!!out_req, "out_req == NULL\n");
    ok(!!tree_struct, "tree_struct == NULL\n");
    ok(Provider_child2.ref == 2, "Unexpected refcnt %ld\n", Provider_child2.ref);

    hr = SafeArrayGetElement(out_req, idx, &v);
    ok(hr == S_OK, "Unexpected hr %#lx\n", hr);

    hr = UiaHUiaNodeFromVariant(&v, &node3);
    ok(hr == S_OK, "Unexpected hr %#lx\n", hr);
    IUnknown_AddRef((IUnknown *)node3);

    exp_lbound[0] = exp_lbound[1] = 0;
    exp_elems[0] = exp_elems[1] = 1;
    test_cache_req_sa(out_req, exp_lbound, exp_elems, exp_node_desc);

    ok(!wcscmp(tree_struct, L"P)"), "tree structure %s\n", debugstr_w(tree_struct));
    ok_method_sequence(nav_seq8, "nav_seq8");

    SafeArrayDestroy(out_req);
    SysFreeString(tree_struct);

    ok(UiaNodeRelease(node2), "UiaNodeRelease returned FALSE\n");
    ok(Provider_child.ref == 1, "Unexpected refcnt %ld\n", Provider_child.ref);
    node2 = node3;

    /* Try navigating to next sibling on the final child of the node. */
    SET_EXPECT_MULTI(prov_callback_nonclient, 2);
    SET_EXPECT_MULTI(prov_callback_base_hwnd, 2);
    SET_EXPECT_MULTI(winproc_GETOBJECT_UiaRoot, 2);
    hr = UiaNavigate(node2, NavigateDirection_NextSibling, (struct UiaCondition *)&UiaTrueCondition, &cache_req, &out_req, &tree_struct);
    ok(hr == S_OK, "Unexpected hr %#lx\n", hr);
    ok_method_sequence(nav_seq9, "nav_seq9");
    ok(!out_req, "out_req != NULL\n");
    ok(!tree_struct, "tree_struct != NULL\n");
    todo_wine CHECK_CALLED_MULTI(prov_callback_nonclient, 2);
    todo_wine CHECK_CALLED_MULTI(prov_callback_base_hwnd, 2);
    todo_wine CHECK_CALLED_MULTI(winproc_GETOBJECT_UiaRoot, 2);

    SafeArrayDestroy(out_req);
    SysFreeString(tree_struct);
    ok(UiaNodeRelease(node2), "UiaNodeRelease returned FALSE\n");
    ok(Provider_child2.ref == 1, "Unexpected refcnt %ld\n", Provider_child2.ref);

    /* Navigate to Provider_child2, last child. */
    init_node_provider_desc(&exp_node_desc[0], GetCurrentProcessId(), NULL);
    add_provider_desc(&exp_node_desc[0], L"Main", L"Provider_child2", TRUE);
    set_cache_request(&cache_req, NULL, TreeScope_Element, NULL, 0, NULL, 0, AutomationElementMode_Full);
    tree_struct = NULL;
    out_req = NULL;
    hr = UiaNavigate(node, NavigateDirection_LastChild, (struct UiaCondition *)&UiaTrueCondition, &cache_req, &out_req, &tree_struct);
    ok(hr == S_OK, "Unexpected hr %#lx\n", hr);
    ok(!!out_req, "out_req == NULL\n");
    ok(!!tree_struct, "tree_struct == NULL\n");
    ok(Provider_child2.ref == 2, "Unexpected refcnt %ld\n", Provider_hwnd_child.ref);

    exp_lbound[0] = exp_lbound[1] = 0;
    exp_elems[0] = exp_elems[1] = 1;
    test_cache_req_sa(out_req, exp_lbound, exp_elems, exp_node_desc);

    ok(!wcscmp(tree_struct, L"P)"), "tree structure %s\n", debugstr_w(tree_struct));
    ok_method_sequence(nav_seq10, "nav_seq10");

    SafeArrayDestroy(out_req);
    SysFreeString(tree_struct);

    /*
     * If the child we navigate to from a parent isn't considered the "parent
     * link" of it's HUIANODE, it is skipped. Here, we set Provider_hwnd_child
     * to an HWND provider, and set its main provider as Provider, which is
     * the parent link of the node.
     */
    Provider_hwnd_child.hwnd = hwnd;
    Provider_hwnd_child.prov_opts = ProviderOptions_ClientSideProvider;
    Provider.parent = &Provider2.IRawElementProviderFragment_iface;
    init_node_provider_desc(&exp_node_desc[0], GetCurrentProcessId(), NULL);
    add_provider_desc(&exp_node_desc[0], L"Main", L"Provider_hwnd_child2", TRUE);
    tree_struct = NULL;
    out_req = NULL;
    SET_EXPECT(winproc_GETOBJECT_UiaRoot);
    SET_EXPECT(prov_callback_nonclient);
    hr = UiaNavigate(node, NavigateDirection_FirstChild, (struct UiaCondition *)&UiaTrueCondition, &cache_req, &out_req, &tree_struct);
    ok(hr == S_OK, "Unexpected hr %#lx\n", hr);
    ok(!!out_req, "out_req == NULL\n");
    ok(!!tree_struct, "tree_struct == NULL\n");
    ok(Provider_hwnd_child2.ref == 2, "Unexpected refcnt %ld\n", Provider_hwnd_child2.ref);
    CHECK_CALLED(winproc_GETOBJECT_UiaRoot);
    CHECK_CALLED(prov_callback_nonclient);

    hr = SafeArrayGetElement(out_req, idx, &v);
    ok(hr == S_OK, "Unexpected hr %#lx\n", hr);

    hr = UiaHUiaNodeFromVariant(&v, &node2);
    ok(hr == S_OK, "Unexpected hr %#lx\n", hr);
    IUnknown_AddRef((IUnknown *)node2);

    exp_lbound[0] = exp_lbound[1] = 0;
    exp_elems[0] = exp_elems[1] = 1;
    test_cache_req_sa(out_req, exp_lbound, exp_elems, exp_node_desc);

    ok(!wcscmp(tree_struct, L"P)"), "tree structure %s\n", debugstr_w(tree_struct));
    ok_method_sequence(nav_seq11, "nav_seq11");

    SafeArrayDestroy(out_req);
    SysFreeString(tree_struct);

    ok(UiaNodeRelease(node2), "UiaNodeRelease returned FALSE\n");
    ok(Provider_hwnd_child2.ref == 1, "Unexpected refcnt %ld\n", Provider_hwnd_child2.ref);

    /*
     * Same test as before, except with NavigateDirection_LastChild. This will
     * end up with Provider_nc as the parent link for the node instead of
     * Provider_child2.
     */
    Provider_child2.hwnd = hwnd;
    Provider_child2.ignore_hwnd_prop = TRUE;
    Provider_child2.parent = NULL;
    Provider_nc.parent = &Provider2.IRawElementProviderFragment_iface;
    Provider2.prov_opts = ProviderOptions_ServerSideProvider;
    init_node_provider_desc(&exp_node_desc[0], GetCurrentProcessId(), NULL);
    add_provider_desc(&exp_node_desc[0], L"Main", L"Provider_child", TRUE);
    tree_struct = NULL;
    out_req = NULL;
    SET_EXPECT(winproc_GETOBJECT_UiaRoot);
    SET_EXPECT(prov_callback_nonclient);
    SET_EXPECT(prov_callback_base_hwnd);
    hr = UiaNavigate(node, NavigateDirection_LastChild, (struct UiaCondition *)&UiaTrueCondition, &cache_req, &out_req, &tree_struct);
    ok(hr == S_OK, "Unexpected hr %#lx\n", hr);
    ok(!!out_req, "out_req == NULL\n");
    ok(!!tree_struct, "tree_struct == NULL\n");
    ok(Provider_child.ref == 2, "Unexpected refcnt %ld\n", Provider_hwnd_child2.ref);
    CHECK_CALLED(winproc_GETOBJECT_UiaRoot);
    CHECK_CALLED(prov_callback_nonclient);
    CHECK_CALLED(prov_callback_base_hwnd);

    hr = SafeArrayGetElement(out_req, idx, &v);
    ok(hr == S_OK, "Unexpected hr %#lx\n", hr);

    hr = UiaHUiaNodeFromVariant(&v, &node2);
    ok(hr == S_OK, "Unexpected hr %#lx\n", hr);
    IUnknown_AddRef((IUnknown *)node2);

    exp_lbound[0] = exp_lbound[1] = 0;
    exp_elems[0] = exp_elems[1] = 1;
    test_cache_req_sa(out_req, exp_lbound, exp_elems, exp_node_desc);

    ok(!wcscmp(tree_struct, L"P)"), "tree structure %s\n", debugstr_w(tree_struct));
    ok_method_sequence(nav_seq12, "nav_seq12");

    SafeArrayDestroy(out_req);
    SysFreeString(tree_struct);

    ok(UiaNodeRelease(node2), "UiaNodeRelease returned FALSE\n");
    ok(Provider_child.ref == 1, "Unexpected refcnt %ld\n", Provider_child.ref);

    Provider_child2.hwnd = NULL;
    Provider_child2.ignore_hwnd_prop = FALSE;
    Provider_child2.parent = &Provider.IRawElementProviderFragment_iface;

    ok(UiaNodeRelease(node), "UiaNodeRelease returned FALSE\n");
    ok(Provider.ref == 1, "Unexpected refcnt %ld\n", Provider.ref);
    ok(Provider_hwnd.ref == 1, "Unexpected refcnt %ld\n", Provider_hwnd.ref);
    ok(Provider_nc.ref == 1, "Unexpected refcnt %ld\n", Provider_nc.ref);

    /* Create a node with Provider_nc as the parent link. */
    Provider.parent = Provider_hwnd.parent = NULL;
    Provider_nc.parent = &Provider2.IRawElementProviderFragment_iface;
    Provider2.prov_opts = ProviderOptions_ServerSideProvider;
    Provider2.hwnd = NULL;

    node = (void *)0xdeadbeef;
    /* Only sent on Win7. */
    SET_EXPECT(winproc_GETOBJECT_CLIENT);
    SET_EXPECT(winproc_GETOBJECT_UiaRoot);
    SET_EXPECT(prov_callback_base_hwnd);
    SET_EXPECT(prov_callback_nonclient);
    hr = UiaNodeFromHandle(hwnd, &node);
    ok(hr == S_OK, "Unexpected hr %#lx.\n", hr);
    ok(Provider.ref == 2, "Unexpected refcnt %ld\n", Provider.ref);
    ok(Provider_hwnd.ref == 2, "Unexpected refcnt %ld\n", Provider_hwnd.ref);
    ok(Provider_nc.ref == 2, "Unexpected refcnt %ld\n", Provider_nc.ref);
    CHECK_CALLED(winproc_GETOBJECT_UiaRoot);
    CHECK_CALLED(prov_callback_base_hwnd);
    CHECK_CALLED(prov_callback_nonclient);
    called_winproc_GETOBJECT_CLIENT = expect_winproc_GETOBJECT_CLIENT = 0;

    hr = UiaGetPropertyValue(node, UIA_ProviderDescriptionPropertyId, &v);
    todo_wine ok(hr == S_OK, "Unexpected hr %#lx\n", hr);
    if (SUCCEEDED(hr))
    {
        check_node_provider_desc_prefix(V_BSTR(&v), GetCurrentProcessId(), hwnd);
        check_node_provider_desc(V_BSTR(&v), L"Main", L"Provider", FALSE);
        check_node_provider_desc(V_BSTR(&v), L"Nonclient", L"Provider_nc", TRUE);
        check_node_provider_desc(V_BSTR(&v), L"Hwnd", L"Provider_hwnd", FALSE);
        VariantClear(&v);
    }

    ok_method_sequence(nav_seq13, "nav_seq13");

    /* Navigate to Provider2, parent of Provider_nc. */
    init_node_provider_desc(&exp_node_desc[0], GetCurrentProcessId(), NULL);
    add_provider_desc(&exp_node_desc[0], L"Main", L"Provider2", TRUE);
    set_cache_request(&cache_req, NULL, TreeScope_Element, NULL, 0, NULL, 0, AutomationElementMode_Full);
    tree_struct = NULL;
    out_req = NULL;
    hr = UiaNavigate(node, NavigateDirection_Parent, (struct UiaCondition *)&UiaTrueCondition, &cache_req, &out_req, &tree_struct);
    ok(hr == S_OK, "Unexpected hr %#lx\n", hr);
    ok(!!out_req, "out_req == NULL\n");
    ok(!!tree_struct, "tree_struct == NULL\n");
    ok(Provider2.ref == 2, "Unexpected refcnt %ld\n", Provider2.ref);

    exp_lbound[0] = exp_lbound[1] = 0;
    exp_elems[0] = exp_elems[1] = 1;
    test_cache_req_sa(out_req, exp_lbound, exp_elems, exp_node_desc);

    ok(!wcscmp(tree_struct, L"P)"), "tree structure %s\n", debugstr_w(tree_struct));

    SafeArrayDestroy(out_req);
    SysFreeString(tree_struct);
    ok(Provider2.ref == 1, "Unexpected refcnt %ld\n", Provider2.ref);
    ok_method_sequence(nav_seq14, "nav_seq14");

    ok(UiaNodeRelease(node), "UiaNodeRelease returned FALSE\n");
    ok(Provider.ref == 1, "Unexpected refcnt %ld\n", Provider.ref);
    ok(Provider_hwnd.ref == 1, "Unexpected refcnt %ld\n", Provider_hwnd.ref);
    ok(Provider_nc.ref == 1, "Unexpected refcnt %ld\n", Provider_nc.ref);

    Provider_hwnd_child.hwnd = NULL;
    Provider_hwnd_child.prov_opts = ProviderOptions_ServerSideProvider;
    Provider.ignore_hwnd_prop = Provider_nc.ignore_hwnd_prop = FALSE;
    base_hwnd_prov = nc_prov = NULL;
    prov_root = NULL;
    UiaRegisterProviderCallback(NULL);

    CoUninitialize();
    DestroyWindow(hwnd);
    UnregisterClassA("UiaNavigate class", NULL);
}

static void set_find_params(struct UiaFindParams *params, int max_depth, BOOL find_first, BOOL exclude_root,
        struct UiaCondition *find_cond)
{
    params->MaxDepth = max_depth;
    params->FindFirst = find_first;
    params->ExcludeRoot = exclude_root;
    params->pFindCondition = find_cond;
}

static void set_provider_prop_override(struct Provider *prov, struct Provider_prop_override *override, int count)
{
    prov->prop_override = override;
    prov->prop_override_count = count;
}

static void set_property_override(struct Provider_prop_override *override, int prop_id, VARIANT *val)
{
    override->prop_id = prop_id;
    override->val = *val;
}

static void initialize_provider(struct Provider *prov, int prov_opts, HWND hwnd, BOOL initialize_nav_links)
{
    prov->prov_opts = prov_opts;
    prov->hwnd = hwnd;
    prov->ret_invalid_prop_type = FALSE;
    prov->expected_tid = 0;
    prov->runtime_id[0] = prov->runtime_id[1] = 0;
    prov->last_call_tid = 0;
    prov->ignore_hwnd_prop = FALSE;
    prov->override_hwnd = NULL;
    prov->prop_override = NULL;
    prov->prop_override_count = 0;
    memset(&prov->bounds_rect, 0, sizeof(prov->bounds_rect));
<<<<<<< HEAD
    prov->embedded_frag_roots = NULL;
    prov->embedded_frag_roots_count = 0;
=======
    memset(&prov->value_pattern_data, 0, sizeof(prov->value_pattern_data));
>>>>>>> 6eb373f5
    if (initialize_nav_links)
    {
        prov->frag_root = NULL;
        prov->parent = prov->prev_sibling = prov->next_sibling = prov->first_child = prov->last_child = NULL;
    }
}

static void initialize_provider_tree(BOOL initialize_nav_links)
{
    initialize_provider(&Provider, ProviderOptions_ServerSideProvider, NULL, initialize_nav_links);
    initialize_provider(&Provider_child, ProviderOptions_ServerSideProvider, NULL, initialize_nav_links);
    initialize_provider(&Provider_child_child, ProviderOptions_ServerSideProvider, NULL, initialize_nav_links);
    initialize_provider(&Provider_child_child2, ProviderOptions_ServerSideProvider, NULL, initialize_nav_links);
    initialize_provider(&Provider_child2, ProviderOptions_ServerSideProvider, NULL, initialize_nav_links);
    initialize_provider(&Provider_child2_child, ProviderOptions_ServerSideProvider, NULL, initialize_nav_links);
    initialize_provider(&Provider_child2_child_child, ProviderOptions_ServerSideProvider, NULL, initialize_nav_links);
}

static void provider_add_child(struct Provider *prov, struct Provider *child)
{
    if (!prov->first_child)
    {
        prov->first_child = prov->last_child = &child->IRawElementProviderFragment_iface;
        child->next_sibling = child->prev_sibling = NULL;
    }
    else
    {
        struct Provider *tmp = impl_from_ProviderFragment(prov->last_child);

        tmp->next_sibling = &child->IRawElementProviderFragment_iface;
        child->prev_sibling = prov->last_child;
        prov->last_child = &child->IRawElementProviderFragment_iface;
    }

    child->parent = &prov->IRawElementProviderFragment_iface;
    child->frag_root = prov->frag_root;
}

#define test_find_sa_results( tree_structs, offsets, exp_elems, exp_tree_struct, exp_offsets ) \
        test_find_sa_results_( (tree_structs), (offsets), (exp_elems), (exp_tree_struct), (exp_offsets), __FILE__, __LINE__)
static void test_find_sa_results_(SAFEARRAY *tree_structs, SAFEARRAY *offsets, LONG exp_elems,
        const WCHAR **exp_tree_struct, int *exp_offset, const char *file, int line)
{
    LONG lbound, ubound, elems;
    HRESULT hr;
    VARTYPE vt;
    UINT dims;
    LONG i;

    /* Tree structures SA. */
    hr = SafeArrayGetVartype(tree_structs, &vt);
    ok_(file, line)(hr == S_OK, "Unexpected hr %#lx.\n", hr);
    ok_(file, line)(vt == VT_BSTR, "Unexpected tree structures sa vt %d\n", vt);
    dims = SafeArrayGetDim(tree_structs);
    ok_(file, line)(dims == 1, "Unexpected tree structures sa dims %d\n", dims);

    lbound = ubound = elems = 0;
    hr = SafeArrayGetLBound(tree_structs, 1, &lbound);
    ok_(file, line)(hr == S_OK, "Unexpected hr %#lx for SafeArrayGetLBound\n", hr);
    ok_(file, line)(!lbound, "Unexpected lbound %ld\n", lbound);

    hr = SafeArrayGetUBound(tree_structs, 1, &ubound);
    ok_(file, line)(hr == S_OK, "Unexpected hr %#lx for SafeArrayGetUBound\n", hr);

    elems = (ubound - lbound) + 1;
    ok_(file, line)(exp_elems == elems, "Unexpected elems %ld\n", elems);

    /* Offsets SA. */
    hr = SafeArrayGetVartype(offsets, &vt);
    ok_(file, line)(hr == S_OK, "Unexpected hr %#lx.\n", hr);
    ok_(file, line)(vt == VT_I4, "Unexpected offsets sa vt %d\n", vt);
    dims = SafeArrayGetDim(offsets);
    ok_(file, line)(dims == 1, "Unexpected offsets sa dims %d\n", dims);

    lbound = ubound = elems = 0;
    hr = SafeArrayGetLBound(offsets, 1, &lbound);
    ok_(file, line)(hr == S_OK, "Unexpected hr %#lx for SafeArrayGetLBound\n", hr);
    ok_(file, line)(!lbound, "Unexpected lbound %ld\n", lbound);

    hr = SafeArrayGetUBound(offsets, 1, &ubound);
    ok_(file, line)(hr == S_OK, "Unexpected hr %#lx for SafeArrayGetUBound\n", hr);

    elems = (ubound - lbound) + 1;
    ok_(file, line)(exp_elems == elems, "Unexpected elems %ld\n", elems);

    for (i = 0; i < exp_elems; i++)
    {
        BSTR tree_struct;
        int offset;

        hr = SafeArrayGetElement(tree_structs, &i, &tree_struct);
        ok_(file, line)(hr == S_OK, "Unexpected hr %#lx\n", hr);
        ok_(file, line)(!wcscmp(tree_struct, exp_tree_struct[i]), "Unexpected tree structure %s\n", debugstr_w(tree_struct));
        SysFreeString(tree_struct);

        hr = SafeArrayGetElement(offsets, &i, &offset);
        ok_(file, line)(hr == S_OK, "Unexpected hr %#lx\n", hr);
        ok_(file, line)(exp_offset[i] == offset, "Unexpected offset %d\n", offset);
    }
}

static const struct prov_method_sequence find_seq1[] = {
    { &Provider, FRAG_GET_RUNTIME_ID },
    { &Provider, FRAG_NAVIGATE }, /* NavigateDirection_FirstChild */
    NODE_CREATE_SEQ(&Provider_child),
    { &Provider_child, FRAG_NAVIGATE }, /* NavigateDirection_FirstChild */
    NODE_CREATE_SEQ(&Provider_child_child),
    { &Provider_child_child, FRAG_NAVIGATE }, /* NavigateDirection_FirstChild */
    { &Provider_child_child, FRAG_NAVIGATE }, /* NavigateDirection_NextSibling */
    NODE_CREATE_SEQ(&Provider_child_child2),
    { &Provider_child_child2, FRAG_NAVIGATE }, /* NavigateDirection_FirstChild */
    { &Provider_child_child2, FRAG_NAVIGATE }, /* NavigateDirection_NextSibling */
    { &Provider_child_child2, FRAG_NAVIGATE }, /* NavigateDirection_Parent */
    NODE_CREATE_SEQ(&Provider_child),
    { &Provider_child, FRAG_NAVIGATE }, /* NavigateDirection_NextSibling */
    NODE_CREATE_SEQ(&Provider_child2),
    { &Provider_child2, FRAG_NAVIGATE }, /* NavigateDirection_FirstChild */
    NODE_CREATE_SEQ(&Provider_child2_child),
    { &Provider_child2_child, FRAG_NAVIGATE }, /* NavigateDirection_FirstChild */
    NODE_CREATE_SEQ(&Provider_child2_child_child),
    { &Provider_child2_child_child, FRAG_NAVIGATE }, /* NavigateDirection_FirstChild */
    { &Provider_child2_child_child, FRAG_NAVIGATE }, /* NavigateDirection_NextSibling */
    { &Provider_child2_child_child, FRAG_NAVIGATE }, /* NavigateDirection_Parent */
    NODE_CREATE_SEQ(&Provider_child2_child),
    { &Provider_child2_child, FRAG_NAVIGATE }, /* NavigateDirection_NextSibling */
    { &Provider_child2_child, FRAG_NAVIGATE }, /* NavigateDirection_Parent */
    NODE_CREATE_SEQ(&Provider_child2),
    { &Provider_child2, FRAG_NAVIGATE }, /* NavigateDirection_NextSibling */
    { &Provider_child2, FRAG_NAVIGATE }, /* NavigateDirection_Parent */
    NODE_CREATE_SEQ(&Provider),
    { &Provider, FRAG_NAVIGATE }, /* NavigateDirection_NextSibling */
    { &Provider, FRAG_NAVIGATE }, /* NavigateDirection_Parent */
    /* Only done on Win10v1507 and below. */
    { &Provider, FRAG_NAVIGATE, METHOD_OPTIONAL }, /* NavigateDirection_Parent */
    { &Provider, PROV_GET_PROPERTY_VALUE, METHOD_TODO }, /* UIA_ProviderDescriptionPropertyId */
    { &Provider_child, PROV_GET_PROPERTY_VALUE, METHOD_TODO }, /* UIA_ProviderDescriptionPropertyId */
    { &Provider_child_child, PROV_GET_PROPERTY_VALUE, METHOD_TODO }, /* UIA_ProviderDescriptionPropertyId */
    { &Provider_child_child2, PROV_GET_PROPERTY_VALUE, METHOD_TODO }, /* UIA_ProviderDescriptionPropertyId */
    { &Provider_child2, PROV_GET_PROPERTY_VALUE, METHOD_TODO }, /* UIA_ProviderDescriptionPropertyId */
    { &Provider_child2_child, PROV_GET_PROPERTY_VALUE, METHOD_TODO }, /* UIA_ProviderDescriptionPropertyId */
    { &Provider_child2_child_child, PROV_GET_PROPERTY_VALUE, METHOD_TODO }, /* UIA_ProviderDescriptionPropertyId */
    { 0 },
};

static const struct prov_method_sequence find_seq2[] = {
    { &Provider, FRAG_GET_RUNTIME_ID },
    { &Provider, FRAG_NAVIGATE }, /* NavigateDirection_FirstChild */
    NODE_CREATE_SEQ(&Provider_child),
    { &Provider_child, FRAG_NAVIGATE }, /* NavigateDirection_NextSibling */
    NODE_CREATE_SEQ(&Provider_child2),
    { &Provider_child2, FRAG_NAVIGATE }, /* NavigateDirection_NextSibling */
    { &Provider_child2, FRAG_NAVIGATE }, /* NavigateDirection_Parent */
    NODE_CREATE_SEQ(&Provider),
    { &Provider, FRAG_NAVIGATE }, /* NavigateDirection_NextSibling */
    { &Provider, FRAG_NAVIGATE }, /* NavigateDirection_Parent */
    /* Only done on Win10v1507 and below. */
    { &Provider, FRAG_NAVIGATE, METHOD_OPTIONAL }, /* NavigateDirection_Parent */
    { &Provider, PROV_GET_PROPERTY_VALUE, METHOD_TODO }, /* UIA_ProviderDescriptionPropertyId */
    { &Provider_child, PROV_GET_PROPERTY_VALUE, METHOD_TODO }, /* UIA_ProviderDescriptionPropertyId */
    { &Provider_child2, PROV_GET_PROPERTY_VALUE, METHOD_TODO }, /* UIA_ProviderDescriptionPropertyId */
    { 0 },
};

static const struct prov_method_sequence find_seq3[] = {
    { &Provider, FRAG_GET_RUNTIME_ID },
    { &Provider, FRAG_NAVIGATE }, /* NavigateDirection_FirstChild */
    NODE_CREATE_SEQ(&Provider_child),
    { &Provider_child, FRAG_NAVIGATE }, /* NavigateDirection_NextSibling */
    NODE_CREATE_SEQ(&Provider_child2),
    { &Provider_child2, FRAG_NAVIGATE }, /* NavigateDirection_NextSibling */
    { &Provider_child2, FRAG_NAVIGATE }, /* NavigateDirection_Parent */
    NODE_CREATE_SEQ(&Provider),
    { &Provider, FRAG_NAVIGATE }, /* NavigateDirection_NextSibling */
    { &Provider, FRAG_NAVIGATE }, /* NavigateDirection_Parent */
    /* Only done on Win10v1507 and below. */
    { &Provider, FRAG_NAVIGATE, METHOD_OPTIONAL }, /* NavigateDirection_Parent */
    { &Provider_child, PROV_GET_PROPERTY_VALUE, METHOD_TODO }, /* UIA_ProviderDescriptionPropertyId */
    { &Provider_child2, PROV_GET_PROPERTY_VALUE, METHOD_TODO }, /* UIA_ProviderDescriptionPropertyId */
    { 0 },
};

static const struct prov_method_sequence find_seq4[] = {
    { &Provider, FRAG_GET_RUNTIME_ID },
    { &Provider, FRAG_NAVIGATE }, /* NavigateDirection_FirstChild */
    NODE_CREATE_SEQ(&Provider_child),
    { &Provider_child, PROV_GET_PROPERTY_VALUE, METHOD_TODO }, /* UIA_ProviderDescriptionPropertyId */
    { 0 },
};

static const struct prov_method_sequence find_seq5[] = {
    { &Provider_child, FRAG_GET_RUNTIME_ID },
    { &Provider_child, FRAG_NAVIGATE }, /* NavigateDirection_NextSibling */
    NODE_CREATE_SEQ(&Provider_child2),
    { &Provider_child2, FRAG_NAVIGATE }, /* NavigateDirection_NextSibling */
    { &Provider_child2, FRAG_NAVIGATE }, /* NavigateDirection_Parent */
    NODE_CREATE_SEQ(&Provider),
    { &Provider_child2, FRAG_NAVIGATE }, /* NavigateDirection_Parent */
    NODE_CREATE_SEQ(&Provider),
    { &Provider_child, PROV_GET_PROPERTY_VALUE, METHOD_TODO }, /* UIA_ProviderDescriptionPropertyId */
    { &Provider_child2, PROV_GET_PROPERTY_VALUE, METHOD_TODO }, /* UIA_ProviderDescriptionPropertyId */
    { 0 },
};

static const struct prov_method_sequence find_seq6[] = {
    { &Provider_child, FRAG_GET_RUNTIME_ID },
    { &Provider_child, FRAG_GET_RUNTIME_ID },
    { &Provider_child, PROV_GET_PROPERTY_VALUE, METHOD_TODO }, /* UIA_ProviderDescriptionPropertyId */
    { 0 },
};

static const struct prov_method_sequence find_seq7[] = {
    { &Provider, FRAG_GET_RUNTIME_ID },
    { &Provider, PROV_GET_PROPERTY_VALUE }, /* UIA_IsContentElementPropertyId */
    { &Provider, PROV_GET_PROPERTY_VALUE }, /* UIA_IsControlElementPropertyId */
    { &Provider, FRAG_NAVIGATE }, /* NavigateDirection_FirstChild */
    NODE_CREATE_SEQ(&Provider_child),
    { &Provider_child, PROV_GET_PROPERTY_VALUE }, /* UIA_IsContentElementPropertyId */
    { &Provider_child, FRAG_NAVIGATE }, /* NavigateDirection_FirstChild */
    NODE_CREATE_SEQ(&Provider_child_child),
    { &Provider_child_child, PROV_GET_PROPERTY_VALUE }, /* UIA_IsContentElementPropertyId */
    { &Provider_child_child, PROV_GET_PROPERTY_VALUE }, /* UIA_IsControlElementPropertyId */
    { &Provider_child_child, FRAG_NAVIGATE }, /* NavigateDirection_NextSibling */
    NODE_CREATE_SEQ(&Provider_child_child2),
    { &Provider_child_child2, PROV_GET_PROPERTY_VALUE }, /* UIA_IsContentElementPropertyId */
    { &Provider_child_child2, PROV_GET_PROPERTY_VALUE }, /* UIA_IsControlElementPropertyId */
    { &Provider_child_child2, FRAG_NAVIGATE }, /* NavigateDirection_NextSibling */
    { &Provider_child_child2, FRAG_NAVIGATE }, /* NavigateDirection_Parent */
    NODE_CREATE_SEQ(&Provider_child),
    { &Provider_child, FRAG_NAVIGATE }, /* NavigateDirection_NextSibling */
    NODE_CREATE_SEQ(&Provider_child2),
    { &Provider_child2, PROV_GET_PROPERTY_VALUE }, /* UIA_IsContentElementPropertyId */
    { &Provider_child2, PROV_GET_PROPERTY_VALUE }, /* UIA_IsControlElementPropertyId */
    { &Provider_child2, FRAG_NAVIGATE }, /* NavigateDirection_NextSibling */
    { &Provider_child2, FRAG_NAVIGATE }, /* NavigateDirection_Parent */
    NODE_CREATE_SEQ(&Provider),
    { &Provider, FRAG_NAVIGATE }, /* NavigateDirection_NextSibling */
    { &Provider, FRAG_NAVIGATE }, /* NavigateDirection_Parent */
    /* Only done on Win10v1507 and below. */
    { &Provider, FRAG_NAVIGATE, METHOD_OPTIONAL }, /* NavigateDirection_Parent */
    { &Provider, PROV_GET_PROPERTY_VALUE, METHOD_TODO }, /* UIA_ProviderDescriptionPropertyId */
    { &Provider_child_child, PROV_GET_PROPERTY_VALUE, METHOD_TODO }, /* UIA_ProviderDescriptionPropertyId */
    { &Provider_child_child2, PROV_GET_PROPERTY_VALUE, METHOD_TODO }, /* UIA_ProviderDescriptionPropertyId */
    { &Provider_child2, PROV_GET_PROPERTY_VALUE, METHOD_TODO }, /* UIA_ProviderDescriptionPropertyId */
    { 0 },
};

static const struct prov_method_sequence find_seq8[] = {
    { &Provider, FRAG_GET_RUNTIME_ID },
    { &Provider, PROV_GET_PROPERTY_VALUE }, /* UIA_IsContentElementPropertyId */
    { &Provider, PROV_GET_PROPERTY_VALUE }, /* UIA_IsControlElementPropertyId */
    { &Provider, FRAG_NAVIGATE }, /* NavigateDirection_FirstChild */
    NODE_CREATE_SEQ(&Provider_child),
    { &Provider_child, PROV_GET_PROPERTY_VALUE }, /* UIA_IsContentElementPropertyId */
    { &Provider_child, FRAG_NAVIGATE }, /* NavigateDirection_FirstChild */
    NODE_CREATE_SEQ(&Provider_child_child),
    { &Provider_child_child, PROV_GET_PROPERTY_VALUE }, /* UIA_IsContentElementPropertyId */
    { &Provider_child_child, PROV_GET_PROPERTY_VALUE }, /* UIA_IsControlElementPropertyId */
    { &Provider_child_child, FRAG_GET_RUNTIME_ID },
    { &Provider_child_child, FRAG_NAVIGATE }, /* NavigateDirection_NextSibling */
    NODE_CREATE_SEQ(&Provider_child_child2),
    { &Provider_child_child2, PROV_GET_PROPERTY_VALUE }, /* UIA_IsContentElementPropertyId */
    { &Provider_child_child2, PROV_GET_PROPERTY_VALUE }, /* UIA_IsControlElementPropertyId */
    { &Provider_child_child2, FRAG_GET_RUNTIME_ID },
    { &Provider_child_child2, FRAG_NAVIGATE }, /* NavigateDirection_NextSibling */
    { &Provider_child_child2, FRAG_NAVIGATE }, /* NavigateDirection_Parent */
    NODE_CREATE_SEQ(&Provider_child),
    { &Provider_child, FRAG_GET_RUNTIME_ID },
    { &Provider_child, FRAG_NAVIGATE }, /* NavigateDirection_NextSibling */
    NODE_CREATE_SEQ(&Provider_child2),
    { &Provider_child2, PROV_GET_PROPERTY_VALUE }, /* UIA_IsContentElementPropertyId */
    { &Provider_child2, PROV_GET_PROPERTY_VALUE }, /* UIA_IsControlElementPropertyId */
    { &Provider_child2, FRAG_GET_RUNTIME_ID },
    { &Provider_child2, FRAG_NAVIGATE }, /* NavigateDirection_NextSibling */
    { &Provider_child2, FRAG_NAVIGATE }, /* NavigateDirection_Parent */
    NODE_CREATE_SEQ(&Provider),
    { &Provider, FRAG_GET_RUNTIME_ID },
    { &Provider, PROV_GET_PROPERTY_VALUE, METHOD_TODO }, /* UIA_ProviderDescriptionPropertyId */
    { &Provider_child_child, PROV_GET_PROPERTY_VALUE, METHOD_TODO }, /* UIA_ProviderDescriptionPropertyId */
    { &Provider_child_child2, PROV_GET_PROPERTY_VALUE, METHOD_TODO }, /* UIA_ProviderDescriptionPropertyId */
    { &Provider_child2, PROV_GET_PROPERTY_VALUE, METHOD_TODO }, /* UIA_ProviderDescriptionPropertyId */
    { 0 },
};

static const struct prov_method_sequence find_seq9[] = {
    { &Provider_child_child2, FRAG_GET_RUNTIME_ID },
    { &Provider_child_child2, PROV_GET_PROPERTY_VALUE }, /* UIA_IsContentElementPropertyId */
    { &Provider_child_child2, PROV_GET_PROPERTY_VALUE }, /* UIA_IsControlElementPropertyId */
    { &Provider_child_child2, FRAG_NAVIGATE }, /* NavigateDirection_FirstChild */
    { &Provider_child_child2, FRAG_NAVIGATE }, /* NavigateDirection_NextSibling */
    { &Provider_child_child2, FRAG_NAVIGATE }, /* NavigateDirection_Parent */
    NODE_CREATE_SEQ(&Provider_child),
    { &Provider_child_child2, FRAG_NAVIGATE }, /* NavigateDirection_Parent */
    NODE_CREATE_SEQ(&Provider_child),
    { &Provider_child, PROV_GET_PROPERTY_VALUE }, /* UIA_IsContentElementPropertyId */
    { &Provider_child, FRAG_NAVIGATE }, /* NavigateDirection_NextSibling */
    NODE_CREATE_SEQ(&Provider_child2),
    { &Provider_child2, PROV_GET_PROPERTY_VALUE }, /* UIA_IsContentElementPropertyId */
    { &Provider_child2, PROV_GET_PROPERTY_VALUE }, /* UIA_IsControlElementPropertyId */
    { &Provider_child2, FRAG_NAVIGATE }, /* NavigateDirection_FirstChild */
    NODE_CREATE_SEQ(&Provider_child2_child),
    { &Provider_child2_child, PROV_GET_PROPERTY_VALUE }, /* UIA_IsContentElementPropertyId */
    { &Provider_child2_child, PROV_GET_PROPERTY_VALUE }, /* UIA_IsControlElementPropertyId */
    { &Provider_child2_child, FRAG_NAVIGATE }, /* NavigateDirection_NextSibling */
    { &Provider_child2_child, FRAG_NAVIGATE }, /* NavigateDirection_Parent */
    NODE_CREATE_SEQ(&Provider_child2),
    { &Provider_child2, FRAG_NAVIGATE }, /* NavigateDirection_NextSibling */
    { &Provider_child2, FRAG_NAVIGATE }, /* NavigateDirection_Parent */
    NODE_CREATE_SEQ(&Provider),
    { &Provider_child2, FRAG_NAVIGATE }, /* NavigateDirection_Parent */
    NODE_CREATE_SEQ(&Provider),
    { &Provider, PROV_GET_PROPERTY_VALUE }, /* UIA_IsContentElementPropertyId */
    { &Provider, FRAG_NAVIGATE }, /* NavigateDirection_NextSibling */
    { &Provider, FRAG_NAVIGATE }, /* NavigateDirection_Parent */
    /* Only done on Win10v1507 and below. */
    { &Provider, FRAG_NAVIGATE, METHOD_OPTIONAL }, /* NavigateDirection_Parent */
    { &Provider_child_child2, PROV_GET_PROPERTY_VALUE, METHOD_TODO }, /* UIA_ProviderDescriptionPropertyId */
    { &Provider_child2, PROV_GET_PROPERTY_VALUE, METHOD_TODO }, /* UIA_ProviderDescriptionPropertyId */
    { &Provider_child2_child, PROV_GET_PROPERTY_VALUE, METHOD_TODO }, /* UIA_ProviderDescriptionPropertyId */
    { 0 },
};

static const struct prov_method_sequence find_seq10[] = {
    { &Provider, FRAG_GET_RUNTIME_ID },
    { &Provider, PROV_GET_PROPERTY_VALUE }, /* UIA_IsContentElementPropertyId */
    { &Provider, FRAG_NAVIGATE }, /* NavigateDirection_FirstChild */
    NODE_CREATE_SEQ(&Provider_child),
    { &Provider_child, PROV_GET_PROPERTY_VALUE }, /* UIA_IsContentElementPropertyId */
    { &Provider_child, FRAG_NAVIGATE }, /* NavigateDirection_FirstChild */
    NODE_CREATE_SEQ(&Provider_child_child),
    { &Provider_child_child, PROV_GET_PROPERTY_VALUE }, /* UIA_IsContentElementPropertyId */
    { &Provider_child_child, FRAG_NAVIGATE }, /* NavigateDirection_FirstChild */
    { &Provider_child_child, FRAG_NAVIGATE }, /* NavigateDirection_NextSibling */
    NODE_CREATE_SEQ(&Provider_child_child2),
    { &Provider_child_child2, PROV_GET_PROPERTY_VALUE }, /* UIA_IsContentElementPropertyId */
    { &Provider_child_child2, FRAG_NAVIGATE }, /* NavigateDirection_FirstChild */
    { &Provider_child_child2, FRAG_NAVIGATE }, /* NavigateDirection_NextSibling */
    { &Provider_child_child2, FRAG_NAVIGATE }, /* NavigateDirection_Parent */
    NODE_CREATE_SEQ(&Provider_child),
    { &Provider_child, FRAG_NAVIGATE }, /* NavigateDirection_NextSibling */
    NODE_CREATE_SEQ(&Provider_child2),
    { &Provider_child2, PROV_GET_PROPERTY_VALUE }, /* UIA_IsContentElementPropertyId */
    { &Provider_child2, PROV_GET_PROPERTY_VALUE }, /* UIA_IsControlElementPropertyId */
    { &Provider_child2, FRAG_NAVIGATE }, /* NavigateDirection_FirstChild */
    NODE_CREATE_SEQ(&Provider_child2_child),
    { &Provider_child2_child, PROV_GET_PROPERTY_VALUE }, /* UIA_IsContentElementPropertyId */
    { &Provider_child2_child, FRAG_NAVIGATE }, /* NavigateDirection_FirstChild */
    NODE_CREATE_SEQ(&Provider_child2_child_child),
    { &Provider_child2_child_child, PROV_GET_PROPERTY_VALUE }, /* UIA_IsContentElementPropertyId */
    { &Provider_child2_child_child, FRAG_NAVIGATE }, /* NavigateDirection_FirstChild */
    { &Provider_child2_child_child, FRAG_NAVIGATE }, /* NavigateDirection_NextSibling */
    { &Provider_child2_child_child, FRAG_NAVIGATE }, /* NavigateDirection_Parent */
    NODE_CREATE_SEQ(&Provider_child2_child),
    { &Provider_child2_child, FRAG_NAVIGATE }, /* NavigateDirection_NextSibling */
    { &Provider_child2_child, FRAG_NAVIGATE }, /* NavigateDirection_Parent */
    NODE_CREATE_SEQ(&Provider_child2),
    { &Provider_child2, FRAG_NAVIGATE }, /* NavigateDirection_NextSibling */
    { &Provider_child2, FRAG_NAVIGATE }, /* NavigateDirection_Parent */
    NODE_CREATE_SEQ(&Provider),
    { &Provider, FRAG_NAVIGATE }, /* NavigateDirection_NextSibling */
    { &Provider, FRAG_NAVIGATE }, /* NavigateDirection_Parent */
    /* Only done on Win10v1507 and below. */
    { &Provider, FRAG_NAVIGATE, METHOD_OPTIONAL }, /* NavigateDirection_Parent */
    { &Provider_child2, PROV_GET_PROPERTY_VALUE, METHOD_TODO }, /* UIA_ProviderDescriptionPropertyId */
    { 0 },
};

static const struct prov_method_sequence find_seq11[] = {
    { &Provider, FRAG_GET_RUNTIME_ID },
    { &Provider, PROV_GET_PROPERTY_VALUE }, /* UIA_IsContentElementPropertyId */
    { &Provider, FRAG_NAVIGATE }, /* NavigateDirection_FirstChild */
    NODE_CREATE_SEQ(&Provider_child),
    { &Provider_child, PROV_GET_PROPERTY_VALUE }, /* UIA_IsContentElementPropertyId */
    { &Provider_child, FRAG_NAVIGATE }, /* NavigateDirection_FirstChild */
    NODE_CREATE_SEQ(&Provider_child_child),
    { &Provider_child_child, PROV_GET_PROPERTY_VALUE }, /* UIA_IsContentElementPropertyId */
    { &Provider_child_child, FRAG_NAVIGATE }, /* NavigateDirection_FirstChild */
    { &Provider_child_child, FRAG_NAVIGATE }, /* NavigateDirection_NextSibling */
    NODE_CREATE_SEQ(&Provider_child_child2),
    { &Provider_child_child2, PROV_GET_PROPERTY_VALUE }, /* UIA_IsContentElementPropertyId */
    { &Provider_child_child2, PROV_GET_PROPERTY_VALUE }, /* UIA_IsControlElementPropertyId */
    { &Provider_child_child2, PROV_GET_PROPERTY_VALUE, METHOD_TODO }, /* UIA_ProviderDescriptionPropertyId */
    { 0 },
};

static void test_UiaFind(void)
{
    struct Provider_prop_override prop_override;
    LONG exp_lbound[2], exp_elems[2], idx[2], i;
    SAFEARRAY *out_req, *offsets, *tree_structs;
    struct node_provider_desc exp_node_desc[7];
    struct UiaPropertyCondition prop_cond[2];
    struct UiaCacheRequest cache_req;
    struct UiaFindParams find_params;
    const WCHAR *exp_tree_struct[7];
    HUIANODE node, node2;
    int exp_offset[7];
    HRESULT hr;
    VARIANT v;

    CoInitializeEx(NULL, COINIT_MULTITHREADED);

    initialize_provider_tree(TRUE);
    Provider.frag_root = &Provider.IRawElementProviderFragmentRoot_iface;
    provider_add_child(&Provider, &Provider_child);
    provider_add_child(&Provider, &Provider_child2);
    provider_add_child(&Provider_child, &Provider_child_child);
    provider_add_child(&Provider_child, &Provider_child_child2);
    provider_add_child(&Provider_child2, &Provider_child2_child);
    provider_add_child(&Provider_child2_child, &Provider_child2_child_child);

    for (i = 0; i < ARRAY_SIZE(exp_node_desc); i++)
        init_node_provider_desc(&exp_node_desc[i], GetCurrentProcessId(), NULL);

    hr = UiaNodeFromProvider(&Provider.IRawElementProviderSimple_iface, &node);
    ok(hr == S_OK, "Unexpected hr %#lx.\n", hr);
    ok(Provider.ref == 2, "Unexpected refcnt %ld\n", Provider.ref);

    hr = UiaGetPropertyValue(node, UIA_ProviderDescriptionPropertyId, &v);
    todo_wine ok(hr == S_OK, "Unexpected hr %#lx\n", hr);
    if (SUCCEEDED(hr))
    {
        check_node_provider_desc_prefix(V_BSTR(&v), GetCurrentProcessId(), NULL);
        check_node_provider_desc(V_BSTR(&v), L"Main", L"Provider", TRUE);
        VariantClear(&v);
    }

    ok_method_sequence(node_from_prov2, NULL);

    /*
     * Maximum find depth of -1, find first is FALSE, exclude root is FALSE. A
     * maximum depth of -1 will search the entire tree.
     */
    out_req = offsets = tree_structs = NULL;
    set_cache_request(&cache_req, (struct UiaCondition *)&UiaTrueCondition, TreeScope_Element, NULL, 0, NULL, 0,
            AutomationElementMode_Full);
    set_find_params(&find_params, -1, FALSE, FALSE, (struct UiaCondition *)&UiaTrueCondition);
    hr = UiaFind(node, &find_params, &cache_req, &out_req, &offsets, &tree_structs);
    ok(hr == S_OK, "Unexpected hr %#lx.\n", hr);
    ok(Provider_child.ref == 2, "Unexpected refcnt %ld\n", Provider_child.ref);
    ok(Provider_child_child.ref == 2, "Unexpected refcnt %ld\n", Provider_child_child.ref);
    ok(Provider_child_child2.ref == 2, "Unexpected refcnt %ld\n", Provider_child_child2.ref);
    ok(Provider_child2.ref == 2, "Unexpected refcnt %ld\n", Provider_child2.ref);
    ok(Provider_child2_child.ref == 2, "Unexpected refcnt %ld\n", Provider_child2_child.ref);
    ok(Provider_child2_child_child.ref == 2, "Unexpected refcnt %ld\n", Provider_child2_child_child.ref);

    add_provider_desc(&exp_node_desc[0], L"Main", L"Provider", TRUE);
    add_provider_desc(&exp_node_desc[1], L"Main", L"Provider_child", TRUE);
    add_provider_desc(&exp_node_desc[2], L"Main", L"Provider_child_child", TRUE);
    add_provider_desc(&exp_node_desc[3], L"Main", L"Provider_child_child2", TRUE);
    add_provider_desc(&exp_node_desc[4], L"Main", L"Provider_child2", TRUE);
    add_provider_desc(&exp_node_desc[5], L"Main", L"Provider_child2_child", TRUE);
    add_provider_desc(&exp_node_desc[6], L"Main", L"Provider_child2_child_child", TRUE);
    exp_lbound[0] = exp_lbound[1] = 0;
    exp_elems[0] = 7;
    exp_elems[1] = 1;

    test_cache_req_sa(out_req, exp_lbound, exp_elems, exp_node_desc);

    for (i = 0; i < exp_elems[0]; i++)
    {
        exp_offset[i] = i;
        exp_tree_struct[i] = L"P)";
    }
    test_find_sa_results(tree_structs, offsets, exp_elems[0], exp_tree_struct, exp_offset);
    ok_method_sequence(find_seq1, "find_seq1");

    SafeArrayDestroy(out_req);
    SafeArrayDestroy(offsets);
    SafeArrayDestroy(tree_structs);

    for (i = 0; i < ARRAY_SIZE(exp_node_desc); i++)
        init_node_provider_desc(&exp_node_desc[i], GetCurrentProcessId(), NULL);

    /*
     * Maximum find depth of 1, find first is FALSE, exclude root is FALSE.
     */
    set_cache_request(&cache_req, (struct UiaCondition *)&UiaTrueCondition, TreeScope_Element, NULL, 0, NULL, 0,
            AutomationElementMode_Full);
    set_find_params(&find_params, 1, FALSE, FALSE, (struct UiaCondition *)&UiaTrueCondition);
    hr = UiaFind(node, &find_params, &cache_req, &out_req, &offsets, &tree_structs);
    ok(hr == S_OK, "Unexpected hr %#lx.\n", hr);
    ok(Provider_child.ref == 2, "Unexpected refcnt %ld\n", Provider_child.ref);
    ok(Provider_child2.ref == 2, "Unexpected refcnt %ld\n", Provider_child2.ref);

    add_provider_desc(&exp_node_desc[0], L"Main", L"Provider", TRUE);
    add_provider_desc(&exp_node_desc[1], L"Main", L"Provider_child", TRUE);
    add_provider_desc(&exp_node_desc[2], L"Main", L"Provider_child2", TRUE);
    exp_lbound[0] = exp_lbound[1] = 0;
    exp_elems[0] = 3;
    exp_elems[1] = 1;

    test_cache_req_sa(out_req, exp_lbound, exp_elems, exp_node_desc);

    for (i = 0; i < exp_elems[0]; i++)
    {
        exp_offset[i] = i;
        exp_tree_struct[i] = L"P)";
    }

    test_find_sa_results(tree_structs, offsets, exp_elems[0], exp_tree_struct, exp_offset);
    ok_method_sequence(find_seq2, "find_seq2");

    SafeArrayDestroy(out_req);
    SafeArrayDestroy(offsets);
    SafeArrayDestroy(tree_structs);

    for (i = 0; i < ARRAY_SIZE(exp_node_desc); i++)
        init_node_provider_desc(&exp_node_desc[i], GetCurrentProcessId(), NULL);

    /*
     * Maximum find depth of 1, find first is FALSE, exclude root is TRUE.
     */
    set_cache_request(&cache_req, (struct UiaCondition *)&UiaTrueCondition, TreeScope_Element, NULL, 0, NULL, 0,
            AutomationElementMode_Full);
    set_find_params(&find_params, 1, FALSE, TRUE, (struct UiaCondition *)&UiaTrueCondition);
    hr = UiaFind(node, &find_params, &cache_req, &out_req, &offsets, &tree_structs);
    ok(hr == S_OK, "Unexpected hr %#lx.\n", hr);
    ok(Provider_child.ref == 2, "Unexpected refcnt %ld\n", Provider_child.ref);
    ok(Provider_child2.ref == 2, "Unexpected refcnt %ld\n", Provider_child2.ref);

    add_provider_desc(&exp_node_desc[0], L"Main", L"Provider_child", TRUE);
    add_provider_desc(&exp_node_desc[1], L"Main", L"Provider_child2", TRUE);
    exp_lbound[0] = exp_lbound[1] = 0;
    exp_elems[0] = 2;
    exp_elems[1] = 1;

    test_cache_req_sa(out_req, exp_lbound, exp_elems, exp_node_desc);

    for (i = 0; i < exp_elems[0]; i++)
    {
        exp_offset[i] = i;
        exp_tree_struct[i] = L"P)";
    }
    test_find_sa_results(tree_structs, offsets, exp_elems[0], exp_tree_struct, exp_offset);
    ok_method_sequence(find_seq3, "find_seq3");

    SafeArrayDestroy(out_req);
    SafeArrayDestroy(offsets);
    SafeArrayDestroy(tree_structs);

    for (i = 0; i < ARRAY_SIZE(exp_node_desc); i++)
        init_node_provider_desc(&exp_node_desc[i], GetCurrentProcessId(), NULL);

    /*
     * Maximum find depth of 1, find first is TRUE, exclude root is TRUE. Will
     * retrieve only Provider_child.
     */
    set_cache_request(&cache_req, (struct UiaCondition *)&UiaTrueCondition, TreeScope_Element, NULL, 0, NULL, 0,
            AutomationElementMode_Full);
    set_find_params(&find_params, 1, TRUE, TRUE, (struct UiaCondition *)&UiaTrueCondition);
    hr = UiaFind(node, &find_params, &cache_req, &out_req, &offsets, &tree_structs);
    ok(hr == S_OK, "Unexpected hr %#lx.\n", hr);
    ok(Provider_child.ref == 2, "Unexpected refcnt %ld\n", Provider_child.ref);

    add_provider_desc(&exp_node_desc[0], L"Main", L"Provider_child", TRUE);
    exp_lbound[0] = exp_lbound[1] = 0;
    exp_elems[0] = exp_elems[1] = 1;

    idx[0] = idx[1] = 0;
    hr = SafeArrayGetElement(out_req, idx, &v);
    ok(hr == S_OK, "Unexpected hr %#lx\n", hr);

    /* node2 is now set as Provider_child. */
    hr = UiaHUiaNodeFromVariant(&v, &node2);
    ok(hr == S_OK, "Unexpected hr %#lx\n", hr);
    IUnknown_AddRef((IUnknown *)node2);

    test_cache_req_sa(out_req, exp_lbound, exp_elems, exp_node_desc);

    for (i = 0; i < exp_elems[0]; i++)
    {
        exp_offset[i] = i;
        exp_tree_struct[i] = L"P)";
    }
    test_find_sa_results(tree_structs, offsets, exp_elems[0], exp_tree_struct, exp_offset);
    ok_method_sequence(find_seq4, "find_seq4");

    SafeArrayDestroy(out_req);
    SafeArrayDestroy(offsets);
    SafeArrayDestroy(tree_structs);

    for (i = 0; i < ARRAY_SIZE(exp_node_desc); i++)
        init_node_provider_desc(&exp_node_desc[i], GetCurrentProcessId(), NULL);

    /*
     * Maximum find depth of 0, find first is FALSE, exclude root is FALSE.
     * Provider_child doesn't have a runtime id for UI Automation to use as a
     * way to check if it has navigated back to the node that began the
     * search, so it will get siblings.
     */
    set_cache_request(&cache_req, (struct UiaCondition *)&UiaTrueCondition, TreeScope_Element, NULL, 0, NULL, 0,
            AutomationElementMode_Full);
    set_find_params(&find_params, 0, FALSE, FALSE, (struct UiaCondition *)&UiaTrueCondition);
    hr = UiaFind(node2, &find_params, &cache_req, &out_req, &offsets, &tree_structs);
    ok(hr == S_OK, "Unexpected hr %#lx.\n", hr);
    ok(Provider_child2.ref == 2, "Unexpected refcnt %ld\n", Provider_child2.ref);

    add_provider_desc(&exp_node_desc[0], L"Main", L"Provider_child", TRUE);
    add_provider_desc(&exp_node_desc[1], L"Main", L"Provider_child2", TRUE);
    exp_lbound[0] = exp_lbound[1] = 0;
    exp_elems[0] = 2;
    exp_elems[1] = 1;

    test_cache_req_sa(out_req, exp_lbound, exp_elems, exp_node_desc);

    for (i = 0; i < exp_elems[0]; i++)
    {
        exp_offset[i] = i;
        exp_tree_struct[i] = L"P)";
    }
    test_find_sa_results(tree_structs, offsets, exp_elems[0], exp_tree_struct, exp_offset);
    ok_method_sequence(find_seq5, "find_seq5");

    SafeArrayDestroy(out_req);
    SafeArrayDestroy(offsets);
    SafeArrayDestroy(tree_structs);

    for (i = 0; i < ARRAY_SIZE(exp_node_desc); i++)
        init_node_provider_desc(&exp_node_desc[i], GetCurrentProcessId(), NULL);

    /*
     * Maximum find depth of 0, find first is FALSE, exclude root is FALSE.
     * Provider_child has a runtime id for UI Automation to use as a
     * way to check if it has navigated back to the node that began the
     * search, so it will stop at Provider_child.
     */
    Provider_child.runtime_id[0] = Provider_child.runtime_id[1] = 0xdeadbeef;
    set_cache_request(&cache_req, (struct UiaCondition *)&UiaTrueCondition, TreeScope_Element, NULL, 0, NULL, 0,
            AutomationElementMode_Full);
    set_find_params(&find_params, 0, FALSE, FALSE, (struct UiaCondition *)&UiaTrueCondition);
    hr = UiaFind(node2, &find_params, &cache_req, &out_req, &offsets, &tree_structs);
    ok(hr == S_OK, "Unexpected hr %#lx.\n", hr);

    add_provider_desc(&exp_node_desc[0], L"Main", L"Provider_child", TRUE);
    exp_lbound[0] = exp_lbound[1] = 0;
    exp_elems[0] = exp_elems[1] = 1;

    test_cache_req_sa(out_req, exp_lbound, exp_elems, exp_node_desc);

    for (i = 0; i < exp_elems[0]; i++)
    {
        exp_offset[i] = i;
        exp_tree_struct[i] = L"P)";
    }
    test_find_sa_results(tree_structs, offsets, exp_elems[0], exp_tree_struct, exp_offset);
    ok_method_sequence(find_seq6, "find_seq6");

    SafeArrayDestroy(out_req);
    SafeArrayDestroy(offsets);
    SafeArrayDestroy(tree_structs);

    ok(UiaNodeRelease(node2), "UiaNodeRelease returned FALSE\n");
    ok(Provider_child.ref == 1, "Unexpected refcnt %ld\n", Provider_child.ref);

    initialize_provider_tree(FALSE);
    for (i = 0; i < ARRAY_SIZE(exp_node_desc); i++)
        init_node_provider_desc(&exp_node_desc[i], GetCurrentProcessId(), NULL);

    /*
     * Maximum find depth of 1, find first is FALSE, exclude root is FALSE.
     * The cache request view condition is used to determine tree depth, if an
     * element matches the cache request view condition, depth is incremented.
     * Since Provider_child does not, Provider_child_child, Provider_child_child2,
     * and Provider_child2 are all considered to be at depth 1.
     */
    V_VT(&v) = VT_BOOL;
    V_BOOL(&v) = VARIANT_FALSE;
    set_property_condition(&prop_cond[0], UIA_IsContentElementPropertyId, &v, 0);
    set_property_override(&prop_override, UIA_IsContentElementPropertyId, &v);

    V_VT(&v) = VT_BOOL;
    V_BOOL(&v) = VARIANT_TRUE;
    set_property_condition(&prop_cond[1], UIA_IsControlElementPropertyId, &v, 0);

    set_provider_prop_override(&Provider, &prop_override, 1);
    set_provider_prop_override(&Provider_child2, &prop_override, 1);
    set_provider_prop_override(&Provider_child_child, &prop_override, 1);
    set_provider_prop_override(&Provider_child_child2, &prop_override, 1);

    set_cache_request(&cache_req, (struct UiaCondition *)&prop_cond[0], TreeScope_Element, NULL, 0, NULL, 0,
            AutomationElementMode_Full);
    set_find_params(&find_params, 1, FALSE, FALSE, (struct UiaCondition *)&prop_cond[1]);
    hr = UiaFind(node, &find_params, &cache_req, &out_req, &offsets, &tree_structs);
    ok(hr == S_OK, "Unexpected hr %#lx.\n", hr);
    ok(Provider_child_child.ref == 2, "Unexpected refcnt %ld\n", Provider_child_child.ref);
    ok(Provider_child_child2.ref == 2, "Unexpected refcnt %ld\n", Provider_child_child2.ref);
    ok(Provider_child2.ref == 2, "Unexpected refcnt %ld\n", Provider_child2.ref);

    add_provider_desc(&exp_node_desc[0], L"Main", L"Provider", TRUE);
    add_provider_desc(&exp_node_desc[1], L"Main", L"Provider_child_child", TRUE);
    add_provider_desc(&exp_node_desc[2], L"Main", L"Provider_child_child2", TRUE);
    add_provider_desc(&exp_node_desc[3], L"Main", L"Provider_child2", TRUE);
    exp_lbound[0] = exp_lbound[1] = 0;
    exp_elems[0] = 4;
    exp_elems[1] = 1;

    test_cache_req_sa(out_req, exp_lbound, exp_elems, exp_node_desc);

    for (i = 0; i < exp_elems[0]; i++)
    {
        exp_offset[i] = i;
        exp_tree_struct[i] = L"P)";
    }
    test_find_sa_results(tree_structs, offsets, exp_elems[0], exp_tree_struct, exp_offset);
    ok_method_sequence(find_seq7, "find_seq7");

    SafeArrayDestroy(out_req);
    SafeArrayDestroy(offsets);
    SafeArrayDestroy(tree_structs);

    initialize_provider_tree(FALSE);
    for (i = 0; i < ARRAY_SIZE(exp_node_desc); i++)
        init_node_provider_desc(&exp_node_desc[i], GetCurrentProcessId(), NULL);

    /*
     * Same test as before, except Provider has a runtime id.
     */
    Provider.runtime_id[0] = Provider.runtime_id[1] = 0xdeadbeef;
    V_VT(&v) = VT_BOOL;
    V_BOOL(&v) = VARIANT_FALSE;
    set_property_condition(&prop_cond[0], UIA_IsContentElementPropertyId, &v, 0);
    set_property_override(&prop_override, UIA_IsContentElementPropertyId, &v);

    V_VT(&v) = VT_BOOL;
    V_BOOL(&v) = VARIANT_TRUE;
    set_property_condition(&prop_cond[1], UIA_IsControlElementPropertyId, &v, 0);

    set_provider_prop_override(&Provider, &prop_override, 1);
    set_provider_prop_override(&Provider_child2, &prop_override, 1);
    set_provider_prop_override(&Provider_child_child, &prop_override, 1);
    set_provider_prop_override(&Provider_child_child2, &prop_override, 1);

    set_cache_request(&cache_req, (struct UiaCondition *)&prop_cond[0], TreeScope_Element, NULL, 0, NULL, 0,
            AutomationElementMode_Full);
    set_find_params(&find_params, 1, FALSE, FALSE, (struct UiaCondition *)&prop_cond[1]);
    hr = UiaFind(node, &find_params, &cache_req, &out_req, &offsets, &tree_structs);
    ok(hr == S_OK, "Unexpected hr %#lx.\n", hr);
    ok(Provider_child_child.ref == 2, "Unexpected refcnt %ld\n", Provider_child_child.ref);
    ok(Provider_child_child2.ref == 2, "Unexpected refcnt %ld\n", Provider_child_child2.ref);
    ok(Provider_child2.ref == 2, "Unexpected refcnt %ld\n", Provider_child2.ref);

    add_provider_desc(&exp_node_desc[0], L"Main", L"Provider", TRUE);
    add_provider_desc(&exp_node_desc[1], L"Main", L"Provider_child_child", TRUE);
    add_provider_desc(&exp_node_desc[2], L"Main", L"Provider_child_child2", TRUE);
    add_provider_desc(&exp_node_desc[3], L"Main", L"Provider_child2", TRUE);
    exp_lbound[0] = exp_lbound[1] = 0;
    exp_elems[0] = 4;
    exp_elems[1] = 1;

    idx[0] = 2;
    idx[1] = 0;
    hr = SafeArrayGetElement(out_req, idx, &v);
    ok(hr == S_OK, "Unexpected hr %#lx\n", hr);

    /* node2 is now set as Provider_child_child2. */
    hr = UiaHUiaNodeFromVariant(&v, &node2);
    ok(hr == S_OK, "Unexpected hr %#lx\n", hr);
    IUnknown_AddRef((IUnknown *)node2);

    test_cache_req_sa(out_req, exp_lbound, exp_elems, exp_node_desc);

    for (i = 0; i < exp_elems[0]; i++)
    {
        exp_offset[i] = i;
        exp_tree_struct[i] = L"P)";
    }
    test_find_sa_results(tree_structs, offsets, exp_elems[0], exp_tree_struct, exp_offset);
    ok_method_sequence(find_seq8, "find_seq8");

    SafeArrayDestroy(out_req);
    SafeArrayDestroy(offsets);
    SafeArrayDestroy(tree_structs);

    initialize_provider_tree(FALSE);
    for (i = 0; i < ARRAY_SIZE(exp_node_desc); i++)
        init_node_provider_desc(&exp_node_desc[i], GetCurrentProcessId(), NULL);

    /*
     * Maximum find depth of 1, find first is FALSE, exclude root is FALSE.
     * Starting at Provider_child_child2, find will be able to traverse the
     * tree in the same order as it would if we had started at the tree root
     * Provider, retrieving Provider_child2 as a sibling and
     * Provider_child2_child as a node at depth 1.
     */
    V_VT(&v) = VT_BOOL;
    V_BOOL(&v) = VARIANT_FALSE;
    set_property_condition(&prop_cond[0], UIA_IsContentElementPropertyId, &v, 0);

    V_VT(&v) = VT_BOOL;
    V_BOOL(&v) = VARIANT_TRUE;
    set_property_condition(&prop_cond[1], UIA_IsControlElementPropertyId, &v, 0);

    prop_override.prop_id = UIA_IsContentElementPropertyId;
    V_VT(&prop_override.val) = VT_BOOL;
    V_BOOL(&prop_override.val) = VARIANT_FALSE;
    set_provider_prop_override(&Provider_child_child2, &prop_override, 1);
    set_provider_prop_override(&Provider_child2, &prop_override, 1);
    set_provider_prop_override(&Provider_child2_child, &prop_override, 1);

    set_cache_request(&cache_req, (struct UiaCondition *)&prop_cond[0], TreeScope_Element, NULL, 0, NULL, 0,
            AutomationElementMode_Full);
    set_find_params(&find_params, 1, FALSE, FALSE, (struct UiaCondition *)&prop_cond[1]);
    hr = UiaFind(node2, &find_params, &cache_req, &out_req, &offsets, &tree_structs);
    ok(hr == S_OK, "Unexpected hr %#lx.\n", hr);
    ok(Provider_child2.ref == 2, "Unexpected refcnt %ld\n", Provider_child2.ref);
    ok(Provider_child2_child.ref == 2, "Unexpected refcnt %ld\n", Provider_child2_child.ref);

    add_provider_desc(&exp_node_desc[0], L"Main", L"Provider_child_child2", TRUE);
    add_provider_desc(&exp_node_desc[1], L"Main", L"Provider_child2", TRUE);
    add_provider_desc(&exp_node_desc[2], L"Main", L"Provider_child2_child", TRUE);
    exp_lbound[0] = exp_lbound[1] = 0;
    exp_elems[0] = 3;
    exp_elems[1] = 1;

    test_cache_req_sa(out_req, exp_lbound, exp_elems, exp_node_desc);

    for (i = 0; i < exp_elems[0]; i++)
    {
        exp_offset[i] = i;
        exp_tree_struct[i] = L"P)";
    }
    test_find_sa_results(tree_structs, offsets, exp_elems[0], exp_tree_struct, exp_offset);
    ok_method_sequence(find_seq9, "find_seq9");

    SafeArrayDestroy(out_req);
    SafeArrayDestroy(offsets);
    SafeArrayDestroy(tree_structs);

    initialize_provider_tree(FALSE);
    for (i = 0; i < ARRAY_SIZE(exp_node_desc); i++)
        init_node_provider_desc(&exp_node_desc[i], GetCurrentProcessId(), NULL);

    ok(UiaNodeRelease(node2), "UiaNodeRelease returned FALSE\n");
    ok(Provider_child_child2.ref == 1, "Unexpected refcnt %ld\n", Provider_child_child2.ref);

    /*
     * Maximum find depth of 1, find first is FALSE, exclude root is TRUE.
     * Exclude root applies to the first node that matches the view
     * condition, and not the node that is passed into UiaFind(). Since
     * Provider doesn't match our view condition here, Provider_child will be
     * excluded.
     */
    V_VT(&v) = VT_BOOL;
    V_BOOL(&v) = VARIANT_FALSE;
    set_property_condition(&prop_cond[0], UIA_IsContentElementPropertyId, &v, 0);
    set_property_override(&prop_override, UIA_IsContentElementPropertyId, &v);

    V_VT(&v) = VT_BOOL;
    V_BOOL(&v) = VARIANT_TRUE;
    set_property_condition(&prop_cond[1], UIA_IsControlElementPropertyId, &v, 0);

    set_provider_prop_override(&Provider_child, &prop_override, 1);
    set_provider_prop_override(&Provider_child2, &prop_override, 1);

    set_cache_request(&cache_req, (struct UiaCondition *)&prop_cond[0], TreeScope_Element, NULL, 0, NULL, 0,
            AutomationElementMode_Full);
    set_find_params(&find_params, 1, FALSE, TRUE, (struct UiaCondition *)&prop_cond[1]);
    hr = UiaFind(node, &find_params, &cache_req, &out_req, &offsets, &tree_structs);
    ok(hr == S_OK, "Unexpected hr %#lx.\n", hr);
    ok(Provider_child2.ref == 2, "Unexpected refcnt %ld\n", Provider_child2.ref);

    add_provider_desc(&exp_node_desc[0], L"Main", L"Provider_child2", TRUE);
    exp_lbound[0] = exp_lbound[1] = 0;
    exp_elems[0] = 1;
    exp_elems[1] = 1;

    test_cache_req_sa(out_req, exp_lbound, exp_elems, exp_node_desc);

    for (i = 0; i < exp_elems[0]; i++)
    {
        exp_offset[i] = i;
        exp_tree_struct[i] = L"P)";
    }
    test_find_sa_results(tree_structs, offsets, exp_elems[0], exp_tree_struct, exp_offset);

    ok_method_sequence(find_seq10, "find_seq10");

    SafeArrayDestroy(out_req);
    SafeArrayDestroy(offsets);
    SafeArrayDestroy(tree_structs);

    initialize_provider_tree(FALSE);
    for (i = 0; i < ARRAY_SIZE(exp_node_desc); i++)
        init_node_provider_desc(&exp_node_desc[i], GetCurrentProcessId(), NULL);

    /*
     * Maximum find depth of -1, find first is TRUE, exclude root is FALSE.
     * Provider_child_child2 is the only element in the tree to match our
     * condition.
     */
    V_VT(&v) = VT_BOOL;
    V_BOOL(&v) = VARIANT_FALSE;
    set_property_condition(&prop_cond[0], UIA_IsContentElementPropertyId, &v, 0);
    set_property_override(&prop_override, UIA_IsContentElementPropertyId, &v);

    V_VT(&v) = VT_BOOL;
    V_BOOL(&v) = VARIANT_TRUE;
    set_property_condition(&prop_cond[1], UIA_IsControlElementPropertyId, &v, 0);

    set_provider_prop_override(&Provider_child_child2, &prop_override, 1);

    set_cache_request(&cache_req, (struct UiaCondition *)&prop_cond[0], TreeScope_Element, NULL, 0, NULL, 0,
            AutomationElementMode_Full);
    set_find_params(&find_params, -1, TRUE, FALSE, (struct UiaCondition *)&prop_cond[1]);
    hr = UiaFind(node, &find_params, &cache_req, &out_req, &offsets, &tree_structs);
    ok(hr == S_OK, "Unexpected hr %#lx.\n", hr);
    ok(Provider_child_child2.ref == 2, "Unexpected refcnt %ld\n", Provider_child_child2.ref);

    add_provider_desc(&exp_node_desc[0], L"Main", L"Provider_child_child2", TRUE);
    exp_lbound[0] = exp_lbound[1] = 0;
    exp_elems[0] = 1;
    exp_elems[1] = 1;

    test_cache_req_sa(out_req, exp_lbound, exp_elems, exp_node_desc);

    for (i = 0; i < exp_elems[0]; i++)
    {
        exp_offset[i] = i;
        exp_tree_struct[i] = L"P)";
    }
    test_find_sa_results(tree_structs, offsets, exp_elems[0], exp_tree_struct, exp_offset);
    ok_method_sequence(find_seq11, "find_seq11");

    SafeArrayDestroy(out_req);
    SafeArrayDestroy(offsets);
    SafeArrayDestroy(tree_structs);

    initialize_provider_tree(TRUE);

    ok(UiaNodeRelease(node), "UiaNodeRelease returned FALSE\n");
    ok(Provider.ref == 1, "Unexpected refcnt %ld\n", Provider.ref);

    CoUninitialize();
}

<<<<<<< HEAD
static const long nc_objids[] = { OBJID_VSCROLL, OBJID_HSCROLL, OBJID_TITLEBAR, OBJID_MENU, OBJID_SIZEGRIP };
static void test_UiaProviderForNonClient(void)
=======
static HWND create_test_hwnd(const char *class_name)
{
    WNDCLASSA cls = { 0 };

    cls.lpfnWndProc = test_wnd_proc;
    cls.hInstance = GetModuleHandleA(NULL);
    cls.lpszClassName = class_name;
    RegisterClassA(&cls);

    return CreateWindowA(class_name, "Test window", WS_OVERLAPPEDWINDOW,
            0, 0, 100, 100, NULL, NULL, NULL, NULL);
}

static IUIAutomationElement *create_test_element_from_hwnd(IUIAutomation *uia_iface, HWND hwnd, BOOL block_hwnd_provs)
{
    IUIAutomationElement *element;
    HRESULT hr;
    VARIANT v;

    if (block_hwnd_provs)
    {
        SET_EXPECT(prov_callback_base_hwnd);
        SET_EXPECT(prov_callback_nonclient);
        base_hwnd_prov = proxy_prov = parent_proxy_prov = nc_prov = NULL;
        UiaRegisterProviderCallback(test_uia_provider_callback);
    }
    else
        UiaRegisterProviderCallback(NULL);

    initialize_provider(&Provider, ProviderOptions_ServerSideProvider, hwnd, TRUE);
    prov_root = &Provider.IRawElementProviderSimple_iface;
    SET_EXPECT(winproc_GETOBJECT_UiaRoot);
    /* Only sent on Win7. */
    SET_EXPECT(winproc_GETOBJECT_CLIENT);
    hr = IUIAutomation_ElementFromHandle(uia_iface, hwnd, &element);
    ok(hr == S_OK, "Unexpected hr %#lx.\n", hr);
    ok(!!element, "element == NULL\n");
    ok(Provider.ref == 2, "Unexpected refcnt %ld\n", Provider.ref);
    CHECK_CALLED(winproc_GETOBJECT_UiaRoot);
    called_winproc_GETOBJECT_CLIENT = expect_winproc_GETOBJECT_CLIENT = 0;
    if (block_hwnd_provs)
    {
        CHECK_CALLED(prov_callback_base_hwnd);
        CHECK_CALLED(prov_callback_nonclient);
    }

    hr = IUIAutomationElement_GetCurrentPropertyValueEx(element, UIA_ProviderDescriptionPropertyId, TRUE, &v);
    todo_wine ok(hr == S_OK, "Unexpected hr %#lx\n", hr);
    if (SUCCEEDED(hr))
    {
        check_node_provider_desc_prefix(V_BSTR(&v), GetCurrentProcessId(), hwnd);
        if (!block_hwnd_provs)
        {
            check_node_provider_desc(V_BSTR(&v), L"Main", L"Provider", FALSE);
            check_node_provider_desc(V_BSTR(&v), L"Nonclient", NULL, FALSE);
            check_node_provider_desc(V_BSTR(&v), L"Hwnd", NULL, TRUE);
        }
        else
            check_node_provider_desc(V_BSTR(&v), L"Main", L"Provider", TRUE);

        VariantClear(&v);
    }

    ok_method_sequence(node_from_hwnd2, "create_test_element");
    UiaRegisterProviderCallback(NULL);

    return element;
}

static void test_ElementFromHandle(IUIAutomation *uia_iface, BOOL is_cui8)
{
    HWND hwnd = create_test_hwnd("test_ElementFromHandle class");
    IUIAutomationElement2 *element_2;
    IUIAutomationElement *element;
    HRESULT hr;

    element = create_test_element_from_hwnd(uia_iface, hwnd, FALSE);
    hr = IUIAutomationElement_QueryInterface(element, &IID_IUIAutomationElement2, (void **)&element_2);
    if (is_cui8)
    {
        ok(hr == S_OK, "Unexpected hr %#lx.\n", hr);
        ok(!!element_2, "element_2 == NULL\n");
        IUIAutomationElement2_Release(element_2);
    }
    else
        ok(hr == E_NOINTERFACE, "Unexpected hr %#lx.\n", hr);

    IUIAutomationElement_Release(element);
    ok(Provider.ref == 1, "Unexpected refcnt %ld\n", Provider.ref);

    DestroyWindow(hwnd);
    UnregisterClassA("test_ElementFromHandle class", NULL);
    prov_root = NULL;
}

static void test_Element_GetPropertyValue(IUIAutomation *uia_iface)
{
    HWND hwnd = create_test_hwnd("test_Element_GetPropertyValue class");
    const struct uia_element_property *elem_prop;
    struct Provider_prop_override prop_override;
    IUIAutomationElement *element, *element2;
    int i, prop_id, tmp_int;
    struct UiaRect uia_rect;
    IUnknown *unk_ns;
    BSTR tmp_bstr;
    HRESULT hr;
    RECT rect;
    VARIANT v;

    element = create_test_element_from_hwnd(uia_iface, hwnd, TRUE);
    Provider.frag_root = &Provider.IRawElementProviderFragmentRoot_iface;
    initialize_provider(&Provider_child, ProviderOptions_ServerSideProvider, NULL, TRUE);
    provider_add_child(&Provider, &Provider_child);

    hr = UiaGetReservedNotSupportedValue(&unk_ns);
    ok(hr == S_OK, "Unexpected hr %#lx.\n", hr);

    VariantInit(&v);
    for (i = 0; i < ARRAY_SIZE(element_properties); i++)
    {
        elem_prop = &element_properties[i];

        /* Skip ElementArray properties for now. */
        if (elem_prop->type == UIAutomationType_ElementArray)
            continue;

        Provider.ret_invalid_prop_type = FALSE;
        VariantClear(&v);
        if (!(prop_id = UiaLookupId(AutomationIdentifierType_Property, elem_prop->prop_guid)))
        {
            win_skip("No propertyId for GUID %s, skipping further tests.\n", debugstr_guid(elem_prop->prop_guid));
            break;
        }

        winetest_push_context("Element prop_id %d", prop_id);
        hr = IUIAutomationElement_GetCurrentPropertyValueEx(element, prop_id, TRUE, &v);
        ok(hr == S_OK, "Unexpected hr %#lx.\n", hr);
        check_uia_prop_val(prop_id, elem_prop->type, &v, TRUE);

        /*
         * Some properties have special behavior if an invalid value is
         * returned, skip them here.
         */
        if (!elem_prop->skip_invalid)
        {
            Provider.ret_invalid_prop_type = TRUE;
            hr = IUIAutomationElement_GetCurrentPropertyValueEx(element, prop_id, TRUE, &v);
            ok(hr == S_OK, "Unexpected hr %#lx.\n", hr);
            if (SUCCEEDED(hr))
            {
                ok_method_sequence(get_prop_invalid_type_seq, NULL);
                ok(V_VT(&v) == VT_UNKNOWN, "Unexpected vt %d\n", V_VT(&v));
                ok(V_UNKNOWN(&v) == unk_ns, "unexpected IUnknown %p\n", V_UNKNOWN(&v));
                VariantClear(&v);
            }
        }

        winetest_pop_context();
    }

    /*
     * IUIAutomationElement_get_CurrentControlType tests. If the value
     * returned for UIA_ControlTypePropertyId is not a registered control
     * type ID, we'll get back UIA_CustomControlTypeId.
     */
    tmp_int = 0xdeadb33f;
    hr = IUIAutomationElement_get_CurrentControlType(element, &tmp_int);
    ok(hr == S_OK, "Unexpected hr %#lx.\n", hr);

    /*
     * Win10v1507 and below don't check whether or not the returned control
     * type ID is valid.
     */
    ok(tmp_int == UIA_CustomControlTypeId || broken(tmp_int == 0xdeadbeef), "Unexpected control type %#x\n", tmp_int);
    ok_method_sequence(get_prop_seq, NULL);

    Provider.ret_invalid_prop_type = TRUE;
    tmp_int = 0xdeadbeef;
    hr = IUIAutomationElement_get_CurrentControlType(element, &tmp_int);
    ok(hr == S_OK, "Unexpected hr %#lx.\n", hr);
    ok(tmp_int == UIA_CustomControlTypeId, "Unexpected control type %#x\n", tmp_int);
    Provider.ret_invalid_prop_type = FALSE;
    ok_method_sequence(get_prop_invalid_type_seq, NULL);

    /* Finally, a valid control type. */
    V_VT(&v) = VT_I4;
    V_I4(&v) = UIA_HyperlinkControlTypeId;
    set_property_override(&prop_override, UIA_ControlTypePropertyId, &v);
    set_provider_prop_override(&Provider, &prop_override, 1);
    hr = IUIAutomationElement_get_CurrentControlType(element, &tmp_int);
    ok(hr == S_OK, "Unexpected hr %#lx.\n", hr);
    ok(tmp_int == UIA_HyperlinkControlTypeId, "Unexpected control type %#x\n", tmp_int);
    set_provider_prop_override(&Provider, NULL, 0);
    ok_method_sequence(get_prop_seq, NULL);

    /*
     * IUIAutomationElement_get_CurrentName tests.
     */
    tmp_bstr = NULL;
    hr = IUIAutomationElement_get_CurrentName(element, &tmp_bstr);
    ok(hr == S_OK, "Unexpected hr %#lx.\n", hr);
    ok(!lstrcmpW(tmp_bstr, uia_bstr_prop_str), "Unexpected BSTR %s\n", wine_dbgstr_w(tmp_bstr));
    SysFreeString(tmp_bstr);
    ok_method_sequence(get_prop_seq, NULL);

    tmp_bstr = NULL;
    Provider.ret_invalid_prop_type = TRUE;
    hr = IUIAutomationElement_get_CurrentName(element, &tmp_bstr);
    ok(hr == S_OK, "Unexpected hr %#lx.\n", hr);
    ok(!lstrcmpW(tmp_bstr, L""), "Unexpected BSTR %s\n", wine_dbgstr_w(tmp_bstr));
    SysFreeString(tmp_bstr);
    initialize_provider(&Provider, ProviderOptions_ServerSideProvider, NULL, FALSE);
    ok_method_sequence(get_prop_invalid_type_seq, NULL);

    /*
     * Windows 7 will call get_FragmentRoot in an endless loop until the fragment root returns an HWND.
     * It's the only version with this behavior.
     */
    if (!UiaLookupId(AutomationIdentifierType_Property, &OptimizeForVisualContent_Property_GUID))
    {
        win_skip("Skipping UIA_BoundingRectanglePropertyId tests for Win7\n");
        goto exit;
    }

    /*
     * IUIAutomationElement_get_CurrentBoundingRectangle/UIA_BoundRectanglePropertyId tests.
     */
    hr = IUIAutomationElement_GetCurrentPropertyValueEx(element, UIA_LabeledByPropertyId, TRUE, &v);
    ok(hr == S_OK, "Unexpected hr %#lx.\n", hr);
    ok(V_VT(&v) == VT_UNKNOWN, "Unexpected vt %d\n", V_VT(&v));
    ok(Provider_child.ref == 2, "Unexpected refcnt %ld\n", Provider.ref);

    hr = IUnknown_QueryInterface(V_UNKNOWN(&v), &IID_IUIAutomationElement, (void **)&element2);
    ok(hr == S_OK, "Unexpected hr %#lx.\n", hr);
    ok(!!element2, "element2 == NULL\n");
    VariantClear(&v);

    /* Non-empty bounding rectangle, will return a VT_R8 SAFEARRAY. */
    set_uia_rect(&uia_rect, 0, 0, 50, 50);
    Provider_child.bounds_rect = uia_rect;
    hr = IUIAutomationElement_GetCurrentPropertyValueEx(element2, UIA_BoundingRectanglePropertyId, TRUE, &v);
    ok(hr == S_OK, "Unexpected hr %#lx.\n", hr);
    check_uia_rect_val(&v, &uia_rect);
    VariantClear(&v);
    ok_method_sequence(get_bounding_rect_seq2, "get_bounding_rect_seq2");

    hr = IUIAutomationElement_get_CurrentBoundingRectangle(element2, &rect);
    ok(hr == S_OK, "Unexpected hr %#lx.\n", hr);
    check_uia_rect_rect_val(&rect, &uia_rect);
    memset(&rect, 0, sizeof(rect));
    ok_method_sequence(get_bounding_rect_seq3, "get_bounding_rect_seq3");

    /* Empty bounding rectangle will return ReservedNotSupportedValue. */
    set_uia_rect(&uia_rect, 0, 0, 0, 0);
    Provider_child.bounds_rect = uia_rect;
    hr = IUIAutomationElement_GetCurrentPropertyValueEx(element2, UIA_BoundingRectanglePropertyId, TRUE, &v);
    ok(hr == S_OK, "Unexpected hr %#lx.\n", hr);
    ok(V_VT(&v) == VT_UNKNOWN, "Unexpected vt %d\n", V_VT(&v));
    ok(V_UNKNOWN(&v) == unk_ns, "unexpected IUnknown %p\n", V_UNKNOWN(&v));
    VariantClear(&v);
    ok_method_sequence(get_empty_bounding_rect_seq, "get_empty_bounding_rect_seq");

    /* Returns an all 0 rect. */
    hr = IUIAutomationElement_get_CurrentBoundingRectangle(element2, &rect);
    ok(hr == S_OK, "Unexpected hr %#lx.\n", hr);
    check_uia_rect_rect_val(&rect, &uia_rect);
    ok_method_sequence(get_empty_bounding_rect_seq, "get_empty_bounding_rect_seq");

    IUIAutomationElement_Release(element2);
    ok(Provider_child.ref == 1, "Unexpected refcnt %ld\n", Provider_child.ref);
    initialize_provider(&Provider_child, ProviderOptions_ServerSideProvider, NULL, FALSE);

exit:
    IUIAutomationElement_Release(element);
    ok(Provider.ref == 1, "Unexpected refcnt %ld\n", Provider.ref);

    DestroyWindow(hwnd);
    UnregisterClassA("test_Element_GetPropertyValue class", NULL);
}

static void test_CUIAutomation_value_conversion(IUIAutomation *uia_iface)
{
    static const VARTYPE invalid_int_vts[] = { VT_I8, VT_INT };
    int in_arr[3] = { 0xdeadbeef, 0xfeedbeef, 0x1337b33f };
    int *out_arr, out_arr_count, i;
    LONG lbound, ubound;
    SAFEARRAY *sa;
    VARTYPE vt;
    HRESULT hr;
    UINT dims;

    /*
     * Conversion from VT_I4 SAFEARRAY to native int array.
     */
    for (i = 0; i < ARRAY_SIZE(invalid_int_vts); i++)
    {
        vt = invalid_int_vts[i];
        sa = SafeArrayCreateVector(vt, 0, 2);
        ok(!!sa, "sa == NULL\n");

        out_arr_count = 0xdeadbeef;
        out_arr = (int *)0xdeadbeef;
        hr = IUIAutomation_IntSafeArrayToNativeArray(uia_iface, sa, &out_arr, &out_arr_count);
        ok(hr == E_INVALIDARG, "Unexpected hr %#lx.\n", hr);
        ok(!out_arr, "out_arr != NULL\n");
        ok(out_arr_count == 0xdeadbeef, "Unexpected out_arr_count %#x\n", out_arr_count);
        SafeArrayDestroy(sa);
    }

    /* Only accepts VT_I4 as an input array type. */
    sa = create_i4_safearray();
    hr = IUIAutomation_IntSafeArrayToNativeArray(uia_iface, sa, &out_arr, &out_arr_count);
    ok(hr == S_OK, "Unexpected hr %#lx.\n", hr);
    ok(out_arr_count == ARRAY_SIZE(uia_i4_arr_prop_val), "Unexpected out_arr_count %#x\n", out_arr_count);
    for (i = 0; i < ARRAY_SIZE(uia_i4_arr_prop_val); i++)
        ok(out_arr[i] == uia_i4_arr_prop_val[i], "out_arr[%d]: Expected %ld, got %d\n", i, uia_i4_arr_prop_val[i], out_arr[i]);

    SafeArrayDestroy(sa);
    CoTaskMemFree(out_arr);

    /*
     * Conversion from native int array to VT_I4 SAFEARRAY.
     */
    sa = NULL;
    hr = IUIAutomation_IntNativeArrayToSafeArray(uia_iface, in_arr, ARRAY_SIZE(in_arr), &sa);
    ok(hr == S_OK, "Unexpected hr %#lx.\n", hr);

    hr = SafeArrayGetVartype(sa, &vt);
    ok(hr == S_OK, "Unexpected hr %#lx.\n", hr);
    ok(vt == VT_I4, "Unexpected vt %d.\n", vt);

    dims = SafeArrayGetDim(sa);
    ok(dims == 1, "Unexpected array dims %d\n", dims);

    hr = SafeArrayGetLBound(sa, 1, &lbound);
    ok(hr == S_OK, "Failed to get LBound with hr %#lx\n", hr);
    ok(lbound == 0, "Unexpected LBound %#lx\n", lbound);

    hr = SafeArrayGetUBound(sa, 1, &ubound);
    ok(hr == S_OK, "Failed to get UBound with hr %#lx\n", hr);
    ok(((ubound - lbound) + 1) == ARRAY_SIZE(in_arr), "Unexpected array size %#lx\n", ((ubound - lbound) + 1));

    for (i = 0; i < ARRAY_SIZE(in_arr); i++)
    {
        LONG idx = lbound + i;
        int tmp_val;

        hr = SafeArrayGetElement(sa, &idx, &tmp_val);
        ok(hr == S_OK, "Failed to get element at idx %ld, hr %#lx\n", idx, hr);
        ok(tmp_val == in_arr[i], "Expected %d at idx %d, got %d\n", in_arr[i], i, tmp_val);
    }

    SafeArrayDestroy(sa);
}

struct uia_com_classes {
    const GUID *clsid;
    const GUID *iid;
};

static const struct uia_com_classes com_classes[] = {
    { &CLSID_CUIAutomation,  &IID_IUnknown },
    { &CLSID_CUIAutomation,  &IID_IUIAutomation },
    { &CLSID_CUIAutomation8, &IID_IUnknown },
    { &CLSID_CUIAutomation8, &IID_IUIAutomation },
    { &CLSID_CUIAutomation8, &IID_IUIAutomation2 },
    { &CLSID_CUIAutomation8, &IID_IUIAutomation3 },
    { &CLSID_CUIAutomation8, &IID_IUIAutomation4 },
    { &CLSID_CUIAutomation8, &IID_IUIAutomation5 },
    { &CLSID_CUIAutomation8, &IID_IUIAutomation6 },
};

static void test_CUIAutomation(void)
{
    BOOL has_cui8 = TRUE, tmp_b;
    IUIAutomation *uia_iface;
    IUnknown *unk1, *unk2;
    HRESULT hr;
    VARIANT v;
    int i;

    CoInitializeEx(NULL, COINIT_MULTITHREADED);

    for (i = 0; i < ARRAY_SIZE(com_classes); i++)
    {
        IUnknown *iface = NULL;

        hr = CoCreateInstance(com_classes[i].clsid, NULL, CLSCTX_INPROC_SERVER, com_classes[i].iid,
                (void **)&iface);

        if ((com_classes[i].clsid == &CLSID_CUIAutomation8) && (hr == REGDB_E_CLASSNOTREG))
        {
            win_skip("CLSID_CUIAutomation8 class not registered, skipping further tests.\n");
            has_cui8 = FALSE;
            break;
        }
        else if ((com_classes[i].clsid == &CLSID_CUIAutomation8) && (hr == E_NOINTERFACE) &&
                (com_classes[i].iid != &IID_IUIAutomation2) && (com_classes[i].iid != &IID_IUIAutomation) &&
                (com_classes[i].iid != &IID_IUnknown))
        {
            win_skip("No object for clsid %s, iid %s, skipping further tests.\n", debugstr_guid(com_classes[i].clsid),
                debugstr_guid(com_classes[i].iid));
            break;
        }

        ok(hr == S_OK, "Failed to create interface for clsid %s, iid %s, hr %#lx\n",
                debugstr_guid(com_classes[i].clsid), debugstr_guid(com_classes[i].iid), hr);
        ok(!!iface, "iface == NULL\n");
        IUnknown_Release(iface);
    }

    if (has_cui8)
        hr = CoCreateInstance(&CLSID_CUIAutomation8, NULL, CLSCTX_INPROC_SERVER, &IID_IUIAutomation,
                (void **)&uia_iface);
    else
        hr = CoCreateInstance(&CLSID_CUIAutomation, NULL, CLSCTX_INPROC_SERVER, &IID_IUIAutomation,
                (void **)&uia_iface);
    ok(hr == S_OK, "Failed to create IUIAutomation interface, hr %#lx\n", hr);
    ok(!!uia_iface, "uia_iface == NULL\n");

    /* Reserved value retrieval methods. */
    hr = UiaGetReservedNotSupportedValue(&unk1);
    ok(hr == S_OK, "Unexpected hr %#lx.\n", hr);

    hr = IUIAutomation_get_ReservedNotSupportedValue(uia_iface, &unk2);
    ok(hr == S_OK, "Unexpected hr %#lx.\n", hr);
    ok(unk1 == unk2, "unk1 != unk2\n");

    V_VT(&v) = VT_UNKNOWN;
    V_UNKNOWN(&v) = unk1;
    hr = IUIAutomation_CheckNotSupported(uia_iface, v, &tmp_b);
    ok(hr == S_OK, "Unexpected hr %#lx.\n", hr);
    ok(tmp_b == TRUE, "tmp_b != TRUE\n");

    IUnknown_Release(unk1);
    IUnknown_Release(unk2);

    hr = UiaGetReservedMixedAttributeValue(&unk1);
    ok(hr == S_OK, "Unexpected hr %#lx.\n", hr);

    hr = IUIAutomation_get_ReservedMixedAttributeValue(uia_iface, &unk2);
    ok(hr == S_OK, "Unexpected hr %#lx.\n", hr);
    ok(unk1 == unk2, "unk1 != unk2\n");

    V_VT(&v) = VT_UNKNOWN;
    V_UNKNOWN(&v) = unk1;
    hr = IUIAutomation_CheckNotSupported(uia_iface, v, &tmp_b);
    ok(hr == S_OK, "Unexpected hr %#lx.\n", hr);
    ok(tmp_b == FALSE, "tmp_b != FALSE\n");

    IUnknown_Release(unk1);
    IUnknown_Release(unk2);

    test_CUIAutomation_value_conversion(uia_iface);
    test_ElementFromHandle(uia_iface, has_cui8);
    test_Element_GetPropertyValue(uia_iface);

    IUIAutomation_Release(uia_iface);
    CoUninitialize();
}

/*
 * Once a process returns a UI Automation provider with
 * UiaReturnRawElementProvider it ends up in an implicit MTA until exit. This
 * messes with tests around COM initialization, so we run these tests in
 * separate processes.
 */
static void launch_test_process(const char *name, const char *test_name)
>>>>>>> 6eb373f5
{
    IRawElementProviderSimple *elprov, *elprov2;
    enum ProviderOptions prov_opts;
    WNDCLASSA cls;
    HRESULT hr;
    HWND hwnd;
    VARIANT v;
    int i;

    CoInitializeEx(NULL, COINIT_MULTITHREADED);

    cls.style = 0;
    cls.lpfnWndProc = test_wnd_proc;
    cls.cbClsExtra = 0;
    cls.cbWndExtra = 0;
    cls.hInstance = GetModuleHandleA(NULL);
    cls.hIcon = 0;
    cls.hCursor = NULL;
    cls.hbrBackground = NULL;
    cls.lpszMenuName = NULL;
    cls.lpszClassName = "UiaProviderForNonClient class";

    RegisterClassA(&cls);

    hr = pUiaProviderForNonClient(NULL, OBJID_WINDOW, CHILDID_SELF, &elprov);
    ok(hr == E_INVALIDARG, "Unexpected hr %#lx.\n", hr);
    ok(!elprov, "elprov != NULL\n");

    hr = pUiaProviderForNonClient((HWND)0xdeadbeef, OBJID_WINDOW, CHILDID_SELF, &elprov);
    ok(hr == UIA_E_ELEMENTNOTAVAILABLE, "Unexpected hr %#lx.\n", hr);
    ok(!elprov, "elprov != NULL\n");

    hwnd = CreateWindowA("UiaProviderForNonClient class", "Test window", WS_OVERLAPPEDWINDOW,
            0, 0, 100, 100, NULL, NULL, NULL, NULL);

    /* OBJID_CLIENT isn't a valid object id. */
    hr = pUiaProviderForNonClient(hwnd, OBJID_CLIENT, CHILDID_SELF, &elprov);
    ok(hr == E_INVALIDARG, "Unexpected hr %#lx.\n", hr);
    ok(!elprov, "elprov != NULL\n");

    /* NULL elprov. */
    hr = pUiaProviderForNonClient(hwnd, OBJID_WINDOW, CHILDID_SELF, NULL);
    ok(hr == E_INVALIDARG, "Unexpected hr %#lx.\n", hr);

    /* OBJID_WINDOW gets the nonclient provider for the entire HWND. */
    hr = pUiaProviderForNonClient(hwnd, OBJID_WINDOW, CHILDID_SELF, &elprov);
    ok(hr == S_OK, "Unexpected hr %#lx.\n", hr);
    ok(!!elprov, "elprov == NULL\n");

    hr = IRawElementProviderSimple_get_ProviderOptions(elprov, &prov_opts);
    ok(hr == S_OK, "Unexpected hr %#lx.\n", hr);
    ok(prov_opts == (ProviderOptions_ClientSideProvider | ProviderOptions_NonClientAreaProvider |
                    ProviderOptions_ProviderOwnsSetFocus), "Unexpected provider options %#x\n", prov_opts);

    VariantInit(&v);
    hr = IRawElementProviderSimple_GetPropertyValue(elprov, UIA_ProviderDescriptionPropertyId, &v);
    ok(hr == S_OK, "Unexpected hr %#lx.\n", hr);
    ok(V_VT(&v) == VT_BSTR, "V_VT(&v) = %d\n", V_VT(&v));
    VariantClear(&v);

    hr = IRawElementProviderSimple_GetPropertyValue(elprov, UIA_IsKeyboardFocusablePropertyId, &v);
    ok(hr == S_OK, "Unexpected hr %#lx.\n", hr);
    ok(V_VT(&v) == VT_BOOL, "V_VT(&v) = %d\n", V_VT(&v));
    ok(check_variant_bool(&v, TRUE), "V_BOOL(&v) = %#x\n", V_BOOL(&v));
    VariantClear(&v);

    hr = IRawElementProviderSimple_get_HostRawElementProvider(elprov, &elprov2);
    ok(hr == S_OK, "Unexpected hr %#lx.\n", hr);
    ok(!!elprov2, "elprov == NULL, elprov %p\n", elprov2);
    IRawElementProviderSimple_Release(elprov2);

    IRawElementProviderSimple_Release(elprov);

    /* Test each valid nonclient area OBJID. */
    for (i = 0; i < ARRAY_SIZE(nc_objids); i++)
    {
        exp_objid = nc_objids[i];
        SET_EXPECT(winproc_GETOBJECT);
        hr = pUiaProviderForNonClient(hwnd, nc_objids[i], CHILDID_SELF, &elprov);
        todo_wine ok(hr == S_OK, "Unexpected hr %#lx.\n", hr);
        todo_wine ok(!!elprov, "elprov == NULL\n");
        todo_wine CHECK_CALLED(winproc_GETOBJECT);

        if (!elprov)
            continue;

        hr = IRawElementProviderSimple_get_ProviderOptions(elprov, &prov_opts);
        ok(hr == S_OK, "Unexpected hr %#lx.\n", hr);
        ok(prov_opts == (ProviderOptions_ClientSideProvider | ProviderOptions_UseComThreading),
                "Unexpected provider options %#x\n", prov_opts);

        hr = IRawElementProviderSimple_GetPropertyValue(elprov, UIA_ProviderDescriptionPropertyId, &v);
        ok(hr == S_OK, "Unexpected hr %#lx.\n", hr);
        ok(V_VT(&v) == VT_BSTR, "V_VT(&v) = %d\n", V_VT(&v));
        VariantClear(&v);

        IRawElementProviderSimple_Release(elprov);
    }

    exp_objid = 0;

    DestroyWindow(hwnd);
    UnregisterClassA("UiaProviderForNonClient class", NULL);
    CoUninitialize();
}

static void test_default_proxy_providers(void)
{
    struct node_provider_desc exp_node_desc[4];
    LONG exp_lbound[2], exp_elems[2], i;
    struct UiaCacheRequest cache_req;
    SAFEARRAY *out_req;
    BSTR tree_struct;
    HWND hwnd, hwnd2;
    HUIANODE node;
    WNDCLASSA cls;
    HRESULT hr;
    VARIANT v;

    CoInitializeEx(NULL, COINIT_MULTITHREADED);

    cls.style = 0;
    cls.lpfnWndProc = test_wnd_proc;
    cls.cbClsExtra = 0;
    cls.cbWndExtra = 0;
    cls.hInstance = GetModuleHandleA(NULL);
    cls.hIcon = 0;
    cls.hCursor = NULL;
    cls.hbrBackground = NULL;
    cls.lpszMenuName = NULL;
    cls.lpszClassName = "default_proxy_provider class";

    RegisterClassA(&cls);

    cls.lpfnWndProc = child_test_wnd_proc;
    cls.lpszClassName = "default_proxy_provider child class";
    RegisterClassA(&cls);

    hwnd = CreateWindowA("default_proxy_provider class", "Test window", WS_OVERLAPPEDWINDOW,
            0, 0, 100, 100, NULL, NULL, NULL, NULL);

    prov_root = NULL;
    acc_client = &Accessible.IAccessible_iface;

    initialize_provider(&Provider, ProviderOptions_ClientSideProvider, hwnd, FALSE);
    set_accessible_props(&Accessible, ROLE_SYSTEM_TEXT, STATE_SYSTEM_FOCUSABLE, 0, L"Accessible", 0, 0, 20, 20);
    ok(Accessible.ref == 1, "Unexpected refcnt %ld\n", Accessible.ref);

    SET_EXPECT(Accessible_QI_IAccIdentity);
    SET_EXPECT(Accessible_get_accParent);
    SET_EXPECT(winproc_GETOBJECT_UiaRoot);
    SET_EXPECT(winproc_GETOBJECT_CLIENT);
    hr = UiaNodeFromProvider(&Provider.IRawElementProviderSimple_iface, &node);
    ok(hr == S_OK, "Unexpected hr %#lx.\n", hr);
    ok(Provider.ref == 2, "Unexpected refcnt %ld\n", Provider.ref);
    ok(Accessible.ref > 1, "Unexpected refcnt %ld\n", Accessible.ref);
    todo_wine CHECK_CALLED(Accessible_QI_IAccIdentity);
    todo_wine CHECK_CALLED(Accessible_get_accParent);
    CHECK_CALLED(winproc_GETOBJECT_UiaRoot);
    CHECK_CALLED(winproc_GETOBJECT_CLIENT);

    hr = UiaGetPropertyValue(node, UIA_ProviderDescriptionPropertyId, &v);
    todo_wine ok(hr == S_OK, "Unexpected hr %#lx\n", hr);
    if (SUCCEEDED(hr))
    {
        check_node_provider_desc_prefix(V_BSTR(&v), GetCurrentProcessId(), hwnd);
        check_node_provider_desc(V_BSTR(&v), L"Hwnd", L"Provider", FALSE);
        check_node_provider_desc(V_BSTR(&v), L"Nonclient", NULL, FALSE);
        check_node_provider_desc(V_BSTR(&v), L"Main", NULL, TRUE);
        VariantClear(&v);
    }

<<<<<<< HEAD
    SET_EXPECT(Accessible_get_accRole);
    hr = UiaGetPropertyValue(node, UIA_ControlTypePropertyId, &v);
    ok(hr == S_OK, "Unexpected hr %#lx\n", hr);
    ok(V_VT(&v) == VT_I4, "Unexpected VT %d\n", V_VT(&v));
    ok(V_I4(&v) == UIA_EditControlTypeId, "Unexpected I4 %#lx\n", V_I4(&v));
    VariantClear(&v);
    CHECK_CALLED(Accessible_get_accRole);

    UiaNodeRelease(node);
    ok(Provider.ref == 1, "Unexpected refcnt %ld\n", Provider.ref);
    ok(Accessible.ref == 1, "Unexpected refcnt %ld\n", Accessible.ref);

    /*
     * Test default edit MSAA proxy.
     */
    hwnd2 = CreateWindowA("EDIT", "", WS_VISIBLE | WS_CHILD | ES_PASSWORD,
            0, 0, 100, 100, hwnd, NULL, NULL, NULL);
    initialize_provider(&Provider, ProviderOptions_ClientSideProvider, hwnd2, FALSE);

    /* Tries to get override provider from parent HWND. */
    SET_EXPECT(winproc_GETOBJECT_UiaRoot);
    hr = UiaNodeFromProvider(&Provider.IRawElementProviderSimple_iface, &node);
    ok(hr == S_OK, "Unexpected hr %#lx.\n", hr);
    ok(Provider.ref == 2, "Unexpected refcnt %ld\n", Provider.ref);
    todo_wine CHECK_CALLED(winproc_GETOBJECT_UiaRoot);

    hr = UiaGetPropertyValue(node, UIA_ProviderDescriptionPropertyId, &v);
    todo_wine ok(hr == S_OK, "Unexpected hr %#lx\n", hr);
    if (SUCCEEDED(hr))
=======
    test_UiaHostProviderFromHwnd();
    test_uia_reserved_value_ifaces();
    test_UiaLookupId();
    test_UiaNodeFromProvider();
    test_UiaGetPropertyValue();
    test_UiaGetRuntimeId();
    test_UiaHUiaNodeFromVariant();
    launch_test_process(argv[0], "UiaNodeFromHandle");
    launch_test_process(argv[0], "UiaRegisterProviderCallback");
    test_UiaGetUpdatedCache();
    test_UiaNavigate();
    test_UiaFind();
    test_CUIAutomation();
    if (uia_dll)
>>>>>>> 6eb373f5
    {
        check_node_provider_desc_prefix(V_BSTR(&v), GetCurrentProcessId(), hwnd2);
        check_node_provider_desc(V_BSTR(&v), L"Hwnd", L"Provider", FALSE);
        check_node_provider_desc(V_BSTR(&v), L"Main", NULL, FALSE);
        check_node_provider_desc(V_BSTR(&v), L"Annotation", NULL, TRUE);
        VariantClear(&v);
    }

    hr = UiaGetPropertyValue(node, UIA_ControlTypePropertyId, &v);
    ok(hr == S_OK, "Unexpected hr %#lx\n", hr);
    ok(V_VT(&v) == VT_I4, "Unexpected VT %d\n", V_VT(&v));
    ok(V_I4(&v) == UIA_EditControlTypeId, "Unexpected I4 %#lx\n", V_I4(&v));
    VariantClear(&v);

    hr = UiaGetPropertyValue(node, UIA_IsPasswordPropertyId, &v);
    ok(hr == S_OK, "Unexpected hr %#lx\n", hr);
    ok(V_VT(&v) == VT_BOOL, "Unexpected VT %d\n", V_VT(&v));
    ok(check_variant_bool(&v, TRUE), "V_BOOL(&v) = %#x\n", V_BOOL(&v));
    VariantClear(&v);

    UiaNodeRelease(node);
    DestroyWindow(hwnd2);

    /*
     * Test default BaseHwnd provider. Unlike the other default providers, the
     * default BaseHwnd IRawElementProviderSimple is not available to test
     * directly. To isolate the BaseHwnd provider, we set the node's nonclient
     * provider to Provider_nc, and its Main provider to Provider. These
     * providers will return nothing so that we can isolate properties coming
     * from the BaseHwnd provider.
     */
    hwnd2 = CreateWindowA("default_proxy_provider child class", "Test child window", WS_CHILD,
            0, 0, 50, 50, hwnd, NULL, NULL, NULL);
    initialize_provider(&Provider_nc, ProviderOptions_ClientSideProvider | ProviderOptions_NonClientAreaProvider, hwnd2, FALSE);
    set_provider_nav_ifaces(&Provider, NULL, NULL, NULL, NULL, NULL, NULL);
    set_provider_nav_ifaces(&Provider_nc, NULL, NULL, NULL, NULL, NULL, NULL);
    initialize_provider(&Provider, ProviderOptions_ServerSideProvider, hwnd2, FALSE);
    Provider_nc.ignore_hwnd_prop = Provider.ignore_hwnd_prop = TRUE;
    child_win_prov_root = &Provider.IRawElementProviderSimple_iface;

    SET_EXPECT(child_winproc_GETOBJECT_UiaRoot);
    SET_EXPECT(winproc_GETOBJECT_UiaRoot);
    hr = UiaNodeFromProvider(&Provider_nc.IRawElementProviderSimple_iface, &node);
    ok(hr == S_OK, "Unexpected hr %#lx.\n", hr);
    ok(Provider.ref == 2, "Unexpected refcnt %ld\n", Provider.ref);
    ok(Provider_nc.ref == 2, "Unexpected refcnt %ld\n", Provider_nc.ref);
    CHECK_CALLED(child_winproc_GETOBJECT_UiaRoot);
    todo_wine CHECK_CALLED(winproc_GETOBJECT_UiaRoot);

    hr = UiaGetPropertyValue(node, UIA_ProviderDescriptionPropertyId, &v);
    todo_wine ok(hr == S_OK, "Unexpected hr %#lx\n", hr);
    if (SUCCEEDED(hr))
    {
        check_node_provider_desc_prefix(V_BSTR(&v), GetCurrentProcessId(), hwnd2);
        check_node_provider_desc(V_BSTR(&v), L"Nonclient", L"Provider_nc", FALSE);
        check_node_provider_desc(V_BSTR(&v), L"Main", L"Provider", FALSE);
        check_node_provider_desc(V_BSTR(&v), L"Hwnd", NULL, TRUE);
        VariantClear(&v);
    }

    Provider.ret_invalid_prop_type = Provider_nc.ret_invalid_prop_type = TRUE;

    /*
     * Default BaseHwnd provider has a control type of Window.
     * Actually apparently Pane for child windows?
     */
    hr = UiaGetPropertyValue(node, UIA_ControlTypePropertyId, &v);
    ok(hr == S_OK, "Unexpected hr %#lx\n", hr);
    ok(V_VT(&v) == VT_I4, "Unexpected VT %d\n", V_VT(&v));
    ok(V_I4(&v) == UIA_PaneControlTypeId, "Unexpected I4 %#lx\n", V_I4(&v));
    VariantClear(&v);

    /* Default BaseHwnd provider has its name property set to the window name. */
    hr = UiaGetPropertyValue(node, UIA_NamePropertyId, &v);
    ok(hr == S_OK, "Unexpected hr %#lx\n", hr);
    ok(V_VT(&v) == VT_BSTR, "Unexpected VT %d\n", V_VT(&v));
    ok(!lstrcmpW(V_BSTR(&v), L"Test child window"), "Unexpected BSTR %s\n", wine_dbgstr_w(V_BSTR(&v)));
    VariantClear(&v);

    for (i = 0; i < ARRAY_SIZE(exp_node_desc); i++)
        init_node_provider_desc(&exp_node_desc[i], GetCurrentProcessId(), NULL);

    prov_root = &Provider2.IRawElementProviderSimple_iface;
    init_node_provider_desc(&exp_node_desc[0], GetCurrentProcessId(), hwnd);
    add_provider_desc(&exp_node_desc[0], L"Main", L"Provider2", FALSE);
    add_provider_desc(&exp_node_desc[0], L"Nonclient", NULL, FALSE);
    add_provider_desc(&exp_node_desc[0], L"Hwnd", NULL, TRUE);
    set_cache_request(&cache_req, NULL, TreeScope_Element, NULL, 0, NULL, 0, AutomationElementMode_Full);
    tree_struct = NULL; out_req = NULL;
    SET_EXPECT(winproc_GETOBJECT_UiaRoot);
    hr = UiaNavigate(node, NavigateDirection_Parent, (struct UiaCondition *)&UiaTrueCondition, &cache_req, &out_req, &tree_struct);
    ok(hr == S_OK, "Unexpected hr %#lx\n", hr);
    ok(!!out_req, "out_req == NULL\n");
    ok(!!tree_struct, "tree_struct == NULL\n");
    ok(Provider2.ref == 2, "Unexpected refcnt %ld\n", Provider.ref);
    CHECK_CALLED(winproc_GETOBJECT_UiaRoot);

    exp_lbound[0] = exp_lbound[1] = 0;
    exp_elems[0] = exp_elems[1] = 1;
    test_cache_req_sa(out_req, exp_lbound, exp_elems, exp_node_desc);
    ok(!wcscmp(tree_struct, L"P)"), "tree structure %s\n", debugstr_w(tree_struct));

    UiaNodeRelease(node);

    set_accessible_props(&Accessible, 0, 0, 0, NULL, 0, 0, 0, 0);
    initialize_provider(&Provider, ProviderOptions_ServerSideProvider, NULL, FALSE);
    initialize_provider(&Provider_nc, ProviderOptions_ClientSideProvider | ProviderOptions_NonClientAreaProvider, NULL, FALSE);
    set_provider_nav_ifaces(&Provider, NULL, NULL, NULL, NULL, &Provider_child, &Provider_child2);
    set_provider_nav_ifaces(&Provider_nc, NULL, NULL, NULL, NULL, &Provider_nc_child, &Provider_nc_child2);
    child_win_prov_root = prov_root = NULL;
    acc_client = NULL;

    DestroyWindow(hwnd);
    UnregisterClassA("default_proxy_provider class", NULL);
    UnregisterClassA("default_proxy_provider child class", NULL);

    CoUninitialize();
}

struct uia_com_classes {
    const GUID *clsid;
    const GUID *iid;
};

static const struct uia_com_classes com_classes[] = {
    { &CLSID_CUIAutomation, &IID_IUIAutomation },
    { &CLSID_CUIAutomation8, &IID_IUIAutomation },
    { &CLSID_CUIAutomation8, &IID_IUIAutomation2 },
    { &CLSID_CUIAutomation8, &IID_IUIAutomation3 },
    { &CLSID_CUIAutomation8, &IID_IUIAutomation4 },
    { &CLSID_CUIAutomation8, &IID_IUIAutomation5 },
    { &CLSID_CUIAutomation8, &IID_IUIAutomation6 },
};

static void test_CUIAutomation(void)
{
    IUIAutomation *uia_iface;
    HRESULT hr;
    int i;

    CoInitializeEx(NULL, COINIT_MULTITHREADED);

    for (i = 0; i < ARRAY_SIZE(com_classes); i++)
    {
        uia_iface = NULL;
        hr = CoCreateInstance(com_classes[i].clsid, NULL, CLSCTX_INPROC_SERVER, com_classes[i].iid,
                (void **)&uia_iface);

        if (i && (hr == E_NOINTERFACE))
        {
            win_skip("No object for clsid %s, iid %s, skipping further tests.\n", debugstr_guid(com_classes[i].clsid),
                debugstr_guid(com_classes[i].iid));
            break;
        }

        ok(hr == S_OK, "Failed to create interface for clsid %s, iid %s, hr %#lx\n",
                debugstr_guid(com_classes[i].clsid), debugstr_guid(com_classes[i].iid), hr);
        ok(!!uia_iface, "uia_iface == NULL\n");
        IUIAutomation_Release(uia_iface);
    }

    CoUninitialize();
}

#define NODE_CREATE_SEQ3(prov) \
    { prov , PROV_GET_PROVIDER_OPTIONS, METHOD_OPTIONAL }, \
    /* Win10v1507 and below call this. */ \
    { prov , PROV_GET_PROPERTY_VALUE, METHOD_OPTIONAL }, /* UIA_NativeWindowHandlePropertyId */ \
    { prov , PROV_GET_HOST_RAW_ELEMENT_PROVIDER }, \
    { prov , PROV_GET_PROPERTY_VALUE }, \
    { prov , FRAG_NAVIGATE }, /* NavigateDirection_Parent */ \
    { prov , PROV_GET_PROVIDER_OPTIONS, METHOD_OPTIONAL } \

static const struct prov_method_sequence event_seq1[] = {
    { &Provider, PROV_GET_PROVIDER_OPTIONS, METHOD_OPTIONAL }, /* Only done on Win8+. */
    { 0 },
};

static const struct prov_method_sequence event_seq2[] = {
    { &Provider, FRAG_GET_RUNTIME_ID },
    { &Provider, FRAG_GET_RUNTIME_ID, METHOD_OPTIONAL }, /* Only done on Win10v1809+. */
    { &Provider, FRAG_GET_FRAGMENT_ROOT },
    { &Provider, FRAG_GET_RUNTIME_ID, METHOD_OPTIONAL }, /* Only done on Win8+. */
    { &Provider, PROV_GET_PROVIDER_OPTIONS, METHOD_OPTIONAL }, /* Only done on Win10v1809+. */
    { &Provider, ADVISE_EVENTS_EVENT_ADDED },
    { 0 },
};

static const struct prov_method_sequence event_seq3[] = {
    { &Provider, PROV_GET_PROVIDER_OPTIONS },
    { &Provider, PROV_GET_PROVIDER_OPTIONS, METHOD_OPTIONAL }, /* Only done on Win8+. */
    NODE_CREATE_SEQ3(&Provider),
    { &Provider, FRAG_GET_RUNTIME_ID },
    { 0 },
};

static const struct prov_method_sequence event_seq4[] = {
    { &Provider, ADVISE_EVENTS_EVENT_REMOVED },
    { 0 },
};

static const struct prov_method_sequence event_seq5[] = {
    { &Provider, PROV_GET_PROVIDER_OPTIONS },
    { &Provider, PROV_GET_PROVIDER_OPTIONS, METHOD_OPTIONAL }, /* Only done on Win8+. */
    NODE_CREATE_SEQ3(&Provider),
    { &Provider, FRAG_GET_RUNTIME_ID },
    { &Provider, PROV_GET_PROPERTY_VALUE, METHOD_TODO }, /* UIA_ProviderDescriptionPropertyId. */
    { 0 },
};

static const struct prov_method_sequence event_seq6[] = {
    { &Provider, FRAG_GET_RUNTIME_ID },
    { &Provider, FRAG_GET_RUNTIME_ID, METHOD_OPTIONAL }, /* Only done on Win10v1809+. */
    { &Provider, FRAG_GET_FRAGMENT_ROOT },
    { &Provider, FRAG_GET_EMBEDDED_FRAGMENT_ROOTS },
    { &Provider, FRAG_GET_RUNTIME_ID, METHOD_OPTIONAL }, /* Only done on Win8+. */
    { &Provider, PROV_GET_PROVIDER_OPTIONS, METHOD_OPTIONAL }, /* Only done on Win10v1809+. */
    { &Provider, ADVISE_EVENTS_EVENT_ADDED },
    { 0 },
};

static const struct prov_method_sequence event_seq7[] = {
    { &Provider, PROV_GET_PROVIDER_OPTIONS },
    { &Provider, PROV_GET_PROVIDER_OPTIONS, METHOD_OPTIONAL }, /* Only done on Win8+. */
    NODE_CREATE_SEQ3(&Provider),
    { &Provider, FRAG_GET_RUNTIME_ID },
    /* Only done on Win10v1507 and below. */
    { &Provider, FRAG_NAVIGATE, METHOD_OPTIONAL }, /* NavigateDirection_Parent */
    { 0 },
};

static const struct prov_method_sequence event_seq8[] = {
    { &Provider_child_child, PROV_GET_PROVIDER_OPTIONS },
    { &Provider_child_child, PROV_GET_PROVIDER_OPTIONS, METHOD_OPTIONAL }, /* Only done on Win8+. */
    NODE_CREATE_SEQ3(&Provider_child_child),
    { &Provider_child_child, FRAG_GET_RUNTIME_ID },
    { &Provider_child_child, FRAG_NAVIGATE }, /* NavigateDirection_Parent */
    NODE_CREATE_SEQ(&Provider_child),
    { &Provider_child, FRAG_GET_RUNTIME_ID },
    { 0 },
};

static const struct prov_method_sequence event_seq9[] = {
    { &Provider_child, PROV_GET_PROVIDER_OPTIONS },
    { &Provider_child, PROV_GET_PROVIDER_OPTIONS, METHOD_OPTIONAL }, /* Only done on Win8+. */
    NODE_CREATE_SEQ3(&Provider_child),
    { &Provider_child, FRAG_GET_RUNTIME_ID },
    { &Provider_child, FRAG_NAVIGATE }, /* NavigateDirection_Parent */
    NODE_CREATE_SEQ(&Provider),
    { &Provider, FRAG_GET_RUNTIME_ID },
    { &Provider_child, PROV_GET_PROPERTY_VALUE, METHOD_TODO }, /* UIA_ProviderDescriptionPropertyId. */
    { 0 },
};

static const struct prov_method_sequence event_seq10[] = {
    { &Provider_child_child, PROV_GET_PROVIDER_OPTIONS },
    { &Provider_child_child, PROV_GET_PROVIDER_OPTIONS, METHOD_OPTIONAL }, /* Only done on Win8+. */
    NODE_CREATE_SEQ3(&Provider_child_child),
    { &Provider_child_child, FRAG_GET_RUNTIME_ID },
    { &Provider_child_child, FRAG_NAVIGATE }, /* NavigateDirection_Parent */
    NODE_CREATE_SEQ(&Provider_child),
    { &Provider_child, FRAG_GET_RUNTIME_ID },
    { &Provider_child, FRAG_NAVIGATE }, /* NavigateDirection_Parent */
    NODE_CREATE_SEQ(&Provider),
    { &Provider, FRAG_GET_RUNTIME_ID },
    { &Provider_child_child, PROV_GET_PROPERTY_VALUE, METHOD_TODO }, /* UIA_ProviderDescriptionPropertyId. */
    { 0 },
};

static const struct prov_method_sequence event_seq11[] = {
    { &Provider, FRAG_GET_RUNTIME_ID },
    { &Provider, FRAG_GET_RUNTIME_ID, METHOD_OPTIONAL }, /* Only done on Win10v1809+. */
    { &Provider, FRAG_GET_FRAGMENT_ROOT },
    { &Provider, FRAG_GET_EMBEDDED_FRAGMENT_ROOTS },
    { &Provider, FRAG_GET_RUNTIME_ID, METHOD_OPTIONAL }, /* Only done on Win8+. */
    { &Provider2, PROV_GET_PROVIDER_OPTIONS, METHOD_OPTIONAL }, /* Only done on Win10v1809+. */
    { &Provider2, ADVISE_EVENTS_EVENT_ADDED },
    { 0 },
};

static const struct prov_method_sequence event_seq12[] = {
    { &Provider2, ADVISE_EVENTS_EVENT_REMOVED },
    { 0 },
};

static const struct prov_method_sequence event_seq13[] = {
    { &Provider, FRAG_GET_RUNTIME_ID },
    { &Provider, FRAG_GET_RUNTIME_ID, METHOD_OPTIONAL }, /* Only done on Win10v1809+. */
    { &Provider, FRAG_GET_FRAGMENT_ROOT },
    { &Provider, FRAG_GET_EMBEDDED_FRAGMENT_ROOTS },
    { &Provider, FRAG_GET_RUNTIME_ID, METHOD_OPTIONAL }, /* Only done on Win8+. */
    { &Provider, PROV_GET_PROVIDER_OPTIONS, METHOD_OPTIONAL }, /* Only done on Win10v1809+. */
    NODE_CREATE_SEQ3(&Provider_child),
    { &Provider_child, FRAG_GET_FRAGMENT_ROOT },
    { &Provider_child, FRAG_GET_EMBEDDED_FRAGMENT_ROOTS },
    { &Provider_child, FRAG_GET_RUNTIME_ID, METHOD_OPTIONAL }, /* Only done on Win8+. */
    { &Provider_child, PROV_GET_PROVIDER_OPTIONS, METHOD_OPTIONAL }, /* Only done on Win10v1809+. */
    NODE_CREATE_SEQ3(&Provider_child2),
    { &Provider_child2, FRAG_GET_FRAGMENT_ROOT },
    { &Provider_child2, FRAG_GET_EMBEDDED_FRAGMENT_ROOTS },
    { &Provider_child2, FRAG_GET_RUNTIME_ID, METHOD_OPTIONAL }, /* Only done on Win8+. */
    { &Provider_child2, PROV_GET_PROVIDER_OPTIONS, METHOD_OPTIONAL }, /* Only done on Win10v1809+. */
    { &Provider, ADVISE_EVENTS_EVENT_ADDED },
    { &Provider_child, ADVISE_EVENTS_EVENT_ADDED },
    { &Provider_child2, ADVISE_EVENTS_EVENT_ADDED },
    { 0 },
};

static const struct prov_method_sequence event_seq14[] = {
    { &Provider, ADVISE_EVENTS_EVENT_REMOVED },
    { &Provider_child, ADVISE_EVENTS_EVENT_REMOVED },
    { &Provider_child2, ADVISE_EVENTS_EVENT_REMOVED },
    { 0 },
};

static const struct UiaCacheRequest DefaultCacheReq = {
    (struct UiaCondition *)&UiaTrueCondition,
    TreeScope_Element,
    NULL, 0,
    NULL, 0,
    AutomationElementMode_Full,
};

static struct EventData {
    LONG exp_lbound[2];
    LONG exp_elems[2];
    struct node_provider_desc exp_node_desc;
    const WCHAR *exp_tree_struct;
    HANDLE event_handle;
} EventData;

static void WINAPI uia_event_callback(struct UiaEventArgs *args, SAFEARRAY *req_data, BSTR tree_struct)
{
    CHECK_EXPECT(uia_event_callback);

    test_cache_req_sa(req_data, EventData.exp_lbound, EventData.exp_elems, &EventData.exp_node_desc);
    ok(!wcscmp(tree_struct, EventData.exp_tree_struct), "tree structure %s\n", debugstr_w(tree_struct));

    SafeArrayDestroy(req_data);
    SysFreeString(tree_struct);
    if (EventData.event_handle)
        SetEvent(EventData.event_handle);
}

enum {
    WM_UIA_TEST_RAISE_SERVERSIDE_EVENT = WM_USER,
    WM_UIA_TEST_RAISE_CLIENTSIDE_EVENT,
    WM_UIA_TEST_RAISE_SERVERSIDE_CHILD_EVENT,
};

static void test_UiaAddEvent_client_proc(void)
{
    HUIAEVENT event;
    HUIANODE node;
    HRESULT hr;
    HWND hwnd;
    VARIANT v;
    DWORD pid;

    hwnd = FindWindowA("UiaAddEvent class", "Test window");

    CoInitializeEx(NULL, COINIT_MULTITHREADED);
    hr = UiaNodeFromHandle(hwnd, &node);
    ok(hr == S_OK, "Unexpected hr %#lx.\n", hr);

    hr = UiaGetPropertyValue(node, UIA_LabeledByPropertyId, &v);
    ok(hr == S_OK, "Unexpected hr %#lx\n", hr);
    ok(UiaNodeRelease(node), "UiaNodeRelease returned FALSE\n");

    node = NULL;
    hr = UiaHUiaNodeFromVariant(&v, &node);
    ok(hr == S_OK, "Unexpected hr %#lx\n", hr);
    ok(!!node, "node == NULL\n");

    GetWindowThreadProcessId(hwnd, &pid);
    EventData.exp_elems[0] = EventData.exp_elems[1] = 1;
    EventData.exp_tree_struct = L"P)";
    init_node_provider_desc(&EventData.exp_node_desc, pid, NULL);
    add_provider_desc(&EventData.exp_node_desc, L"Main", L"Provider_child", TRUE);
    EventData.event_handle = CreateEventW(NULL, FALSE, FALSE, NULL);

    hr = UiaAddEvent(node, UIA_AutomationFocusChangedEventId, uia_event_callback, TreeScope_Element | TreeScope_Descendants, NULL, 0,
            (struct UiaCacheRequest *)&DefaultCacheReq, &event);
    ok(hr == S_OK, "Unexpected hr %#lx.\n", hr);
    ok(!!event, "event == NULL\n");
    ok(UiaNodeRelease(node), "UiaNodeRelease returned FALSE\n");

    SET_EXPECT(uia_event_callback);
    PostMessageW(hwnd, WM_UIA_TEST_RAISE_SERVERSIDE_EVENT, 0, 0);
    todo_wine ok(!WaitForSingleObject(EventData.event_handle, 500), "Wait for event_handle failed.\n");
    todo_wine CHECK_CALLED(uia_event_callback);

    EventData.exp_elems[0] = EventData.exp_elems[1] = 1;
    EventData.exp_tree_struct = L"P)";
    init_node_provider_desc(&EventData.exp_node_desc, pid, NULL);
    add_provider_desc(&EventData.exp_node_desc, L"Main", L"Provider_child_child", TRUE);
    SET_EXPECT(uia_event_callback);
    PostMessageW(hwnd, WM_UIA_TEST_RAISE_SERVERSIDE_CHILD_EVENT, 0, 0);
    todo_wine ok(!WaitForSingleObject(EventData.event_handle, 500), "Wait for event_handle failed.\n");
    todo_wine CHECK_CALLED(uia_event_callback);

    PostMessageW(hwnd, WM_UIA_TEST_RAISE_CLIENTSIDE_EVENT, 0, 0);
    hr = UiaRemoveEvent(event);
    ok(hr == S_OK, "Unexpected hr %#lx.\n", hr);

    CloseHandle(EventData.event_handle);
    CoUninitialize();
}

struct event_test_thread_data {
    HUIAEVENT event;
    DWORD exp_thread_id;
    HWND hwnd;
};

static DWORD WINAPI uia_add_event_test_thread(LPVOID param)
{
    struct event_test_thread_data *data = (struct event_test_thread_data *)param;
    HRESULT hr;

    CoInitializeEx(NULL, COINIT_MULTITHREADED);

    hr = UiaRemoveEvent(data->event);
    ok(hr == S_OK, "Unexpected hr %#lx.\n", hr);
    ok(Provider.ref == 2, "Unexpected refcnt %ld\n", Provider.ref);
    ok(Provider2.ref == 1, "Unexpected refcnt %ld\n", Provider2.ref);
    ok_method_sequence(event_seq12, "event_seq12");

    ok(Provider2.last_call_tid == data->exp_thread_id ||
            broken(Provider2.last_call_tid == GetCurrentThreadId()), "Expected method call on separate thread\n");

    CoUninitialize();
    return 0;
}

static void test_UiaAddEvent(const char *name)
{
    IRawElementProviderFragmentRoot *embedded_roots[2] = { &Provider_child.IRawElementProviderFragmentRoot_iface,
                                                           &Provider_child2.IRawElementProviderFragmentRoot_iface };
    struct event_test_thread_data thread_data = { 0 };
    PROCESS_INFORMATION proc;
    char cmdline[MAX_PATH];
    WNDCLASSA cls = { 0 };
    STARTUPINFOA startup;
    HUIAEVENT event;
    DWORD exit_code;
    HUIANODE node;
    HANDLE thread;
    HRESULT hr;
    HWND hwnd;
    VARIANT v;

    CoInitializeEx(NULL, COINIT_MULTITHREADED);

    cls.lpfnWndProc = test_wnd_proc;
    cls.hInstance = GetModuleHandleA(NULL);
    cls.lpszClassName = "UiaAddEvent class";
    RegisterClassA(&cls);

    hwnd = CreateWindowA("UiaAddEvent class", "Test window", WS_OVERLAPPEDWINDOW,
            0, 0, 100, 100, NULL, NULL, NULL, NULL);

    /*
     * Raise event without any registered event handlers.
     */
    initialize_provider(&Provider, ProviderOptions_ServerSideProvider, NULL, TRUE);
    hr = UiaRaiseAutomationEvent(&Provider.IRawElementProviderSimple_iface, UIA_AutomationFocusChangedEventId);
    ok(hr == S_OK, "Unexpected hr %#lx.\n", hr);
    if (SUCCEEDED(hr) && sequence_cnt)
        ok_method_sequence(event_seq1, "event_seq1");

    hr = UiaNodeFromProvider(&Provider.IRawElementProviderSimple_iface, &node);
    ok(hr == S_OK, "Unexpected hr %#lx.\n", hr);
    ok(Provider.ref == 2, "Unexpected refcnt %ld\n", Provider.ref);

    hr = UiaGetPropertyValue(node, UIA_ProviderDescriptionPropertyId, &v);
    todo_wine ok(hr == S_OK, "Unexpected hr %#lx\n", hr);
    if (SUCCEEDED(hr))
    {
        check_node_provider_desc_prefix(V_BSTR(&v), GetCurrentProcessId(), NULL);
        check_node_provider_desc(V_BSTR(&v), L"Main", L"Provider", TRUE);
        VariantClear(&v);
    }
    ok_method_sequence(node_from_prov2, NULL);

    /*
     * Register an event on a node without an HWND/RuntimeId. The event will
     * be created successfully, but without any way to match a provider to
     * this node, we won't be able to trigger the event handler.
     */
    event = NULL;
    Provider.frag_root = &Provider.IRawElementProviderFragmentRoot_iface;
    hr = UiaAddEvent(node, UIA_AutomationFocusChangedEventId, uia_event_callback, TreeScope_Element, NULL, 0,
            (struct UiaCacheRequest *)&DefaultCacheReq, &event);
    ok(hr == S_OK, "Unexpected hr %#lx.\n", hr);
    ok(!!event, "event == NULL\n");
    ok(Provider.ref == 3, "Unexpected refcnt %ld\n", Provider.ref);
    ok_method_sequence(event_seq2, "event_seq2");

    /*
     * Even though we raise an event on the same provider as the one our node
     * currently represents, without an HWND/RuntimeId, we have no way to
     * match them. The event handler will not be called.
     */
    hr = UiaRaiseAutomationEvent(&Provider.IRawElementProviderSimple_iface, UIA_AutomationFocusChangedEventId);
    ok(hr == S_OK, "Unexpected hr %#lx.\n", hr);
    if (SUCCEEDED(hr) && sequence_cnt)
        ok_method_sequence(event_seq3, "event_seq3");

    hr = UiaRemoveEvent(event);
    ok(hr == S_OK, "Unexpected hr %#lx.\n", hr);
    ok(Provider.ref == 2, "Unexpected refcnt %ld\n", Provider.ref);
    ok_method_sequence(event_seq4, "event_seq4");

    /*
     * Register an event on the same node again, except this time we have a
     * runtimeID.
     */
    event = NULL;
    Provider.runtime_id[0] = Provider.runtime_id[1] = 0xdeadbeef;
    hr = UiaAddEvent(node, UIA_AutomationFocusChangedEventId, uia_event_callback, TreeScope_Element, NULL, 0,
            (struct UiaCacheRequest *)&DefaultCacheReq, &event);
    ok(hr == S_OK, "Unexpected hr %#lx.\n", hr);
    ok(!!event, "event == NULL\n");
    ok(Provider.ref == 3, "Unexpected refcnt %ld\n", Provider.ref);
    ok_method_sequence(event_seq2, "event_seq2");

    /* Event handler is called since we can match our providers by runtime ID. */
    EventData.exp_elems[0] = EventData.exp_elems[1] = 1;
    EventData.exp_tree_struct = L"P)";
    init_node_provider_desc(&EventData.exp_node_desc, GetCurrentProcessId(), NULL);
    add_provider_desc(&EventData.exp_node_desc, L"Main", L"Provider", TRUE);
    SET_EXPECT(uia_event_callback);
    hr = UiaRaiseAutomationEvent(&Provider.IRawElementProviderSimple_iface, UIA_AutomationFocusChangedEventId);
    ok(hr == S_OK, "Unexpected hr %#lx.\n", hr);
    CHECK_CALLED(uia_event_callback);
    ok_method_sequence(event_seq5, "event_seq5");

    hr = UiaRemoveEvent(event);
    ok(hr == S_OK, "Unexpected hr %#lx.\n", hr);
    ok(Provider.ref == 2, "Unexpected refcnt %ld\n", Provider.ref);
    ok_method_sequence(event_seq4, "event_seq4");

    /* Create an event with TreeScope_Children. */
    initialize_provider(&Provider_child, ProviderOptions_ServerSideProvider, NULL, TRUE);
    provider_add_child(&Provider, &Provider_child);
    initialize_provider(&Provider_child_child, ProviderOptions_ServerSideProvider, NULL, TRUE);
    provider_add_child(&Provider_child, &Provider_child_child);
    hr = UiaAddEvent(node, UIA_AutomationFocusChangedEventId, uia_event_callback, TreeScope_Children, NULL, 0,
            (struct UiaCacheRequest *)&DefaultCacheReq, &event);
    ok(hr == S_OK, "Unexpected hr %#lx.\n", hr);
    ok(!!event, "event == NULL\n");
    ok(Provider.ref == 3, "Unexpected refcnt %ld\n", Provider.ref);
    ok_method_sequence(event_seq6, "event_seq6");

    /*
     * Only TreeScope_Children and not TreeScope_Element, handler won't be
     * called.
     */
    hr = UiaRaiseAutomationEvent(&Provider.IRawElementProviderSimple_iface, UIA_AutomationFocusChangedEventId);
    ok(hr == S_OK, "Unexpected hr %#lx.\n", hr);
    ok_method_sequence(event_seq7, "event_seq7");

    /* Provider_child_child is not a direct child, handler won't be called. */
    hr = UiaRaiseAutomationEvent(&Provider_child_child.IRawElementProviderSimple_iface, UIA_AutomationFocusChangedEventId);
    ok(hr == S_OK, "Unexpected hr %#lx.\n", hr);
    ok_method_sequence(event_seq8, "event_seq8");

    /* Raised an event on Provider_child, handler will be called. */
    init_node_provider_desc(&EventData.exp_node_desc, GetCurrentProcessId(), NULL);
    add_provider_desc(&EventData.exp_node_desc, L"Main", L"Provider_child", TRUE);
    SET_EXPECT(uia_event_callback);
    hr = UiaRaiseAutomationEvent(&Provider_child.IRawElementProviderSimple_iface, UIA_AutomationFocusChangedEventId);
    ok(hr == S_OK, "Unexpected hr %#lx.\n", hr);
    CHECK_CALLED(uia_event_callback);
    ok_method_sequence(event_seq9, "event_seq9");

    hr = UiaRemoveEvent(event);
    ok(hr == S_OK, "Unexpected hr %#lx.\n", hr);
    ok(Provider.ref == 2, "Unexpected refcnt %ld\n", Provider.ref);
    ok_method_sequence(event_seq4, "event_seq4");

    /* Create an event with TreeScope_Descendants. */
    hr = UiaAddEvent(node, UIA_AutomationFocusChangedEventId, uia_event_callback, TreeScope_Element | TreeScope_Descendants, NULL, 0,
            (struct UiaCacheRequest *)&DefaultCacheReq, &event);
    ok(hr == S_OK, "Unexpected hr %#lx.\n", hr);
    ok(!!event, "event == NULL\n");
    ok(Provider.ref == 3, "Unexpected refcnt %ld\n", Provider.ref);
    ok_method_sequence(event_seq6, "event_seq6");

    /* Raised an event on Provider_child_child. */
    init_node_provider_desc(&EventData.exp_node_desc, GetCurrentProcessId(), NULL);
    add_provider_desc(&EventData.exp_node_desc, L"Main", L"Provider_child_child", TRUE);
    SET_EXPECT(uia_event_callback);
    hr = UiaRaiseAutomationEvent(&Provider_child_child.IRawElementProviderSimple_iface, UIA_AutomationFocusChangedEventId);
    ok(hr == S_OK, "Unexpected hr %#lx.\n", hr);
    CHECK_CALLED(uia_event_callback);
    ok_method_sequence(event_seq10, "event_seq10");

    hr = UiaRemoveEvent(event);
    ok(hr == S_OK, "Unexpected hr %#lx.\n", hr);
    ok(Provider.ref == 2, "Unexpected refcnt %ld\n", Provider.ref);
    ok_method_sequence(event_seq4, "event_seq4");

    CoUninitialize();

    /*
     * When adding an event, each node provider's fragment root is queried
     * for, and if one is retrieved, it's IRawElementProviderAdviseEvents
     * interface is used. On Win10v1809+, ProviderOptions_UseComThreading is
     * respected for these interfaces. Set Provider2 as the fragment root here
     * to test this.
     */
    CoInitializeEx(NULL, COINIT_APARTMENTTHREADED);

    initialize_provider(&Provider2, ProviderOptions_UseComThreading | ProviderOptions_ServerSideProvider, NULL, TRUE);
    Provider.frag_root = &Provider2.IRawElementProviderFragmentRoot_iface;
    hr = UiaAddEvent(node, UIA_AutomationFocusChangedEventId, uia_event_callback, TreeScope_Element | TreeScope_Descendants, NULL, 0,
            (struct UiaCacheRequest *)&DefaultCacheReq, &event);
    ok(hr == S_OK, "Unexpected hr %#lx.\n", hr);
    ok(!!event, "event == NULL\n");
    ok(Provider.ref == 2, "Unexpected refcnt %ld\n", Provider.ref);
    ok(Provider2.ref > 1, "Unexpected refcnt %ld\n", Provider2.ref);
    ok_method_sequence(event_seq11, "event_seq11");

    thread_data.exp_thread_id = GetCurrentThreadId();
    thread_data.event = event;
    thread_data.hwnd = hwnd;
    thread = CreateThread(NULL, 0, uia_add_event_test_thread, (void *)&thread_data, 0, NULL);
    while (MsgWaitForMultipleObjects(1, &thread, FALSE, INFINITE, QS_ALLINPUT) != WAIT_OBJECT_0)
    {
        MSG msg;

        while (PeekMessageW(&msg, 0, 0, 0, PM_REMOVE))
        {
            TranslateMessage(&msg);
            DispatchMessageW(&msg);
        }
    }
    CloseHandle(thread);

    /* Test retrieving AdviseEvents on embedded fragment roots. */
    Provider.frag_root = &Provider.IRawElementProviderFragmentRoot_iface;
    Provider.embedded_frag_roots = embedded_roots;
    Provider.embedded_frag_roots_count = ARRAY_SIZE(embedded_roots);
    Provider_child.frag_root = &Provider_child.IRawElementProviderFragmentRoot_iface;
    Provider_child2.frag_root = &Provider_child2.IRawElementProviderFragmentRoot_iface;

    hr = UiaAddEvent(node, UIA_AutomationFocusChangedEventId, uia_event_callback, TreeScope_Element | TreeScope_Descendants, NULL, 0,
            (struct UiaCacheRequest *)&DefaultCacheReq, &event);
    ok(hr == S_OK, "Unexpected hr %#lx.\n", hr);
    ok(!!event, "event == NULL\n");
    ok(Provider.ref == 3, "Unexpected refcnt %ld\n", Provider.ref);
    ok(Provider_child.ref == 2, "Unexpected refcnt %ld\n", Provider_child.ref);
    ok(Provider_child2.ref == 2, "Unexpected refcnt %ld\n", Provider_child2.ref);
    ok_method_sequence(event_seq13, "event_seq13");

    hr = UiaRemoveEvent(event);
    ok(hr == S_OK, "Unexpected hr %#lx.\n", hr);
    ok(Provider.ref == 2, "Unexpected refcnt %ld\n", Provider.ref);
    ok(Provider_child.ref == 1, "Unexpected refcnt %ld\n", Provider_child.ref);
    ok(Provider_child2.ref == 1, "Unexpected refcnt %ld\n", Provider_child2.ref);
    ok_method_sequence(event_seq14, "event_seq14");

    UiaNodeRelease(node);
    ok(Provider.ref == 1, "Unexpected refcnt %ld\n", Provider.ref);
    CoUninitialize();

    CoInitializeEx(NULL, COINIT_MULTITHREADED);
    initialize_provider(&Provider, ProviderOptions_ServerSideProvider, hwnd, TRUE);
    Provider.ignore_hwnd_prop = TRUE;
    Provider.frag_root = &Provider.IRawElementProviderFragmentRoot_iface;

    initialize_provider(&Provider_child, ProviderOptions_ServerSideProvider, NULL, TRUE);
    Provider_child.runtime_id[0] = 0xdeadbeef;
    Provider_child.runtime_id[1] = 0x01;

    initialize_provider(&Provider_child_child, ProviderOptions_ServerSideProvider, NULL, TRUE);
    provider_add_child(&Provider_child, &Provider_child_child);
    Provider_child_child.runtime_id[0] = 0xdeadbeef;
    Provider_child_child.runtime_id[1] = 0x02;

    prov_root = &Provider.IRawElementProviderSimple_iface;
    sprintf(cmdline, "\"%s\" uiautomation UiaAddEvent_client_proc", name);
    memset(&startup, 0, sizeof(startup));
    startup.cb = sizeof(startup);
    SET_EXPECT(winproc_GETOBJECT_UiaRoot);
    /* Only sent on Win7. */
    SET_EXPECT(winproc_GETOBJECT_CLIENT);
    CreateProcessA(NULL, cmdline, NULL, NULL, FALSE, 0, NULL, NULL, &startup, &proc);
    while (MsgWaitForMultipleObjects(1, &proc.hProcess, FALSE, INFINITE, QS_ALLINPUT) != WAIT_OBJECT_0)
    {
        MSG msg;
        while (PeekMessageW(&msg, 0, 0, 0, PM_REMOVE))
        {
            switch (msg.message)
            {
            case WM_UIA_TEST_RAISE_SERVERSIDE_EVENT:
                initialize_provider(&Provider_child, ProviderOptions_ServerSideProvider, NULL, TRUE);
                Provider_child.runtime_id[0] = 0xdeadbeef;
                Provider_child.runtime_id[1] = 0x01;
                hr = UiaRaiseAutomationEvent(&Provider_child.IRawElementProviderSimple_iface, UIA_AutomationFocusChangedEventId);
                ok(hr == S_OK, "Unexpected hr %#lx.\n", hr);
                break;

            case WM_UIA_TEST_RAISE_CLIENTSIDE_EVENT:
                initialize_provider(&Provider_child, ProviderOptions_ClientSideProvider, NULL, TRUE);
                Provider_child.runtime_id[0] = 0xdeadbeef;
                Provider_child.runtime_id[1] = 0x01;
                hr = UiaRaiseAutomationEvent(&Provider_child.IRawElementProviderSimple_iface, UIA_AutomationFocusChangedEventId);
                ok(hr == S_OK, "Unexpected hr %#lx.\n", hr);
                break;

            case WM_UIA_TEST_RAISE_SERVERSIDE_CHILD_EVENT:
                hr = UiaRaiseAutomationEvent(&Provider_child_child.IRawElementProviderSimple_iface, UIA_AutomationFocusChangedEventId);
                ok(hr == S_OK, "Unexpected hr %#lx.\n", hr);
                break;

            default:
                break;
            }

            TranslateMessage(&msg);
            DispatchMessageW(&msg);
        }
    }

    GetExitCodeProcess(proc.hProcess, &exit_code);
    if (exit_code > 255)
        ok(0, "unhandled exception %08x in child process %04x\n", (UINT)exit_code, (UINT)GetProcessId(proc.hProcess));
    else if (exit_code)
        ok(0, "%u failures in child process\n", (UINT)exit_code);

    flush_method_sequence();
    CloseHandle(proc.hProcess);

    DestroyWindow(hwnd);
    UnregisterClassA("UiaAddEvent class", NULL);

    CoUninitialize();
}

/*
 * Once a process returns a UI Automation provider with
 * UiaReturnRawElementProvider it ends up in an implicit MTA until exit. This
 * messes with tests around COM initialization, so we run these tests in
 * separate processes.
 */
static void launch_test_process(const char *name, const char *test_name)
{
    PROCESS_INFORMATION proc;
    STARTUPINFOA startup;
    char cmdline[MAX_PATH];

    sprintf(cmdline, "\"%s\" uiautomation %s", name, test_name);
    memset(&startup, 0, sizeof(startup));
    startup.cb = sizeof(startup);
    CreateProcessA(NULL, cmdline, NULL, NULL, FALSE, 0, NULL, NULL, &startup, &proc);
    wait_child_process(proc.hProcess);
}

START_TEST(uiautomation)
{
    HMODULE uia_dll = LoadLibraryA("uiautomationcore.dll");
    BOOL (WINAPI *pImmDisableIME)(DWORD);
    HMODULE hModuleImm32;
    char **argv;
    int argc;

    /* Make sure COM isn't initialized by imm32. */
    hModuleImm32 = LoadLibraryA("imm32.dll");
    if (hModuleImm32) {
        pImmDisableIME = (void *)GetProcAddress(hModuleImm32, "ImmDisableIME");
        if (pImmDisableIME)
            pImmDisableIME(0);
    }
    pImmDisableIME = NULL;
    FreeLibrary(hModuleImm32);

    if (uia_dll)
        pUiaDisconnectProvider = (void *)GetProcAddress(uia_dll, "UiaDisconnectProvider");

    argc = winetest_get_mainargs(&argv);
    if (argc == 3)
    {
        if (!strcmp(argv[2], "UiaNodeFromHandle"))
            test_UiaNodeFromHandle(argv[0]);
        else if (!strcmp(argv[2], "UiaNodeFromHandle_client_proc"))
            test_UiaNodeFromHandle_client_proc();
        else if (!strcmp(argv[2], "UiaRegisterProviderCallback"))
            test_UiaRegisterProviderCallback();
        else if (!strcmp(argv[2], "UiaAddEvent_client_proc"))
            test_UiaAddEvent_client_proc();

        FreeLibrary(uia_dll);
        return;
    }

    test_UiaHostProviderFromHwnd();
    test_uia_reserved_value_ifaces();
    test_UiaLookupId();
    test_UiaNodeFromProvider();
    test_UiaGetPropertyValue();
    test_UiaGetRuntimeId();
    test_UiaHUiaNodeFromVariant();
    launch_test_process(argv[0], "UiaNodeFromHandle");
    launch_test_process(argv[0], "UiaRegisterProviderCallback");
    test_UiaGetUpdatedCache();
    test_UiaNavigate();
    test_UiaFind();
    test_default_proxy_providers();
    test_CUIAutomation();
    test_UiaAddEvent(argv[0]);
    if (uia_dll)
    {
        pUiaProviderFromIAccessible = (void *)GetProcAddress(uia_dll, "UiaProviderFromIAccessible");
        if (pUiaProviderFromIAccessible)
            test_UiaProviderFromIAccessible();
        else
            win_skip("UiaProviderFromIAccessible not exported by uiautomationcore.dll\n");

        pUiaProviderForNonClient = (void *)GetProcAddress(uia_dll, "UiaProviderForNonClient");
        if (pUiaProviderForNonClient)
            test_UiaProviderForNonClient();
        else
            win_skip("UiaProviderForNonClient not exported by uiautomationcore.dll\n");

        FreeLibrary(uia_dll);
    }
}<|MERGE_RESOLUTION|>--- conflicted
+++ resolved
@@ -1122,11 +1122,7 @@
     IRawElementProviderFragment IRawElementProviderFragment_iface;
     IRawElementProviderFragmentRoot IRawElementProviderFragmentRoot_iface;
     IRawElementProviderHwndOverride IRawElementProviderHwndOverride_iface;
-<<<<<<< HEAD
-    IRawElementProviderAdviseEvents IRawElementProviderAdviseEvents_iface;
-=======
     IValueProvider IValueProvider_iface;
->>>>>>> 6eb373f5
     LONG ref;
 
     const char *prov_name;
@@ -1147,12 +1143,7 @@
     struct Provider_prop_override *prop_override;
     int prop_override_count;
     struct UiaRect bounds_rect;
-<<<<<<< HEAD
-    IRawElementProviderFragmentRoot **embedded_frag_roots;
-    int embedded_frag_roots_count;
-=======
     struct Provider_value_pattern_data value_pattern_data;
->>>>>>> 6eb373f5
 } Provider, Provider2, Provider_child, Provider_child2;
 static struct Provider Provider_hwnd, Provider_nc, Provider_proxy, Provider_proxy2, Provider_override;
 static void initialize_provider(struct Provider *prov, int prov_opts, HWND hwnd, BOOL initialize_nav_links);
@@ -1215,10 +1206,6 @@
     FRAG_GET_RUNTIME_ID,
     FRAG_GET_FRAGMENT_ROOT,
     FRAG_GET_BOUNDING_RECT,
-<<<<<<< HEAD
-    FRAG_GET_EMBEDDED_FRAGMENT_ROOTS,
-=======
->>>>>>> 6eb373f5
     HWND_OVERRIDE_GET_OVERRIDE_PROVIDER,
     ADVISE_EVENTS_EVENT_ADDED,
     ADVISE_EVENTS_EVENT_REMOVED,
@@ -1233,10 +1220,6 @@
     "GetRuntimeId",
     "get_FragmentRoot",
     "get_BoundingRectangle",
-<<<<<<< HEAD
-    "GetEmbeddedFragmentRoots",
-=======
->>>>>>> 6eb373f5
     "GetOverrideProviderForHwnd",
     "AdviseEventAdded",
     "AdviseEventRemoved",
@@ -1588,13 +1571,8 @@
         *ppv = &This->IRawElementProviderFragmentRoot_iface;
     else if (IsEqualIID(riid, &IID_IRawElementProviderHwndOverride))
         *ppv = &This->IRawElementProviderHwndOverride_iface;
-<<<<<<< HEAD
-    else if (IsEqualIID(riid, &IID_IRawElementProviderAdviseEvents))
-        *ppv = &This->IRawElementProviderAdviseEvents_iface;
-=======
     else if (IsEqualIID(riid, &IID_IValueProvider))
         *ppv = &This->IValueProvider_iface;
->>>>>>> 6eb373f5
     else
         return E_NOINTERFACE;
 
@@ -2166,54 +2144,6 @@
     ProviderHwndOverride_GetOverrideProviderForHwnd,
 };
 
-<<<<<<< HEAD
-static inline struct Provider *impl_from_ProviderAdviseEvents(IRawElementProviderAdviseEvents *iface)
-{
-    return CONTAINING_RECORD(iface, struct Provider, IRawElementProviderAdviseEvents_iface);
-}
-
-static HRESULT WINAPI ProviderAdviseEvents_QueryInterface(IRawElementProviderAdviseEvents *iface, REFIID riid,
-        void **ppv)
-{
-    struct Provider *Provider = impl_from_ProviderAdviseEvents(iface);
-    return IRawElementProviderSimple_QueryInterface(&Provider->IRawElementProviderSimple_iface, riid, ppv);
-}
-
-static ULONG WINAPI ProviderAdviseEvents_AddRef(IRawElementProviderAdviseEvents *iface)
-{
-    struct Provider *Provider = impl_from_ProviderAdviseEvents(iface);
-    return IRawElementProviderSimple_AddRef(&Provider->IRawElementProviderSimple_iface);
-}
-
-static ULONG WINAPI ProviderAdviseEvents_Release(IRawElementProviderAdviseEvents *iface)
-{
-    struct Provider *Provider = impl_from_ProviderAdviseEvents(iface);
-    return IRawElementProviderSimple_Release(&Provider->IRawElementProviderSimple_iface);
-}
-
-static HRESULT WINAPI ProviderAdviseEvents_AdviseEventAdded(IRawElementProviderAdviseEvents *iface,
-        EVENTID event_id, SAFEARRAY *prop_ids)
-{
-    struct Provider *This = impl_from_ProviderAdviseEvents(iface);
-
-    add_method_call(This, ADVISE_EVENTS_EVENT_ADDED);
-    if (This->expected_tid)
-        ok(This->expected_tid == GetCurrentThreadId(), "Unexpected tid %ld\n", GetCurrentThreadId());
-    This->last_call_tid = GetCurrentThreadId();
-
-    return S_OK;
-}
-
-static HRESULT WINAPI ProviderAdviseEvents_AdviseEventRemoved(IRawElementProviderAdviseEvents *iface,
-        EVENTID event_id, SAFEARRAY *prop_ids)
-{
-    struct Provider *This = impl_from_ProviderAdviseEvents(iface);
-
-    add_method_call(This, ADVISE_EVENTS_EVENT_REMOVED);
-    if (This->expected_tid)
-        ok(This->expected_tid == GetCurrentThreadId(), "Unexpected tid %ld\n", GetCurrentThreadId());
-    This->last_call_tid = GetCurrentThreadId();
-=======
 static inline struct Provider *impl_from_ProviderValuePattern(IValueProvider *iface)
 {
     return CONTAINING_RECORD(iface, struct Provider, IValueProvider_iface);
@@ -2255,19 +2185,10 @@
     struct Provider *Provider = impl_from_ProviderValuePattern(iface);
 
     *ret_val = Provider->value_pattern_data.is_read_only;
->>>>>>> 6eb373f5
 
     return S_OK;
 }
 
-<<<<<<< HEAD
-static const IRawElementProviderAdviseEventsVtbl ProviderAdviseEventsVtbl = {
-    ProviderAdviseEvents_QueryInterface,
-    ProviderAdviseEvents_AddRef,
-    ProviderAdviseEvents_Release,
-    ProviderAdviseEvents_AdviseEventAdded,
-    ProviderAdviseEvents_AdviseEventRemoved,
-=======
 static const IValueProviderVtbl ProviderValuePatternVtbl = {
     ProviderValuePattern_QueryInterface,
     ProviderValuePattern_AddRef,
@@ -2275,7 +2196,6 @@
     ProviderValuePattern_SetValue,
     ProviderValuePattern_get_Value,
     ProviderValuePattern_get_IsReadOnly,
->>>>>>> 6eb373f5
 };
 
 static struct Provider Provider =
@@ -2284,11 +2204,7 @@
     { &ProviderFragmentVtbl },
     { &ProviderFragmentRootVtbl },
     { &ProviderHwndOverrideVtbl },
-<<<<<<< HEAD
-    { &ProviderAdviseEventsVtbl },
-=======
     { &ProviderValuePatternVtbl },
->>>>>>> 6eb373f5
     1,
     "Provider",
     NULL, NULL,
@@ -2303,11 +2219,7 @@
     { &ProviderFragmentVtbl },
     { &ProviderFragmentRootVtbl },
     { &ProviderHwndOverrideVtbl },
-<<<<<<< HEAD
-    { &ProviderAdviseEventsVtbl },
-=======
     { &ProviderValuePatternVtbl },
->>>>>>> 6eb373f5
     1,
     "Provider2",
     NULL, NULL,
@@ -2322,11 +2234,7 @@
     { &ProviderFragmentVtbl },
     { &ProviderFragmentRootVtbl },
     { &ProviderHwndOverrideVtbl },
-<<<<<<< HEAD
-    { &ProviderAdviseEventsVtbl },
-=======
     { &ProviderValuePatternVtbl },
->>>>>>> 6eb373f5
     1,
     "Provider_child",
     &Provider.IRawElementProviderFragment_iface, &Provider.IRawElementProviderFragmentRoot_iface,
@@ -2341,11 +2249,7 @@
     { &ProviderFragmentVtbl },
     { &ProviderFragmentRootVtbl },
     { &ProviderHwndOverrideVtbl },
-<<<<<<< HEAD
-    { &ProviderAdviseEventsVtbl },
-=======
     { &ProviderValuePatternVtbl },
->>>>>>> 6eb373f5
     1,
     "Provider_child2",
     &Provider.IRawElementProviderFragment_iface, &Provider.IRawElementProviderFragmentRoot_iface,
@@ -2360,11 +2264,7 @@
     { &ProviderFragmentVtbl },
     { &ProviderFragmentRootVtbl },
     { &ProviderHwndOverrideVtbl },
-<<<<<<< HEAD
-    { &ProviderAdviseEventsVtbl },
-=======
     { &ProviderValuePatternVtbl },
->>>>>>> 6eb373f5
     1,
     "Provider_hwnd",
     NULL, NULL,
@@ -2379,11 +2279,7 @@
     { &ProviderFragmentVtbl },
     { &ProviderFragmentRootVtbl },
     { &ProviderHwndOverrideVtbl },
-<<<<<<< HEAD
-    { &ProviderAdviseEventsVtbl },
-=======
     { &ProviderValuePatternVtbl },
->>>>>>> 6eb373f5
     1,
     "Provider_nc",
     NULL, NULL,
@@ -2399,11 +2295,7 @@
     { &ProviderFragmentVtbl },
     { &ProviderFragmentRootVtbl },
     { &ProviderHwndOverrideVtbl },
-<<<<<<< HEAD
-    { &ProviderAdviseEventsVtbl },
-=======
     { &ProviderValuePatternVtbl },
->>>>>>> 6eb373f5
     1,
     "Provider_proxy",
     NULL, NULL,
@@ -2419,11 +2311,7 @@
     { &ProviderFragmentVtbl },
     { &ProviderFragmentRootVtbl },
     { &ProviderHwndOverrideVtbl },
-<<<<<<< HEAD
-    { &ProviderAdviseEventsVtbl },
-=======
     { &ProviderValuePatternVtbl },
->>>>>>> 6eb373f5
     1,
     "Provider_proxy2",
     NULL, NULL,
@@ -2439,11 +2327,7 @@
     { &ProviderFragmentVtbl },
     { &ProviderFragmentRootVtbl },
     { &ProviderHwndOverrideVtbl },
-<<<<<<< HEAD
-    { &ProviderAdviseEventsVtbl },
-=======
     { &ProviderValuePatternVtbl },
->>>>>>> 6eb373f5
     1,
     "Provider_override",
     NULL, NULL,
@@ -2460,11 +2344,7 @@
         { &ProviderFragmentVtbl }, \
         { &ProviderFragmentRootVtbl }, \
         { &ProviderHwndOverrideVtbl }, \
-<<<<<<< HEAD
-        { &ProviderAdviseEventsVtbl }, \
-=======
         { &ProviderValuePatternVtbl }, \
->>>>>>> 6eb373f5
         1, \
         "Provider_" # name "", \
         NULL, NULL, \
@@ -4523,8 +4403,6 @@
     { &CustomNavigation_Pattern_GUID,  UIA_CustomNavigationPatternId },
 };
 
-<<<<<<< HEAD
-=======
 static const struct uia_lookup_id uia_control_type_lookup_ids[] = {
     { &Button_Control_GUID,       UIA_ButtonControlTypeId },
     { &Calendar_Control_GUID,     UIA_CalendarControlTypeId },
@@ -4570,7 +4448,6 @@
     { &AppBar_Control_GUID,       UIA_AppBarControlTypeId },
 };
 
->>>>>>> 6eb373f5
 static void test_UiaLookupId(void)
 {
     static const struct {
@@ -5161,14 +5038,11 @@
     { 0 }
 };
 
-<<<<<<< HEAD
-=======
 static const struct prov_method_sequence get_pattern_prop_seq[] = {
     { &Provider, PROV_GET_PATTERN_PROV },
     { 0 }
 };
 
->>>>>>> 6eb373f5
 static const struct prov_method_sequence get_bounding_rect_seq[] = {
     NODE_CREATE_SEQ(&Provider_child),
     { &Provider_child, FRAG_GET_BOUNDING_RECT },
@@ -5183,8 +5057,6 @@
     { 0 }
 };
 
-<<<<<<< HEAD
-=======
 static const struct prov_method_sequence get_bounding_rect_seq2[] = {
     { &Provider, PROV_GET_PROPERTY_VALUE },
     NODE_CREATE_SEQ(&Provider_child),
@@ -5213,7 +5085,6 @@
     { 0 }
 };
 
->>>>>>> 6eb373f5
 static const struct prov_method_sequence get_empty_bounding_rect_seq[] = {
     { &Provider_child, FRAG_GET_BOUNDING_RECT },
     { 0 }
@@ -5274,9 +5145,6 @@
     ok_(file, line)(tmp[3] == rect->height, "Unexpected height value %f, expected %f\n", tmp[3], rect->height);
 }
 
-<<<<<<< HEAD
-static void check_uia_prop_val(PROPERTYID prop_id, enum UIAutomationType type, VARIANT *v)
-=======
 #define check_uia_rect_rect_val( rect, uia_rect ) \
         check_uia_rect_rect_val_( (rect), (uia_rect), __FILE__, __LINE__)
 static void check_uia_rect_rect_val_(RECT *rect, struct UiaRect *uia_rect, const char *file, int line)
@@ -5290,7 +5158,6 @@
 }
 
 static void check_uia_prop_val(PROPERTYID prop_id, enum UIAutomationType type, VARIANT *v, BOOL from_com)
->>>>>>> 6eb373f5
 {
     LONG idx;
 
@@ -6455,12 +6322,28 @@
         Sleep(50);
     ok(Provider.ref == 1, "Unexpected refcnt %ld\n", Provider.ref);
 
-<<<<<<< HEAD
     /* ProviderOptions_UseComThreading test from a separate thread. */
     SET_EXPECT(winproc_GETOBJECT_UiaRoot);
     /* Only sent on Win7. */
     SET_EXPECT(winproc_GETOBJECT_CLIENT);
-=======
+    prov_root = &Provider.IRawElementProviderSimple_iface;
+    initialize_provider(&Provider, ProviderOptions_ServerSideProvider | ProviderOptions_UseComThreading, NULL, FALSE);
+    Provider.frag_root = NULL;
+    Provider.runtime_id[0] = Provider.runtime_id[1] = 0xdeadbeef;
+    hr = UiaNodeFromHandle(hwnd, &node);
+    ok(hr == S_OK, "Unexpected hr %#lx.\n", hr);
+    ok(Provider.ref == 2, "Unexpected refcnt %ld\n", Provider.ref);
+    CHECK_CALLED(winproc_GETOBJECT_UiaRoot);
+    called_winproc_GETOBJECT_CLIENT = expect_winproc_GETOBJECT_CLIENT = 0;
+
+    ok_method_sequence(node_from_hwnd10, "node_from_hwnd10");
+
+    ok(UiaNodeRelease(node), "UiaNodeRelease returned FALSE\n");
+    /* Win10v1809 can be slow to call Release on Provider. */
+    if (Provider.ref != 1)
+        Sleep(50);
+    ok(Provider.ref == 1, "Unexpected refcnt %ld\n", Provider.ref);
+
     if (!pUiaDisconnectProvider)
     {
         win_skip("UiaDisconnectProvider not exported by uiautomationcore.dll\n");
@@ -6472,35 +6355,6 @@
      */
     /* Only sent twice on Windows 11. */
     SET_EXPECT_MULTI(winproc_GETOBJECT_UiaRoot, 2);
->>>>>>> 6eb373f5
-    prov_root = &Provider.IRawElementProviderSimple_iface;
-    initialize_provider(&Provider, ProviderOptions_ServerSideProvider | ProviderOptions_UseComThreading, NULL, FALSE);
-    Provider.frag_root = NULL;
-    Provider.runtime_id[0] = Provider.runtime_id[1] = 0xdeadbeef;
-    hr = UiaNodeFromHandle(hwnd, &node);
-    ok(hr == S_OK, "Unexpected hr %#lx.\n", hr);
-    ok(Provider.ref == 2, "Unexpected refcnt %ld\n", Provider.ref);
-    CHECK_CALLED(winproc_GETOBJECT_UiaRoot);
-    called_winproc_GETOBJECT_CLIENT = expect_winproc_GETOBJECT_CLIENT = 0;
-
-    ok_method_sequence(node_from_hwnd10, "node_from_hwnd10");
-
-    ok(UiaNodeRelease(node), "UiaNodeRelease returned FALSE\n");
-    /* Win10v1809 can be slow to call Release on Provider. */
-    if (Provider.ref != 1)
-        Sleep(50);
-    ok(Provider.ref == 1, "Unexpected refcnt %ld\n", Provider.ref);
-
-    if (!pUiaDisconnectProvider)
-    {
-        win_skip("UiaDisconnectProvider not exported by uiautomationcore.dll\n");
-        goto exit;
-    }
-
-    /*
-     * UiaDisconnectProvider tests.
-     */
-    SET_EXPECT(winproc_GETOBJECT_UiaRoot);
     prov_root = &Provider.IRawElementProviderSimple_iface;
     Provider.prov_opts = ProviderOptions_ServerSideProvider;
     Provider.hwnd = hwnd;
@@ -6691,13 +6545,9 @@
     /* Windows 10 and below return E_FAIL, Windows 11 returns S_OK. */
     todo_wine ok(hr == S_OK || broken(hr == E_FAIL), "Unexpected hr %#lx.\n", hr);
     CHECK_CALLED(winproc_GETOBJECT_UiaRoot);
-<<<<<<< HEAD
-    CHECK_CALLED(winproc_GETOBJECT_CLIENT);
-=======
     todo_wine CHECK_CALLED(winproc_GETOBJECT_CLIENT);
     if (SUCCEEDED(hr))
         UiaNodeRelease(node);
->>>>>>> 6eb373f5
 
     /*
      * COM initialized, no provider returned by UiaReturnRawElementProvider.
@@ -9103,12 +8953,7 @@
     prov->prop_override = NULL;
     prov->prop_override_count = 0;
     memset(&prov->bounds_rect, 0, sizeof(prov->bounds_rect));
-<<<<<<< HEAD
-    prov->embedded_frag_roots = NULL;
-    prov->embedded_frag_roots_count = 0;
-=======
     memset(&prov->value_pattern_data, 0, sizeof(prov->value_pattern_data));
->>>>>>> 6eb373f5
     if (initialize_nav_links)
     {
         prov->frag_root = NULL;
@@ -10044,10 +9889,6 @@
     CoUninitialize();
 }
 
-<<<<<<< HEAD
-static const long nc_objids[] = { OBJID_VSCROLL, OBJID_HSCROLL, OBJID_TITLEBAR, OBJID_MENU, OBJID_SIZEGRIP };
-static void test_UiaProviderForNonClient(void)
-=======
 static HWND create_test_hwnd(const char *class_name)
 {
     WNDCLASSA cls = { 0 };
@@ -10516,210 +10357,55 @@
  * separate processes.
  */
 static void launch_test_process(const char *name, const char *test_name)
->>>>>>> 6eb373f5
-{
-    IRawElementProviderSimple *elprov, *elprov2;
-    enum ProviderOptions prov_opts;
-    WNDCLASSA cls;
-    HRESULT hr;
-    HWND hwnd;
-    VARIANT v;
-    int i;
-
-    CoInitializeEx(NULL, COINIT_MULTITHREADED);
-
-    cls.style = 0;
-    cls.lpfnWndProc = test_wnd_proc;
-    cls.cbClsExtra = 0;
-    cls.cbWndExtra = 0;
-    cls.hInstance = GetModuleHandleA(NULL);
-    cls.hIcon = 0;
-    cls.hCursor = NULL;
-    cls.hbrBackground = NULL;
-    cls.lpszMenuName = NULL;
-    cls.lpszClassName = "UiaProviderForNonClient class";
-
-    RegisterClassA(&cls);
-
-    hr = pUiaProviderForNonClient(NULL, OBJID_WINDOW, CHILDID_SELF, &elprov);
-    ok(hr == E_INVALIDARG, "Unexpected hr %#lx.\n", hr);
-    ok(!elprov, "elprov != NULL\n");
-
-    hr = pUiaProviderForNonClient((HWND)0xdeadbeef, OBJID_WINDOW, CHILDID_SELF, &elprov);
-    ok(hr == UIA_E_ELEMENTNOTAVAILABLE, "Unexpected hr %#lx.\n", hr);
-    ok(!elprov, "elprov != NULL\n");
-
-    hwnd = CreateWindowA("UiaProviderForNonClient class", "Test window", WS_OVERLAPPEDWINDOW,
-            0, 0, 100, 100, NULL, NULL, NULL, NULL);
-
-    /* OBJID_CLIENT isn't a valid object id. */
-    hr = pUiaProviderForNonClient(hwnd, OBJID_CLIENT, CHILDID_SELF, &elprov);
-    ok(hr == E_INVALIDARG, "Unexpected hr %#lx.\n", hr);
-    ok(!elprov, "elprov != NULL\n");
-
-    /* NULL elprov. */
-    hr = pUiaProviderForNonClient(hwnd, OBJID_WINDOW, CHILDID_SELF, NULL);
-    ok(hr == E_INVALIDARG, "Unexpected hr %#lx.\n", hr);
-
-    /* OBJID_WINDOW gets the nonclient provider for the entire HWND. */
-    hr = pUiaProviderForNonClient(hwnd, OBJID_WINDOW, CHILDID_SELF, &elprov);
-    ok(hr == S_OK, "Unexpected hr %#lx.\n", hr);
-    ok(!!elprov, "elprov == NULL\n");
-
-    hr = IRawElementProviderSimple_get_ProviderOptions(elprov, &prov_opts);
-    ok(hr == S_OK, "Unexpected hr %#lx.\n", hr);
-    ok(prov_opts == (ProviderOptions_ClientSideProvider | ProviderOptions_NonClientAreaProvider |
-                    ProviderOptions_ProviderOwnsSetFocus), "Unexpected provider options %#x\n", prov_opts);
-
-    VariantInit(&v);
-    hr = IRawElementProviderSimple_GetPropertyValue(elprov, UIA_ProviderDescriptionPropertyId, &v);
-    ok(hr == S_OK, "Unexpected hr %#lx.\n", hr);
-    ok(V_VT(&v) == VT_BSTR, "V_VT(&v) = %d\n", V_VT(&v));
-    VariantClear(&v);
-
-    hr = IRawElementProviderSimple_GetPropertyValue(elprov, UIA_IsKeyboardFocusablePropertyId, &v);
-    ok(hr == S_OK, "Unexpected hr %#lx.\n", hr);
-    ok(V_VT(&v) == VT_BOOL, "V_VT(&v) = %d\n", V_VT(&v));
-    ok(check_variant_bool(&v, TRUE), "V_BOOL(&v) = %#x\n", V_BOOL(&v));
-    VariantClear(&v);
-
-    hr = IRawElementProviderSimple_get_HostRawElementProvider(elprov, &elprov2);
-    ok(hr == S_OK, "Unexpected hr %#lx.\n", hr);
-    ok(!!elprov2, "elprov == NULL, elprov %p\n", elprov2);
-    IRawElementProviderSimple_Release(elprov2);
-
-    IRawElementProviderSimple_Release(elprov);
-
-    /* Test each valid nonclient area OBJID. */
-    for (i = 0; i < ARRAY_SIZE(nc_objids); i++)
-    {
-        exp_objid = nc_objids[i];
-        SET_EXPECT(winproc_GETOBJECT);
-        hr = pUiaProviderForNonClient(hwnd, nc_objids[i], CHILDID_SELF, &elprov);
-        todo_wine ok(hr == S_OK, "Unexpected hr %#lx.\n", hr);
-        todo_wine ok(!!elprov, "elprov == NULL\n");
-        todo_wine CHECK_CALLED(winproc_GETOBJECT);
-
-        if (!elprov)
-            continue;
-
-        hr = IRawElementProviderSimple_get_ProviderOptions(elprov, &prov_opts);
-        ok(hr == S_OK, "Unexpected hr %#lx.\n", hr);
-        ok(prov_opts == (ProviderOptions_ClientSideProvider | ProviderOptions_UseComThreading),
-                "Unexpected provider options %#x\n", prov_opts);
-
-        hr = IRawElementProviderSimple_GetPropertyValue(elprov, UIA_ProviderDescriptionPropertyId, &v);
-        ok(hr == S_OK, "Unexpected hr %#lx.\n", hr);
-        ok(V_VT(&v) == VT_BSTR, "V_VT(&v) = %d\n", V_VT(&v));
-        VariantClear(&v);
-
-        IRawElementProviderSimple_Release(elprov);
-    }
-
-    exp_objid = 0;
-
-    DestroyWindow(hwnd);
-    UnregisterClassA("UiaProviderForNonClient class", NULL);
-    CoUninitialize();
-}
-
-static void test_default_proxy_providers(void)
-{
-    struct node_provider_desc exp_node_desc[4];
-    LONG exp_lbound[2], exp_elems[2], i;
-    struct UiaCacheRequest cache_req;
-    SAFEARRAY *out_req;
-    BSTR tree_struct;
-    HWND hwnd, hwnd2;
-    HUIANODE node;
-    WNDCLASSA cls;
-    HRESULT hr;
-    VARIANT v;
-
-    CoInitializeEx(NULL, COINIT_MULTITHREADED);
-
-    cls.style = 0;
-    cls.lpfnWndProc = test_wnd_proc;
-    cls.cbClsExtra = 0;
-    cls.cbWndExtra = 0;
-    cls.hInstance = GetModuleHandleA(NULL);
-    cls.hIcon = 0;
-    cls.hCursor = NULL;
-    cls.hbrBackground = NULL;
-    cls.lpszMenuName = NULL;
-    cls.lpszClassName = "default_proxy_provider class";
-
-    RegisterClassA(&cls);
-
-    cls.lpfnWndProc = child_test_wnd_proc;
-    cls.lpszClassName = "default_proxy_provider child class";
-    RegisterClassA(&cls);
-
-    hwnd = CreateWindowA("default_proxy_provider class", "Test window", WS_OVERLAPPEDWINDOW,
-            0, 0, 100, 100, NULL, NULL, NULL, NULL);
-
-    prov_root = NULL;
-    acc_client = &Accessible.IAccessible_iface;
-
-    initialize_provider(&Provider, ProviderOptions_ClientSideProvider, hwnd, FALSE);
-    set_accessible_props(&Accessible, ROLE_SYSTEM_TEXT, STATE_SYSTEM_FOCUSABLE, 0, L"Accessible", 0, 0, 20, 20);
-    ok(Accessible.ref == 1, "Unexpected refcnt %ld\n", Accessible.ref);
-
-    SET_EXPECT(Accessible_QI_IAccIdentity);
-    SET_EXPECT(Accessible_get_accParent);
-    SET_EXPECT(winproc_GETOBJECT_UiaRoot);
-    SET_EXPECT(winproc_GETOBJECT_CLIENT);
-    hr = UiaNodeFromProvider(&Provider.IRawElementProviderSimple_iface, &node);
-    ok(hr == S_OK, "Unexpected hr %#lx.\n", hr);
-    ok(Provider.ref == 2, "Unexpected refcnt %ld\n", Provider.ref);
-    ok(Accessible.ref > 1, "Unexpected refcnt %ld\n", Accessible.ref);
-    todo_wine CHECK_CALLED(Accessible_QI_IAccIdentity);
-    todo_wine CHECK_CALLED(Accessible_get_accParent);
-    CHECK_CALLED(winproc_GETOBJECT_UiaRoot);
-    CHECK_CALLED(winproc_GETOBJECT_CLIENT);
-
-    hr = UiaGetPropertyValue(node, UIA_ProviderDescriptionPropertyId, &v);
-    todo_wine ok(hr == S_OK, "Unexpected hr %#lx\n", hr);
-    if (SUCCEEDED(hr))
-    {
-        check_node_provider_desc_prefix(V_BSTR(&v), GetCurrentProcessId(), hwnd);
-        check_node_provider_desc(V_BSTR(&v), L"Hwnd", L"Provider", FALSE);
-        check_node_provider_desc(V_BSTR(&v), L"Nonclient", NULL, FALSE);
-        check_node_provider_desc(V_BSTR(&v), L"Main", NULL, TRUE);
-        VariantClear(&v);
-    }
-
-<<<<<<< HEAD
-    SET_EXPECT(Accessible_get_accRole);
-    hr = UiaGetPropertyValue(node, UIA_ControlTypePropertyId, &v);
-    ok(hr == S_OK, "Unexpected hr %#lx\n", hr);
-    ok(V_VT(&v) == VT_I4, "Unexpected VT %d\n", V_VT(&v));
-    ok(V_I4(&v) == UIA_EditControlTypeId, "Unexpected I4 %#lx\n", V_I4(&v));
-    VariantClear(&v);
-    CHECK_CALLED(Accessible_get_accRole);
-
-    UiaNodeRelease(node);
-    ok(Provider.ref == 1, "Unexpected refcnt %ld\n", Provider.ref);
-    ok(Accessible.ref == 1, "Unexpected refcnt %ld\n", Accessible.ref);
-
-    /*
-     * Test default edit MSAA proxy.
-     */
-    hwnd2 = CreateWindowA("EDIT", "", WS_VISIBLE | WS_CHILD | ES_PASSWORD,
-            0, 0, 100, 100, hwnd, NULL, NULL, NULL);
-    initialize_provider(&Provider, ProviderOptions_ClientSideProvider, hwnd2, FALSE);
-
-    /* Tries to get override provider from parent HWND. */
-    SET_EXPECT(winproc_GETOBJECT_UiaRoot);
-    hr = UiaNodeFromProvider(&Provider.IRawElementProviderSimple_iface, &node);
-    ok(hr == S_OK, "Unexpected hr %#lx.\n", hr);
-    ok(Provider.ref == 2, "Unexpected refcnt %ld\n", Provider.ref);
-    todo_wine CHECK_CALLED(winproc_GETOBJECT_UiaRoot);
-
-    hr = UiaGetPropertyValue(node, UIA_ProviderDescriptionPropertyId, &v);
-    todo_wine ok(hr == S_OK, "Unexpected hr %#lx\n", hr);
-    if (SUCCEEDED(hr))
-=======
+{
+    PROCESS_INFORMATION proc;
+    STARTUPINFOA startup;
+    char cmdline[MAX_PATH];
+
+    sprintf(cmdline, "\"%s\" uiautomation %s", name, test_name);
+    memset(&startup, 0, sizeof(startup));
+    startup.cb = sizeof(startup);
+    CreateProcessA(NULL, cmdline, NULL, NULL, FALSE, 0, NULL, NULL, &startup, &proc);
+    wait_child_process(proc.hProcess);
+}
+
+START_TEST(uiautomation)
+{
+    HMODULE uia_dll = LoadLibraryA("uiautomationcore.dll");
+    BOOL (WINAPI *pImmDisableIME)(DWORD);
+    HMODULE hModuleImm32;
+    char **argv;
+    int argc;
+
+    /* Make sure COM isn't initialized by imm32. */
+    hModuleImm32 = LoadLibraryA("imm32.dll");
+    if (hModuleImm32) {
+        pImmDisableIME = (void *)GetProcAddress(hModuleImm32, "ImmDisableIME");
+        if (pImmDisableIME)
+            pImmDisableIME(0);
+    }
+    pImmDisableIME = NULL;
+    FreeLibrary(hModuleImm32);
+
+    if (uia_dll)
+        pUiaDisconnectProvider = (void *)GetProcAddress(uia_dll, "UiaDisconnectProvider");
+
+    argc = winetest_get_mainargs(&argv);
+    if (argc == 3)
+    {
+        if (!strcmp(argv[2], "UiaNodeFromHandle"))
+            test_UiaNodeFromHandle(argv[0]);
+        else if (!strcmp(argv[2], "UiaNodeFromHandle_client_proc"))
+            test_UiaNodeFromHandle_client_proc();
+        else if (!strcmp(argv[2], "UiaRegisterProviderCallback"))
+            test_UiaRegisterProviderCallback();
+        else if (!strcmp(argv[2], "UiaAddEvent_client_proc"))
+            test_UiaAddEvent_client_proc();
+
+        FreeLibrary(uia_dll);
+        return;
+    }
+
     test_UiaHostProviderFromHwnd();
     test_uia_reserved_value_ifaces();
     test_UiaLookupId();
@@ -10734,821 +10420,6 @@
     test_UiaFind();
     test_CUIAutomation();
     if (uia_dll)
->>>>>>> 6eb373f5
-    {
-        check_node_provider_desc_prefix(V_BSTR(&v), GetCurrentProcessId(), hwnd2);
-        check_node_provider_desc(V_BSTR(&v), L"Hwnd", L"Provider", FALSE);
-        check_node_provider_desc(V_BSTR(&v), L"Main", NULL, FALSE);
-        check_node_provider_desc(V_BSTR(&v), L"Annotation", NULL, TRUE);
-        VariantClear(&v);
-    }
-
-    hr = UiaGetPropertyValue(node, UIA_ControlTypePropertyId, &v);
-    ok(hr == S_OK, "Unexpected hr %#lx\n", hr);
-    ok(V_VT(&v) == VT_I4, "Unexpected VT %d\n", V_VT(&v));
-    ok(V_I4(&v) == UIA_EditControlTypeId, "Unexpected I4 %#lx\n", V_I4(&v));
-    VariantClear(&v);
-
-    hr = UiaGetPropertyValue(node, UIA_IsPasswordPropertyId, &v);
-    ok(hr == S_OK, "Unexpected hr %#lx\n", hr);
-    ok(V_VT(&v) == VT_BOOL, "Unexpected VT %d\n", V_VT(&v));
-    ok(check_variant_bool(&v, TRUE), "V_BOOL(&v) = %#x\n", V_BOOL(&v));
-    VariantClear(&v);
-
-    UiaNodeRelease(node);
-    DestroyWindow(hwnd2);
-
-    /*
-     * Test default BaseHwnd provider. Unlike the other default providers, the
-     * default BaseHwnd IRawElementProviderSimple is not available to test
-     * directly. To isolate the BaseHwnd provider, we set the node's nonclient
-     * provider to Provider_nc, and its Main provider to Provider. These
-     * providers will return nothing so that we can isolate properties coming
-     * from the BaseHwnd provider.
-     */
-    hwnd2 = CreateWindowA("default_proxy_provider child class", "Test child window", WS_CHILD,
-            0, 0, 50, 50, hwnd, NULL, NULL, NULL);
-    initialize_provider(&Provider_nc, ProviderOptions_ClientSideProvider | ProviderOptions_NonClientAreaProvider, hwnd2, FALSE);
-    set_provider_nav_ifaces(&Provider, NULL, NULL, NULL, NULL, NULL, NULL);
-    set_provider_nav_ifaces(&Provider_nc, NULL, NULL, NULL, NULL, NULL, NULL);
-    initialize_provider(&Provider, ProviderOptions_ServerSideProvider, hwnd2, FALSE);
-    Provider_nc.ignore_hwnd_prop = Provider.ignore_hwnd_prop = TRUE;
-    child_win_prov_root = &Provider.IRawElementProviderSimple_iface;
-
-    SET_EXPECT(child_winproc_GETOBJECT_UiaRoot);
-    SET_EXPECT(winproc_GETOBJECT_UiaRoot);
-    hr = UiaNodeFromProvider(&Provider_nc.IRawElementProviderSimple_iface, &node);
-    ok(hr == S_OK, "Unexpected hr %#lx.\n", hr);
-    ok(Provider.ref == 2, "Unexpected refcnt %ld\n", Provider.ref);
-    ok(Provider_nc.ref == 2, "Unexpected refcnt %ld\n", Provider_nc.ref);
-    CHECK_CALLED(child_winproc_GETOBJECT_UiaRoot);
-    todo_wine CHECK_CALLED(winproc_GETOBJECT_UiaRoot);
-
-    hr = UiaGetPropertyValue(node, UIA_ProviderDescriptionPropertyId, &v);
-    todo_wine ok(hr == S_OK, "Unexpected hr %#lx\n", hr);
-    if (SUCCEEDED(hr))
-    {
-        check_node_provider_desc_prefix(V_BSTR(&v), GetCurrentProcessId(), hwnd2);
-        check_node_provider_desc(V_BSTR(&v), L"Nonclient", L"Provider_nc", FALSE);
-        check_node_provider_desc(V_BSTR(&v), L"Main", L"Provider", FALSE);
-        check_node_provider_desc(V_BSTR(&v), L"Hwnd", NULL, TRUE);
-        VariantClear(&v);
-    }
-
-    Provider.ret_invalid_prop_type = Provider_nc.ret_invalid_prop_type = TRUE;
-
-    /*
-     * Default BaseHwnd provider has a control type of Window.
-     * Actually apparently Pane for child windows?
-     */
-    hr = UiaGetPropertyValue(node, UIA_ControlTypePropertyId, &v);
-    ok(hr == S_OK, "Unexpected hr %#lx\n", hr);
-    ok(V_VT(&v) == VT_I4, "Unexpected VT %d\n", V_VT(&v));
-    ok(V_I4(&v) == UIA_PaneControlTypeId, "Unexpected I4 %#lx\n", V_I4(&v));
-    VariantClear(&v);
-
-    /* Default BaseHwnd provider has its name property set to the window name. */
-    hr = UiaGetPropertyValue(node, UIA_NamePropertyId, &v);
-    ok(hr == S_OK, "Unexpected hr %#lx\n", hr);
-    ok(V_VT(&v) == VT_BSTR, "Unexpected VT %d\n", V_VT(&v));
-    ok(!lstrcmpW(V_BSTR(&v), L"Test child window"), "Unexpected BSTR %s\n", wine_dbgstr_w(V_BSTR(&v)));
-    VariantClear(&v);
-
-    for (i = 0; i < ARRAY_SIZE(exp_node_desc); i++)
-        init_node_provider_desc(&exp_node_desc[i], GetCurrentProcessId(), NULL);
-
-    prov_root = &Provider2.IRawElementProviderSimple_iface;
-    init_node_provider_desc(&exp_node_desc[0], GetCurrentProcessId(), hwnd);
-    add_provider_desc(&exp_node_desc[0], L"Main", L"Provider2", FALSE);
-    add_provider_desc(&exp_node_desc[0], L"Nonclient", NULL, FALSE);
-    add_provider_desc(&exp_node_desc[0], L"Hwnd", NULL, TRUE);
-    set_cache_request(&cache_req, NULL, TreeScope_Element, NULL, 0, NULL, 0, AutomationElementMode_Full);
-    tree_struct = NULL; out_req = NULL;
-    SET_EXPECT(winproc_GETOBJECT_UiaRoot);
-    hr = UiaNavigate(node, NavigateDirection_Parent, (struct UiaCondition *)&UiaTrueCondition, &cache_req, &out_req, &tree_struct);
-    ok(hr == S_OK, "Unexpected hr %#lx\n", hr);
-    ok(!!out_req, "out_req == NULL\n");
-    ok(!!tree_struct, "tree_struct == NULL\n");
-    ok(Provider2.ref == 2, "Unexpected refcnt %ld\n", Provider.ref);
-    CHECK_CALLED(winproc_GETOBJECT_UiaRoot);
-
-    exp_lbound[0] = exp_lbound[1] = 0;
-    exp_elems[0] = exp_elems[1] = 1;
-    test_cache_req_sa(out_req, exp_lbound, exp_elems, exp_node_desc);
-    ok(!wcscmp(tree_struct, L"P)"), "tree structure %s\n", debugstr_w(tree_struct));
-
-    UiaNodeRelease(node);
-
-    set_accessible_props(&Accessible, 0, 0, 0, NULL, 0, 0, 0, 0);
-    initialize_provider(&Provider, ProviderOptions_ServerSideProvider, NULL, FALSE);
-    initialize_provider(&Provider_nc, ProviderOptions_ClientSideProvider | ProviderOptions_NonClientAreaProvider, NULL, FALSE);
-    set_provider_nav_ifaces(&Provider, NULL, NULL, NULL, NULL, &Provider_child, &Provider_child2);
-    set_provider_nav_ifaces(&Provider_nc, NULL, NULL, NULL, NULL, &Provider_nc_child, &Provider_nc_child2);
-    child_win_prov_root = prov_root = NULL;
-    acc_client = NULL;
-
-    DestroyWindow(hwnd);
-    UnregisterClassA("default_proxy_provider class", NULL);
-    UnregisterClassA("default_proxy_provider child class", NULL);
-
-    CoUninitialize();
-}
-
-struct uia_com_classes {
-    const GUID *clsid;
-    const GUID *iid;
-};
-
-static const struct uia_com_classes com_classes[] = {
-    { &CLSID_CUIAutomation, &IID_IUIAutomation },
-    { &CLSID_CUIAutomation8, &IID_IUIAutomation },
-    { &CLSID_CUIAutomation8, &IID_IUIAutomation2 },
-    { &CLSID_CUIAutomation8, &IID_IUIAutomation3 },
-    { &CLSID_CUIAutomation8, &IID_IUIAutomation4 },
-    { &CLSID_CUIAutomation8, &IID_IUIAutomation5 },
-    { &CLSID_CUIAutomation8, &IID_IUIAutomation6 },
-};
-
-static void test_CUIAutomation(void)
-{
-    IUIAutomation *uia_iface;
-    HRESULT hr;
-    int i;
-
-    CoInitializeEx(NULL, COINIT_MULTITHREADED);
-
-    for (i = 0; i < ARRAY_SIZE(com_classes); i++)
-    {
-        uia_iface = NULL;
-        hr = CoCreateInstance(com_classes[i].clsid, NULL, CLSCTX_INPROC_SERVER, com_classes[i].iid,
-                (void **)&uia_iface);
-
-        if (i && (hr == E_NOINTERFACE))
-        {
-            win_skip("No object for clsid %s, iid %s, skipping further tests.\n", debugstr_guid(com_classes[i].clsid),
-                debugstr_guid(com_classes[i].iid));
-            break;
-        }
-
-        ok(hr == S_OK, "Failed to create interface for clsid %s, iid %s, hr %#lx\n",
-                debugstr_guid(com_classes[i].clsid), debugstr_guid(com_classes[i].iid), hr);
-        ok(!!uia_iface, "uia_iface == NULL\n");
-        IUIAutomation_Release(uia_iface);
-    }
-
-    CoUninitialize();
-}
-
-#define NODE_CREATE_SEQ3(prov) \
-    { prov , PROV_GET_PROVIDER_OPTIONS, METHOD_OPTIONAL }, \
-    /* Win10v1507 and below call this. */ \
-    { prov , PROV_GET_PROPERTY_VALUE, METHOD_OPTIONAL }, /* UIA_NativeWindowHandlePropertyId */ \
-    { prov , PROV_GET_HOST_RAW_ELEMENT_PROVIDER }, \
-    { prov , PROV_GET_PROPERTY_VALUE }, \
-    { prov , FRAG_NAVIGATE }, /* NavigateDirection_Parent */ \
-    { prov , PROV_GET_PROVIDER_OPTIONS, METHOD_OPTIONAL } \
-
-static const struct prov_method_sequence event_seq1[] = {
-    { &Provider, PROV_GET_PROVIDER_OPTIONS, METHOD_OPTIONAL }, /* Only done on Win8+. */
-    { 0 },
-};
-
-static const struct prov_method_sequence event_seq2[] = {
-    { &Provider, FRAG_GET_RUNTIME_ID },
-    { &Provider, FRAG_GET_RUNTIME_ID, METHOD_OPTIONAL }, /* Only done on Win10v1809+. */
-    { &Provider, FRAG_GET_FRAGMENT_ROOT },
-    { &Provider, FRAG_GET_RUNTIME_ID, METHOD_OPTIONAL }, /* Only done on Win8+. */
-    { &Provider, PROV_GET_PROVIDER_OPTIONS, METHOD_OPTIONAL }, /* Only done on Win10v1809+. */
-    { &Provider, ADVISE_EVENTS_EVENT_ADDED },
-    { 0 },
-};
-
-static const struct prov_method_sequence event_seq3[] = {
-    { &Provider, PROV_GET_PROVIDER_OPTIONS },
-    { &Provider, PROV_GET_PROVIDER_OPTIONS, METHOD_OPTIONAL }, /* Only done on Win8+. */
-    NODE_CREATE_SEQ3(&Provider),
-    { &Provider, FRAG_GET_RUNTIME_ID },
-    { 0 },
-};
-
-static const struct prov_method_sequence event_seq4[] = {
-    { &Provider, ADVISE_EVENTS_EVENT_REMOVED },
-    { 0 },
-};
-
-static const struct prov_method_sequence event_seq5[] = {
-    { &Provider, PROV_GET_PROVIDER_OPTIONS },
-    { &Provider, PROV_GET_PROVIDER_OPTIONS, METHOD_OPTIONAL }, /* Only done on Win8+. */
-    NODE_CREATE_SEQ3(&Provider),
-    { &Provider, FRAG_GET_RUNTIME_ID },
-    { &Provider, PROV_GET_PROPERTY_VALUE, METHOD_TODO }, /* UIA_ProviderDescriptionPropertyId. */
-    { 0 },
-};
-
-static const struct prov_method_sequence event_seq6[] = {
-    { &Provider, FRAG_GET_RUNTIME_ID },
-    { &Provider, FRAG_GET_RUNTIME_ID, METHOD_OPTIONAL }, /* Only done on Win10v1809+. */
-    { &Provider, FRAG_GET_FRAGMENT_ROOT },
-    { &Provider, FRAG_GET_EMBEDDED_FRAGMENT_ROOTS },
-    { &Provider, FRAG_GET_RUNTIME_ID, METHOD_OPTIONAL }, /* Only done on Win8+. */
-    { &Provider, PROV_GET_PROVIDER_OPTIONS, METHOD_OPTIONAL }, /* Only done on Win10v1809+. */
-    { &Provider, ADVISE_EVENTS_EVENT_ADDED },
-    { 0 },
-};
-
-static const struct prov_method_sequence event_seq7[] = {
-    { &Provider, PROV_GET_PROVIDER_OPTIONS },
-    { &Provider, PROV_GET_PROVIDER_OPTIONS, METHOD_OPTIONAL }, /* Only done on Win8+. */
-    NODE_CREATE_SEQ3(&Provider),
-    { &Provider, FRAG_GET_RUNTIME_ID },
-    /* Only done on Win10v1507 and below. */
-    { &Provider, FRAG_NAVIGATE, METHOD_OPTIONAL }, /* NavigateDirection_Parent */
-    { 0 },
-};
-
-static const struct prov_method_sequence event_seq8[] = {
-    { &Provider_child_child, PROV_GET_PROVIDER_OPTIONS },
-    { &Provider_child_child, PROV_GET_PROVIDER_OPTIONS, METHOD_OPTIONAL }, /* Only done on Win8+. */
-    NODE_CREATE_SEQ3(&Provider_child_child),
-    { &Provider_child_child, FRAG_GET_RUNTIME_ID },
-    { &Provider_child_child, FRAG_NAVIGATE }, /* NavigateDirection_Parent */
-    NODE_CREATE_SEQ(&Provider_child),
-    { &Provider_child, FRAG_GET_RUNTIME_ID },
-    { 0 },
-};
-
-static const struct prov_method_sequence event_seq9[] = {
-    { &Provider_child, PROV_GET_PROVIDER_OPTIONS },
-    { &Provider_child, PROV_GET_PROVIDER_OPTIONS, METHOD_OPTIONAL }, /* Only done on Win8+. */
-    NODE_CREATE_SEQ3(&Provider_child),
-    { &Provider_child, FRAG_GET_RUNTIME_ID },
-    { &Provider_child, FRAG_NAVIGATE }, /* NavigateDirection_Parent */
-    NODE_CREATE_SEQ(&Provider),
-    { &Provider, FRAG_GET_RUNTIME_ID },
-    { &Provider_child, PROV_GET_PROPERTY_VALUE, METHOD_TODO }, /* UIA_ProviderDescriptionPropertyId. */
-    { 0 },
-};
-
-static const struct prov_method_sequence event_seq10[] = {
-    { &Provider_child_child, PROV_GET_PROVIDER_OPTIONS },
-    { &Provider_child_child, PROV_GET_PROVIDER_OPTIONS, METHOD_OPTIONAL }, /* Only done on Win8+. */
-    NODE_CREATE_SEQ3(&Provider_child_child),
-    { &Provider_child_child, FRAG_GET_RUNTIME_ID },
-    { &Provider_child_child, FRAG_NAVIGATE }, /* NavigateDirection_Parent */
-    NODE_CREATE_SEQ(&Provider_child),
-    { &Provider_child, FRAG_GET_RUNTIME_ID },
-    { &Provider_child, FRAG_NAVIGATE }, /* NavigateDirection_Parent */
-    NODE_CREATE_SEQ(&Provider),
-    { &Provider, FRAG_GET_RUNTIME_ID },
-    { &Provider_child_child, PROV_GET_PROPERTY_VALUE, METHOD_TODO }, /* UIA_ProviderDescriptionPropertyId. */
-    { 0 },
-};
-
-static const struct prov_method_sequence event_seq11[] = {
-    { &Provider, FRAG_GET_RUNTIME_ID },
-    { &Provider, FRAG_GET_RUNTIME_ID, METHOD_OPTIONAL }, /* Only done on Win10v1809+. */
-    { &Provider, FRAG_GET_FRAGMENT_ROOT },
-    { &Provider, FRAG_GET_EMBEDDED_FRAGMENT_ROOTS },
-    { &Provider, FRAG_GET_RUNTIME_ID, METHOD_OPTIONAL }, /* Only done on Win8+. */
-    { &Provider2, PROV_GET_PROVIDER_OPTIONS, METHOD_OPTIONAL }, /* Only done on Win10v1809+. */
-    { &Provider2, ADVISE_EVENTS_EVENT_ADDED },
-    { 0 },
-};
-
-static const struct prov_method_sequence event_seq12[] = {
-    { &Provider2, ADVISE_EVENTS_EVENT_REMOVED },
-    { 0 },
-};
-
-static const struct prov_method_sequence event_seq13[] = {
-    { &Provider, FRAG_GET_RUNTIME_ID },
-    { &Provider, FRAG_GET_RUNTIME_ID, METHOD_OPTIONAL }, /* Only done on Win10v1809+. */
-    { &Provider, FRAG_GET_FRAGMENT_ROOT },
-    { &Provider, FRAG_GET_EMBEDDED_FRAGMENT_ROOTS },
-    { &Provider, FRAG_GET_RUNTIME_ID, METHOD_OPTIONAL }, /* Only done on Win8+. */
-    { &Provider, PROV_GET_PROVIDER_OPTIONS, METHOD_OPTIONAL }, /* Only done on Win10v1809+. */
-    NODE_CREATE_SEQ3(&Provider_child),
-    { &Provider_child, FRAG_GET_FRAGMENT_ROOT },
-    { &Provider_child, FRAG_GET_EMBEDDED_FRAGMENT_ROOTS },
-    { &Provider_child, FRAG_GET_RUNTIME_ID, METHOD_OPTIONAL }, /* Only done on Win8+. */
-    { &Provider_child, PROV_GET_PROVIDER_OPTIONS, METHOD_OPTIONAL }, /* Only done on Win10v1809+. */
-    NODE_CREATE_SEQ3(&Provider_child2),
-    { &Provider_child2, FRAG_GET_FRAGMENT_ROOT },
-    { &Provider_child2, FRAG_GET_EMBEDDED_FRAGMENT_ROOTS },
-    { &Provider_child2, FRAG_GET_RUNTIME_ID, METHOD_OPTIONAL }, /* Only done on Win8+. */
-    { &Provider_child2, PROV_GET_PROVIDER_OPTIONS, METHOD_OPTIONAL }, /* Only done on Win10v1809+. */
-    { &Provider, ADVISE_EVENTS_EVENT_ADDED },
-    { &Provider_child, ADVISE_EVENTS_EVENT_ADDED },
-    { &Provider_child2, ADVISE_EVENTS_EVENT_ADDED },
-    { 0 },
-};
-
-static const struct prov_method_sequence event_seq14[] = {
-    { &Provider, ADVISE_EVENTS_EVENT_REMOVED },
-    { &Provider_child, ADVISE_EVENTS_EVENT_REMOVED },
-    { &Provider_child2, ADVISE_EVENTS_EVENT_REMOVED },
-    { 0 },
-};
-
-static const struct UiaCacheRequest DefaultCacheReq = {
-    (struct UiaCondition *)&UiaTrueCondition,
-    TreeScope_Element,
-    NULL, 0,
-    NULL, 0,
-    AutomationElementMode_Full,
-};
-
-static struct EventData {
-    LONG exp_lbound[2];
-    LONG exp_elems[2];
-    struct node_provider_desc exp_node_desc;
-    const WCHAR *exp_tree_struct;
-    HANDLE event_handle;
-} EventData;
-
-static void WINAPI uia_event_callback(struct UiaEventArgs *args, SAFEARRAY *req_data, BSTR tree_struct)
-{
-    CHECK_EXPECT(uia_event_callback);
-
-    test_cache_req_sa(req_data, EventData.exp_lbound, EventData.exp_elems, &EventData.exp_node_desc);
-    ok(!wcscmp(tree_struct, EventData.exp_tree_struct), "tree structure %s\n", debugstr_w(tree_struct));
-
-    SafeArrayDestroy(req_data);
-    SysFreeString(tree_struct);
-    if (EventData.event_handle)
-        SetEvent(EventData.event_handle);
-}
-
-enum {
-    WM_UIA_TEST_RAISE_SERVERSIDE_EVENT = WM_USER,
-    WM_UIA_TEST_RAISE_CLIENTSIDE_EVENT,
-    WM_UIA_TEST_RAISE_SERVERSIDE_CHILD_EVENT,
-};
-
-static void test_UiaAddEvent_client_proc(void)
-{
-    HUIAEVENT event;
-    HUIANODE node;
-    HRESULT hr;
-    HWND hwnd;
-    VARIANT v;
-    DWORD pid;
-
-    hwnd = FindWindowA("UiaAddEvent class", "Test window");
-
-    CoInitializeEx(NULL, COINIT_MULTITHREADED);
-    hr = UiaNodeFromHandle(hwnd, &node);
-    ok(hr == S_OK, "Unexpected hr %#lx.\n", hr);
-
-    hr = UiaGetPropertyValue(node, UIA_LabeledByPropertyId, &v);
-    ok(hr == S_OK, "Unexpected hr %#lx\n", hr);
-    ok(UiaNodeRelease(node), "UiaNodeRelease returned FALSE\n");
-
-    node = NULL;
-    hr = UiaHUiaNodeFromVariant(&v, &node);
-    ok(hr == S_OK, "Unexpected hr %#lx\n", hr);
-    ok(!!node, "node == NULL\n");
-
-    GetWindowThreadProcessId(hwnd, &pid);
-    EventData.exp_elems[0] = EventData.exp_elems[1] = 1;
-    EventData.exp_tree_struct = L"P)";
-    init_node_provider_desc(&EventData.exp_node_desc, pid, NULL);
-    add_provider_desc(&EventData.exp_node_desc, L"Main", L"Provider_child", TRUE);
-    EventData.event_handle = CreateEventW(NULL, FALSE, FALSE, NULL);
-
-    hr = UiaAddEvent(node, UIA_AutomationFocusChangedEventId, uia_event_callback, TreeScope_Element | TreeScope_Descendants, NULL, 0,
-            (struct UiaCacheRequest *)&DefaultCacheReq, &event);
-    ok(hr == S_OK, "Unexpected hr %#lx.\n", hr);
-    ok(!!event, "event == NULL\n");
-    ok(UiaNodeRelease(node), "UiaNodeRelease returned FALSE\n");
-
-    SET_EXPECT(uia_event_callback);
-    PostMessageW(hwnd, WM_UIA_TEST_RAISE_SERVERSIDE_EVENT, 0, 0);
-    todo_wine ok(!WaitForSingleObject(EventData.event_handle, 500), "Wait for event_handle failed.\n");
-    todo_wine CHECK_CALLED(uia_event_callback);
-
-    EventData.exp_elems[0] = EventData.exp_elems[1] = 1;
-    EventData.exp_tree_struct = L"P)";
-    init_node_provider_desc(&EventData.exp_node_desc, pid, NULL);
-    add_provider_desc(&EventData.exp_node_desc, L"Main", L"Provider_child_child", TRUE);
-    SET_EXPECT(uia_event_callback);
-    PostMessageW(hwnd, WM_UIA_TEST_RAISE_SERVERSIDE_CHILD_EVENT, 0, 0);
-    todo_wine ok(!WaitForSingleObject(EventData.event_handle, 500), "Wait for event_handle failed.\n");
-    todo_wine CHECK_CALLED(uia_event_callback);
-
-    PostMessageW(hwnd, WM_UIA_TEST_RAISE_CLIENTSIDE_EVENT, 0, 0);
-    hr = UiaRemoveEvent(event);
-    ok(hr == S_OK, "Unexpected hr %#lx.\n", hr);
-
-    CloseHandle(EventData.event_handle);
-    CoUninitialize();
-}
-
-struct event_test_thread_data {
-    HUIAEVENT event;
-    DWORD exp_thread_id;
-    HWND hwnd;
-};
-
-static DWORD WINAPI uia_add_event_test_thread(LPVOID param)
-{
-    struct event_test_thread_data *data = (struct event_test_thread_data *)param;
-    HRESULT hr;
-
-    CoInitializeEx(NULL, COINIT_MULTITHREADED);
-
-    hr = UiaRemoveEvent(data->event);
-    ok(hr == S_OK, "Unexpected hr %#lx.\n", hr);
-    ok(Provider.ref == 2, "Unexpected refcnt %ld\n", Provider.ref);
-    ok(Provider2.ref == 1, "Unexpected refcnt %ld\n", Provider2.ref);
-    ok_method_sequence(event_seq12, "event_seq12");
-
-    ok(Provider2.last_call_tid == data->exp_thread_id ||
-            broken(Provider2.last_call_tid == GetCurrentThreadId()), "Expected method call on separate thread\n");
-
-    CoUninitialize();
-    return 0;
-}
-
-static void test_UiaAddEvent(const char *name)
-{
-    IRawElementProviderFragmentRoot *embedded_roots[2] = { &Provider_child.IRawElementProviderFragmentRoot_iface,
-                                                           &Provider_child2.IRawElementProviderFragmentRoot_iface };
-    struct event_test_thread_data thread_data = { 0 };
-    PROCESS_INFORMATION proc;
-    char cmdline[MAX_PATH];
-    WNDCLASSA cls = { 0 };
-    STARTUPINFOA startup;
-    HUIAEVENT event;
-    DWORD exit_code;
-    HUIANODE node;
-    HANDLE thread;
-    HRESULT hr;
-    HWND hwnd;
-    VARIANT v;
-
-    CoInitializeEx(NULL, COINIT_MULTITHREADED);
-
-    cls.lpfnWndProc = test_wnd_proc;
-    cls.hInstance = GetModuleHandleA(NULL);
-    cls.lpszClassName = "UiaAddEvent class";
-    RegisterClassA(&cls);
-
-    hwnd = CreateWindowA("UiaAddEvent class", "Test window", WS_OVERLAPPEDWINDOW,
-            0, 0, 100, 100, NULL, NULL, NULL, NULL);
-
-    /*
-     * Raise event without any registered event handlers.
-     */
-    initialize_provider(&Provider, ProviderOptions_ServerSideProvider, NULL, TRUE);
-    hr = UiaRaiseAutomationEvent(&Provider.IRawElementProviderSimple_iface, UIA_AutomationFocusChangedEventId);
-    ok(hr == S_OK, "Unexpected hr %#lx.\n", hr);
-    if (SUCCEEDED(hr) && sequence_cnt)
-        ok_method_sequence(event_seq1, "event_seq1");
-
-    hr = UiaNodeFromProvider(&Provider.IRawElementProviderSimple_iface, &node);
-    ok(hr == S_OK, "Unexpected hr %#lx.\n", hr);
-    ok(Provider.ref == 2, "Unexpected refcnt %ld\n", Provider.ref);
-
-    hr = UiaGetPropertyValue(node, UIA_ProviderDescriptionPropertyId, &v);
-    todo_wine ok(hr == S_OK, "Unexpected hr %#lx\n", hr);
-    if (SUCCEEDED(hr))
-    {
-        check_node_provider_desc_prefix(V_BSTR(&v), GetCurrentProcessId(), NULL);
-        check_node_provider_desc(V_BSTR(&v), L"Main", L"Provider", TRUE);
-        VariantClear(&v);
-    }
-    ok_method_sequence(node_from_prov2, NULL);
-
-    /*
-     * Register an event on a node without an HWND/RuntimeId. The event will
-     * be created successfully, but without any way to match a provider to
-     * this node, we won't be able to trigger the event handler.
-     */
-    event = NULL;
-    Provider.frag_root = &Provider.IRawElementProviderFragmentRoot_iface;
-    hr = UiaAddEvent(node, UIA_AutomationFocusChangedEventId, uia_event_callback, TreeScope_Element, NULL, 0,
-            (struct UiaCacheRequest *)&DefaultCacheReq, &event);
-    ok(hr == S_OK, "Unexpected hr %#lx.\n", hr);
-    ok(!!event, "event == NULL\n");
-    ok(Provider.ref == 3, "Unexpected refcnt %ld\n", Provider.ref);
-    ok_method_sequence(event_seq2, "event_seq2");
-
-    /*
-     * Even though we raise an event on the same provider as the one our node
-     * currently represents, without an HWND/RuntimeId, we have no way to
-     * match them. The event handler will not be called.
-     */
-    hr = UiaRaiseAutomationEvent(&Provider.IRawElementProviderSimple_iface, UIA_AutomationFocusChangedEventId);
-    ok(hr == S_OK, "Unexpected hr %#lx.\n", hr);
-    if (SUCCEEDED(hr) && sequence_cnt)
-        ok_method_sequence(event_seq3, "event_seq3");
-
-    hr = UiaRemoveEvent(event);
-    ok(hr == S_OK, "Unexpected hr %#lx.\n", hr);
-    ok(Provider.ref == 2, "Unexpected refcnt %ld\n", Provider.ref);
-    ok_method_sequence(event_seq4, "event_seq4");
-
-    /*
-     * Register an event on the same node again, except this time we have a
-     * runtimeID.
-     */
-    event = NULL;
-    Provider.runtime_id[0] = Provider.runtime_id[1] = 0xdeadbeef;
-    hr = UiaAddEvent(node, UIA_AutomationFocusChangedEventId, uia_event_callback, TreeScope_Element, NULL, 0,
-            (struct UiaCacheRequest *)&DefaultCacheReq, &event);
-    ok(hr == S_OK, "Unexpected hr %#lx.\n", hr);
-    ok(!!event, "event == NULL\n");
-    ok(Provider.ref == 3, "Unexpected refcnt %ld\n", Provider.ref);
-    ok_method_sequence(event_seq2, "event_seq2");
-
-    /* Event handler is called since we can match our providers by runtime ID. */
-    EventData.exp_elems[0] = EventData.exp_elems[1] = 1;
-    EventData.exp_tree_struct = L"P)";
-    init_node_provider_desc(&EventData.exp_node_desc, GetCurrentProcessId(), NULL);
-    add_provider_desc(&EventData.exp_node_desc, L"Main", L"Provider", TRUE);
-    SET_EXPECT(uia_event_callback);
-    hr = UiaRaiseAutomationEvent(&Provider.IRawElementProviderSimple_iface, UIA_AutomationFocusChangedEventId);
-    ok(hr == S_OK, "Unexpected hr %#lx.\n", hr);
-    CHECK_CALLED(uia_event_callback);
-    ok_method_sequence(event_seq5, "event_seq5");
-
-    hr = UiaRemoveEvent(event);
-    ok(hr == S_OK, "Unexpected hr %#lx.\n", hr);
-    ok(Provider.ref == 2, "Unexpected refcnt %ld\n", Provider.ref);
-    ok_method_sequence(event_seq4, "event_seq4");
-
-    /* Create an event with TreeScope_Children. */
-    initialize_provider(&Provider_child, ProviderOptions_ServerSideProvider, NULL, TRUE);
-    provider_add_child(&Provider, &Provider_child);
-    initialize_provider(&Provider_child_child, ProviderOptions_ServerSideProvider, NULL, TRUE);
-    provider_add_child(&Provider_child, &Provider_child_child);
-    hr = UiaAddEvent(node, UIA_AutomationFocusChangedEventId, uia_event_callback, TreeScope_Children, NULL, 0,
-            (struct UiaCacheRequest *)&DefaultCacheReq, &event);
-    ok(hr == S_OK, "Unexpected hr %#lx.\n", hr);
-    ok(!!event, "event == NULL\n");
-    ok(Provider.ref == 3, "Unexpected refcnt %ld\n", Provider.ref);
-    ok_method_sequence(event_seq6, "event_seq6");
-
-    /*
-     * Only TreeScope_Children and not TreeScope_Element, handler won't be
-     * called.
-     */
-    hr = UiaRaiseAutomationEvent(&Provider.IRawElementProviderSimple_iface, UIA_AutomationFocusChangedEventId);
-    ok(hr == S_OK, "Unexpected hr %#lx.\n", hr);
-    ok_method_sequence(event_seq7, "event_seq7");
-
-    /* Provider_child_child is not a direct child, handler won't be called. */
-    hr = UiaRaiseAutomationEvent(&Provider_child_child.IRawElementProviderSimple_iface, UIA_AutomationFocusChangedEventId);
-    ok(hr == S_OK, "Unexpected hr %#lx.\n", hr);
-    ok_method_sequence(event_seq8, "event_seq8");
-
-    /* Raised an event on Provider_child, handler will be called. */
-    init_node_provider_desc(&EventData.exp_node_desc, GetCurrentProcessId(), NULL);
-    add_provider_desc(&EventData.exp_node_desc, L"Main", L"Provider_child", TRUE);
-    SET_EXPECT(uia_event_callback);
-    hr = UiaRaiseAutomationEvent(&Provider_child.IRawElementProviderSimple_iface, UIA_AutomationFocusChangedEventId);
-    ok(hr == S_OK, "Unexpected hr %#lx.\n", hr);
-    CHECK_CALLED(uia_event_callback);
-    ok_method_sequence(event_seq9, "event_seq9");
-
-    hr = UiaRemoveEvent(event);
-    ok(hr == S_OK, "Unexpected hr %#lx.\n", hr);
-    ok(Provider.ref == 2, "Unexpected refcnt %ld\n", Provider.ref);
-    ok_method_sequence(event_seq4, "event_seq4");
-
-    /* Create an event with TreeScope_Descendants. */
-    hr = UiaAddEvent(node, UIA_AutomationFocusChangedEventId, uia_event_callback, TreeScope_Element | TreeScope_Descendants, NULL, 0,
-            (struct UiaCacheRequest *)&DefaultCacheReq, &event);
-    ok(hr == S_OK, "Unexpected hr %#lx.\n", hr);
-    ok(!!event, "event == NULL\n");
-    ok(Provider.ref == 3, "Unexpected refcnt %ld\n", Provider.ref);
-    ok_method_sequence(event_seq6, "event_seq6");
-
-    /* Raised an event on Provider_child_child. */
-    init_node_provider_desc(&EventData.exp_node_desc, GetCurrentProcessId(), NULL);
-    add_provider_desc(&EventData.exp_node_desc, L"Main", L"Provider_child_child", TRUE);
-    SET_EXPECT(uia_event_callback);
-    hr = UiaRaiseAutomationEvent(&Provider_child_child.IRawElementProviderSimple_iface, UIA_AutomationFocusChangedEventId);
-    ok(hr == S_OK, "Unexpected hr %#lx.\n", hr);
-    CHECK_CALLED(uia_event_callback);
-    ok_method_sequence(event_seq10, "event_seq10");
-
-    hr = UiaRemoveEvent(event);
-    ok(hr == S_OK, "Unexpected hr %#lx.\n", hr);
-    ok(Provider.ref == 2, "Unexpected refcnt %ld\n", Provider.ref);
-    ok_method_sequence(event_seq4, "event_seq4");
-
-    CoUninitialize();
-
-    /*
-     * When adding an event, each node provider's fragment root is queried
-     * for, and if one is retrieved, it's IRawElementProviderAdviseEvents
-     * interface is used. On Win10v1809+, ProviderOptions_UseComThreading is
-     * respected for these interfaces. Set Provider2 as the fragment root here
-     * to test this.
-     */
-    CoInitializeEx(NULL, COINIT_APARTMENTTHREADED);
-
-    initialize_provider(&Provider2, ProviderOptions_UseComThreading | ProviderOptions_ServerSideProvider, NULL, TRUE);
-    Provider.frag_root = &Provider2.IRawElementProviderFragmentRoot_iface;
-    hr = UiaAddEvent(node, UIA_AutomationFocusChangedEventId, uia_event_callback, TreeScope_Element | TreeScope_Descendants, NULL, 0,
-            (struct UiaCacheRequest *)&DefaultCacheReq, &event);
-    ok(hr == S_OK, "Unexpected hr %#lx.\n", hr);
-    ok(!!event, "event == NULL\n");
-    ok(Provider.ref == 2, "Unexpected refcnt %ld\n", Provider.ref);
-    ok(Provider2.ref > 1, "Unexpected refcnt %ld\n", Provider2.ref);
-    ok_method_sequence(event_seq11, "event_seq11");
-
-    thread_data.exp_thread_id = GetCurrentThreadId();
-    thread_data.event = event;
-    thread_data.hwnd = hwnd;
-    thread = CreateThread(NULL, 0, uia_add_event_test_thread, (void *)&thread_data, 0, NULL);
-    while (MsgWaitForMultipleObjects(1, &thread, FALSE, INFINITE, QS_ALLINPUT) != WAIT_OBJECT_0)
-    {
-        MSG msg;
-
-        while (PeekMessageW(&msg, 0, 0, 0, PM_REMOVE))
-        {
-            TranslateMessage(&msg);
-            DispatchMessageW(&msg);
-        }
-    }
-    CloseHandle(thread);
-
-    /* Test retrieving AdviseEvents on embedded fragment roots. */
-    Provider.frag_root = &Provider.IRawElementProviderFragmentRoot_iface;
-    Provider.embedded_frag_roots = embedded_roots;
-    Provider.embedded_frag_roots_count = ARRAY_SIZE(embedded_roots);
-    Provider_child.frag_root = &Provider_child.IRawElementProviderFragmentRoot_iface;
-    Provider_child2.frag_root = &Provider_child2.IRawElementProviderFragmentRoot_iface;
-
-    hr = UiaAddEvent(node, UIA_AutomationFocusChangedEventId, uia_event_callback, TreeScope_Element | TreeScope_Descendants, NULL, 0,
-            (struct UiaCacheRequest *)&DefaultCacheReq, &event);
-    ok(hr == S_OK, "Unexpected hr %#lx.\n", hr);
-    ok(!!event, "event == NULL\n");
-    ok(Provider.ref == 3, "Unexpected refcnt %ld\n", Provider.ref);
-    ok(Provider_child.ref == 2, "Unexpected refcnt %ld\n", Provider_child.ref);
-    ok(Provider_child2.ref == 2, "Unexpected refcnt %ld\n", Provider_child2.ref);
-    ok_method_sequence(event_seq13, "event_seq13");
-
-    hr = UiaRemoveEvent(event);
-    ok(hr == S_OK, "Unexpected hr %#lx.\n", hr);
-    ok(Provider.ref == 2, "Unexpected refcnt %ld\n", Provider.ref);
-    ok(Provider_child.ref == 1, "Unexpected refcnt %ld\n", Provider_child.ref);
-    ok(Provider_child2.ref == 1, "Unexpected refcnt %ld\n", Provider_child2.ref);
-    ok_method_sequence(event_seq14, "event_seq14");
-
-    UiaNodeRelease(node);
-    ok(Provider.ref == 1, "Unexpected refcnt %ld\n", Provider.ref);
-    CoUninitialize();
-
-    CoInitializeEx(NULL, COINIT_MULTITHREADED);
-    initialize_provider(&Provider, ProviderOptions_ServerSideProvider, hwnd, TRUE);
-    Provider.ignore_hwnd_prop = TRUE;
-    Provider.frag_root = &Provider.IRawElementProviderFragmentRoot_iface;
-
-    initialize_provider(&Provider_child, ProviderOptions_ServerSideProvider, NULL, TRUE);
-    Provider_child.runtime_id[0] = 0xdeadbeef;
-    Provider_child.runtime_id[1] = 0x01;
-
-    initialize_provider(&Provider_child_child, ProviderOptions_ServerSideProvider, NULL, TRUE);
-    provider_add_child(&Provider_child, &Provider_child_child);
-    Provider_child_child.runtime_id[0] = 0xdeadbeef;
-    Provider_child_child.runtime_id[1] = 0x02;
-
-    prov_root = &Provider.IRawElementProviderSimple_iface;
-    sprintf(cmdline, "\"%s\" uiautomation UiaAddEvent_client_proc", name);
-    memset(&startup, 0, sizeof(startup));
-    startup.cb = sizeof(startup);
-    SET_EXPECT(winproc_GETOBJECT_UiaRoot);
-    /* Only sent on Win7. */
-    SET_EXPECT(winproc_GETOBJECT_CLIENT);
-    CreateProcessA(NULL, cmdline, NULL, NULL, FALSE, 0, NULL, NULL, &startup, &proc);
-    while (MsgWaitForMultipleObjects(1, &proc.hProcess, FALSE, INFINITE, QS_ALLINPUT) != WAIT_OBJECT_0)
-    {
-        MSG msg;
-        while (PeekMessageW(&msg, 0, 0, 0, PM_REMOVE))
-        {
-            switch (msg.message)
-            {
-            case WM_UIA_TEST_RAISE_SERVERSIDE_EVENT:
-                initialize_provider(&Provider_child, ProviderOptions_ServerSideProvider, NULL, TRUE);
-                Provider_child.runtime_id[0] = 0xdeadbeef;
-                Provider_child.runtime_id[1] = 0x01;
-                hr = UiaRaiseAutomationEvent(&Provider_child.IRawElementProviderSimple_iface, UIA_AutomationFocusChangedEventId);
-                ok(hr == S_OK, "Unexpected hr %#lx.\n", hr);
-                break;
-
-            case WM_UIA_TEST_RAISE_CLIENTSIDE_EVENT:
-                initialize_provider(&Provider_child, ProviderOptions_ClientSideProvider, NULL, TRUE);
-                Provider_child.runtime_id[0] = 0xdeadbeef;
-                Provider_child.runtime_id[1] = 0x01;
-                hr = UiaRaiseAutomationEvent(&Provider_child.IRawElementProviderSimple_iface, UIA_AutomationFocusChangedEventId);
-                ok(hr == S_OK, "Unexpected hr %#lx.\n", hr);
-                break;
-
-            case WM_UIA_TEST_RAISE_SERVERSIDE_CHILD_EVENT:
-                hr = UiaRaiseAutomationEvent(&Provider_child_child.IRawElementProviderSimple_iface, UIA_AutomationFocusChangedEventId);
-                ok(hr == S_OK, "Unexpected hr %#lx.\n", hr);
-                break;
-
-            default:
-                break;
-            }
-
-            TranslateMessage(&msg);
-            DispatchMessageW(&msg);
-        }
-    }
-
-    GetExitCodeProcess(proc.hProcess, &exit_code);
-    if (exit_code > 255)
-        ok(0, "unhandled exception %08x in child process %04x\n", (UINT)exit_code, (UINT)GetProcessId(proc.hProcess));
-    else if (exit_code)
-        ok(0, "%u failures in child process\n", (UINT)exit_code);
-
-    flush_method_sequence();
-    CloseHandle(proc.hProcess);
-
-    DestroyWindow(hwnd);
-    UnregisterClassA("UiaAddEvent class", NULL);
-
-    CoUninitialize();
-}
-
-/*
- * Once a process returns a UI Automation provider with
- * UiaReturnRawElementProvider it ends up in an implicit MTA until exit. This
- * messes with tests around COM initialization, so we run these tests in
- * separate processes.
- */
-static void launch_test_process(const char *name, const char *test_name)
-{
-    PROCESS_INFORMATION proc;
-    STARTUPINFOA startup;
-    char cmdline[MAX_PATH];
-
-    sprintf(cmdline, "\"%s\" uiautomation %s", name, test_name);
-    memset(&startup, 0, sizeof(startup));
-    startup.cb = sizeof(startup);
-    CreateProcessA(NULL, cmdline, NULL, NULL, FALSE, 0, NULL, NULL, &startup, &proc);
-    wait_child_process(proc.hProcess);
-}
-
-START_TEST(uiautomation)
-{
-    HMODULE uia_dll = LoadLibraryA("uiautomationcore.dll");
-    BOOL (WINAPI *pImmDisableIME)(DWORD);
-    HMODULE hModuleImm32;
-    char **argv;
-    int argc;
-
-    /* Make sure COM isn't initialized by imm32. */
-    hModuleImm32 = LoadLibraryA("imm32.dll");
-    if (hModuleImm32) {
-        pImmDisableIME = (void *)GetProcAddress(hModuleImm32, "ImmDisableIME");
-        if (pImmDisableIME)
-            pImmDisableIME(0);
-    }
-    pImmDisableIME = NULL;
-    FreeLibrary(hModuleImm32);
-
-    if (uia_dll)
-        pUiaDisconnectProvider = (void *)GetProcAddress(uia_dll, "UiaDisconnectProvider");
-
-    argc = winetest_get_mainargs(&argv);
-    if (argc == 3)
-    {
-        if (!strcmp(argv[2], "UiaNodeFromHandle"))
-            test_UiaNodeFromHandle(argv[0]);
-        else if (!strcmp(argv[2], "UiaNodeFromHandle_client_proc"))
-            test_UiaNodeFromHandle_client_proc();
-        else if (!strcmp(argv[2], "UiaRegisterProviderCallback"))
-            test_UiaRegisterProviderCallback();
-        else if (!strcmp(argv[2], "UiaAddEvent_client_proc"))
-            test_UiaAddEvent_client_proc();
-
-        FreeLibrary(uia_dll);
-        return;
-    }
-
-    test_UiaHostProviderFromHwnd();
-    test_uia_reserved_value_ifaces();
-    test_UiaLookupId();
-    test_UiaNodeFromProvider();
-    test_UiaGetPropertyValue();
-    test_UiaGetRuntimeId();
-    test_UiaHUiaNodeFromVariant();
-    launch_test_process(argv[0], "UiaNodeFromHandle");
-    launch_test_process(argv[0], "UiaRegisterProviderCallback");
-    test_UiaGetUpdatedCache();
-    test_UiaNavigate();
-    test_UiaFind();
-    test_default_proxy_providers();
-    test_CUIAutomation();
-    test_UiaAddEvent(argv[0]);
-    if (uia_dll)
     {
         pUiaProviderFromIAccessible = (void *)GetProcAddress(uia_dll, "UiaProviderFromIAccessible");
         if (pUiaProviderFromIAccessible)
