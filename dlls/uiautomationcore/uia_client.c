--- conflicted
+++ resolved
@@ -2547,14 +2547,10 @@
     hr = IUnknown_QueryInterface(unk, pattern_info->pattern_iid, (void **)&pattern_prov);
     IUnknown_Release(unk);
     if (FAILED(hr) || !pattern_prov)
-<<<<<<< HEAD
-        return S_OK;
-=======
     {
         WARN("Failed to get pattern interface from object\n");
         return S_OK;
     }
->>>>>>> 6eb373f5
 
     switch (prop_info->prop_id)
     {
