/*
 * Copyright 2022 Connor McAdams for CodeWeavers
 *
 * This library is free software; you can redistribute it and/or
 * modify it under the terms of the GNU Lesser General Public
 * License as published by the Free Software Foundation; either
 * version 2.1 of the License, or (at your option) any later version.
 *
 * This library is distributed in the hope that it will be useful,
 * but WITHOUT ANY WARRANTY; without even the implied warranty of
 * MERCHANTABILITY or FITNESS FOR A PARTICULAR PURPOSE.  See the GNU
 * Lesser General Public License for more details.
 *
 * You should have received a copy of the GNU Lesser General Public
 * License along with this library; if not, write to the Free Software
 * Foundation, Inc., 51 Franklin St, Fifth Floor, Boston, MA 02110-1301, USA
 */

#include "uia_private.h"
#include "ocidl.h"

#include "wine/debug.h"

WINE_DEFAULT_DEBUG_CHANNEL(uiautomation);

static int __cdecl uia_property_guid_compare(const void *a, const void *b)
{
    const GUID *guid = a;
    const struct uia_prop_info *property = b;
    return memcmp(guid, property->guid, sizeof(*guid));
}

static int __cdecl uia_event_guid_compare(const void *a, const void *b)
{
    const GUID *guid = a;
    const struct uia_event_info *event = b;
    return memcmp(guid, event->guid, sizeof(*guid));
}

static int __cdecl uia_pattern_guid_compare(const void *a, const void *b)
{
    const GUID *guid = a;
    const struct uia_pattern_info *pattern = b;
    return memcmp(guid, pattern->guid, sizeof(*guid));
}

<<<<<<< HEAD
=======
static int __cdecl uia_control_type_guid_compare(const void *a, const void *b)
{
    const GUID *guid = a;
    const struct uia_control_type_info *control = b;
    return memcmp(guid, control->guid, sizeof(*guid));
}

>>>>>>> 6eb373f5
/* Sorted by GUID. */
static const struct uia_prop_info default_uia_properties[] = {
    { &AutomationId_Property_GUID,                       UIA_AutomationIdPropertyId,
      PROP_TYPE_ELEM_PROP,                               UIAutomationType_String, },
    { &FrameworkId_Property_GUID,                        UIA_FrameworkIdPropertyId,
      PROP_TYPE_ELEM_PROP,                               UIAutomationType_String, },
    { &IsTransformPatternAvailable_Property_GUID,        UIA_IsTransformPatternAvailablePropertyId, },
    { &IsScrollItemPatternAvailable_Property_GUID,       UIA_IsScrollItemPatternAvailablePropertyId, },
    { &IsExpandCollapsePatternAvailable_Property_GUID,   UIA_IsExpandCollapsePatternAvailablePropertyId, },
    { &CenterPoint_Property_GUID,                        UIA_CenterPointPropertyId, },
    { &IsTableItemPatternAvailable_Property_GUID,        UIA_IsTableItemPatternAvailablePropertyId, },
    { &Scroll_HorizontalScrollPercent_Property_GUID,     UIA_ScrollHorizontalScrollPercentPropertyId, },
    { &AccessKey_Property_GUID,                          UIA_AccessKeyPropertyId,
      PROP_TYPE_ELEM_PROP,                               UIAutomationType_String, },
    { &RangeValue_Maximum_Property_GUID,                 UIA_RangeValueMaximumPropertyId, },
    { &ClassName_Property_GUID,                          UIA_ClassNamePropertyId,
      PROP_TYPE_ELEM_PROP,                               UIAutomationType_String, },
    { &Transform2_ZoomMinimum_Property_GUID,             UIA_Transform2ZoomMinimumPropertyId, },
    { &LegacyIAccessible_Description_Property_GUID,      UIA_LegacyIAccessibleDescriptionPropertyId, },
    { &Transform2_ZoomLevel_Property_GUID,               UIA_Transform2ZoomLevelPropertyId, },
    { &Name_Property_GUID,                               UIA_NamePropertyId,
      PROP_TYPE_ELEM_PROP,                               UIAutomationType_String, },
    { &GridItem_RowSpan_Property_GUID,                   UIA_GridItemRowSpanPropertyId, },
    { &Size_Property_GUID,                               UIA_SizePropertyId,
      PROP_TYPE_ELEM_PROP,                               UIAutomationType_DoubleArray, },
    { &IsTextPattern2Available_Property_GUID,            UIA_IsTextPattern2AvailablePropertyId, },
    { &Styles_FillPatternStyle_Property_GUID,            UIA_StylesFillPatternStylePropertyId, },
    { &FlowsTo_Property_GUID,                            UIA_FlowsToPropertyId,
      PROP_TYPE_ELEM_PROP,                               UIAutomationType_ElementArray, },
    { &ItemStatus_Property_GUID,                         UIA_ItemStatusPropertyId,
      PROP_TYPE_ELEM_PROP,                               UIAutomationType_String, },
    { &Scroll_VerticalViewSize_Property_GUID,            UIA_ScrollVerticalViewSizePropertyId, },
    { &Selection_IsSelectionRequired_Property_GUID,      UIA_SelectionIsSelectionRequiredPropertyId, },
    { &IsGridItemPatternAvailable_Property_GUID,         UIA_IsGridItemPatternAvailablePropertyId, },
    { &Window_CanMinimize_Property_GUID,                 UIA_WindowCanMinimizePropertyId, },
    { &RangeValue_LargeChange_Property_GUID,             UIA_RangeValueLargeChangePropertyId, },
    { &Selection2_CurrentSelectedItem_Property_GUID,     UIA_Selection2CurrentSelectedItemPropertyId, },
    { &Culture_Property_GUID,                            UIA_CulturePropertyId,
      PROP_TYPE_ELEM_PROP,                               UIAutomationType_Int, },
    { &LegacyIAccessible_DefaultAction_Property_GUID,    UIA_LegacyIAccessibleDefaultActionPropertyId, },
    { &Level_Property_GUID,                              UIA_LevelPropertyId,
      PROP_TYPE_ELEM_PROP,                               UIAutomationType_Int, },
    { &IsKeyboardFocusable_Property_GUID,                UIA_IsKeyboardFocusablePropertyId,
      PROP_TYPE_ELEM_PROP,                               UIAutomationType_Bool, },
    { &GridItem_Row_Property_GUID,                       UIA_GridItemRowPropertyId, },
    { &IsSpreadsheetItemPatternAvailable_Property_GUID,  UIA_IsSpreadsheetItemPatternAvailablePropertyId, },
    { &Table_ColumnHeaders_Property_GUID,                UIA_TableColumnHeadersPropertyId, },
    { &Drag_GrabbedItems_Property_GUID,                  UIA_DragGrabbedItemsPropertyId, },
    { &Annotation_Target_Property_GUID,                  UIA_AnnotationTargetPropertyId, },
    { &IsSelectionItemPatternAvailable_Property_GUID,    UIA_IsSelectionItemPatternAvailablePropertyId, },
    { &IsDropTargetPatternAvailable_Property_GUID,       UIA_IsDropTargetPatternAvailablePropertyId, },
    { &Dock_DockPosition_Property_GUID,                  UIA_DockDockPositionPropertyId, },
    { &Styles_StyleId_Property_GUID,                     UIA_StylesStyleIdPropertyId, },
    { &Value_IsReadOnly_Property_GUID,                   UIA_ValueIsReadOnlyPropertyId,
      PROP_TYPE_PATTERN_PROP,                            UIAutomationType_Bool,
      UIA_ValuePatternId, },
    { &IsSpreadsheetPatternAvailable_Property_GUID,      UIA_IsSpreadsheetPatternAvailablePropertyId, },
    { &Styles_StyleName_Property_GUID,                   UIA_StylesStyleNamePropertyId, },
    { &IsAnnotationPatternAvailable_Property_GUID,       UIA_IsAnnotationPatternAvailablePropertyId, },
    { &SpreadsheetItem_AnnotationObjects_Property_GUID,  UIA_SpreadsheetItemAnnotationObjectsPropertyId, },
    { &IsInvokePatternAvailable_Property_GUID,           UIA_IsInvokePatternAvailablePropertyId, },
    { &HasKeyboardFocus_Property_GUID,                   UIA_HasKeyboardFocusPropertyId,
      PROP_TYPE_ELEM_PROP,                               UIAutomationType_Bool, },
    { &ClickablePoint_Property_GUID,                     UIA_ClickablePointPropertyId, },
    { &NewNativeWindowHandle_Property_GUID,              UIA_NativeWindowHandlePropertyId,
      PROP_TYPE_ELEM_PROP,                               UIAutomationType_Int, },
    { &SizeOfSet_Property_GUID,                          UIA_SizeOfSetPropertyId,
      PROP_TYPE_ELEM_PROP,                               UIAutomationType_Int, },
    { &LegacyIAccessible_Name_Property_GUID,             UIA_LegacyIAccessibleNamePropertyId, },
    { &Window_CanMaximize_Property_GUID,                 UIA_WindowCanMaximizePropertyId, },
    { &Scroll_HorizontallyScrollable_Property_GUID,      UIA_ScrollHorizontallyScrollablePropertyId, },
    { &ExpandCollapse_ExpandCollapseState_Property_GUID, UIA_ExpandCollapseExpandCollapseStatePropertyId, },
    { &Transform_CanRotate_Property_GUID,                UIA_TransformCanRotatePropertyId, },
    { &IsRangeValuePatternAvailable_Property_GUID,       UIA_IsRangeValuePatternAvailablePropertyId, },
    { &IsScrollPatternAvailable_Property_GUID,           UIA_IsScrollPatternAvailablePropertyId, },
    { &IsTransformPattern2Available_Property_GUID,       UIA_IsTransformPattern2AvailablePropertyId, },
    { &LabeledBy_Property_GUID,                          UIA_LabeledByPropertyId,
      PROP_TYPE_ELEM_PROP,                               UIAutomationType_Element, },
    { &ItemType_Property_GUID,                           UIA_ItemTypePropertyId,
      PROP_TYPE_ELEM_PROP,                               UIAutomationType_String, },
    { &Transform_CanMove_Property_GUID,                  UIA_TransformCanMovePropertyId, },
    { &LocalizedControlType_Property_GUID,               UIA_LocalizedControlTypePropertyId,
      PROP_TYPE_ELEM_PROP,                               UIAutomationType_String, },
    { &Annotation_AnnotationTypeId_Property_GUID,        UIA_AnnotationAnnotationTypeIdPropertyId, },
    { &FlowsFrom_Property_GUID,                          UIA_FlowsFromPropertyId,
      PROP_TYPE_ELEM_PROP,                               UIAutomationType_ElementArray, },
    { &OptimizeForVisualContent_Property_GUID,           UIA_OptimizeForVisualContentPropertyId,
      PROP_TYPE_ELEM_PROP,                               UIAutomationType_Bool, },
    { &IsVirtualizedItemPatternAvailable_Property_GUID,  UIA_IsVirtualizedItemPatternAvailablePropertyId, },
    { &GridItem_Parent_Property_GUID,                    UIA_GridItemContainingGridPropertyId, },
    { &LegacyIAccessible_Help_Property_GUID,             UIA_LegacyIAccessibleHelpPropertyId, },
    { &Toggle_ToggleState_Property_GUID,                 UIA_ToggleToggleStatePropertyId, },
    { &IsTogglePatternAvailable_Property_GUID,           UIA_IsTogglePatternAvailablePropertyId, },
    { &LegacyIAccessible_State_Property_GUID,            UIA_LegacyIAccessibleStatePropertyId, },
    { &PositionInSet_Property_GUID,                      UIA_PositionInSetPropertyId,
      PROP_TYPE_ELEM_PROP,                               UIAutomationType_Int, },
    { &RangeValue_IsReadOnly_Property_GUID,              UIA_RangeValueIsReadOnlyPropertyId, },
    { &Drag_DropEffects_Property_GUID,                   UIA_DragDropEffectsPropertyId, },
    { &RangeValue_SmallChange_Property_GUID,             UIA_RangeValueSmallChangePropertyId, },
    { &IsTextEditPatternAvailable_Property_GUID,         UIA_IsTextEditPatternAvailablePropertyId, },
    { &GridItem_Column_Property_GUID,                    UIA_GridItemColumnPropertyId, },
    { &LegacyIAccessible_ChildId_Property_GUID,          UIA_LegacyIAccessibleChildIdPropertyId, },
    { &Annotation_DateTime_Property_GUID,                UIA_AnnotationDateTimePropertyId, },
    { &IsTablePatternAvailable_Property_GUID,            UIA_IsTablePatternAvailablePropertyId, },
    { &SelectionItem_IsSelected_Property_GUID,           UIA_SelectionItemIsSelectedPropertyId, },
    { &Window_WindowVisualState_Property_GUID,           UIA_WindowWindowVisualStatePropertyId, },
    { &IsOffscreen_Property_GUID,                        UIA_IsOffscreenPropertyId,
      PROP_TYPE_ELEM_PROP,                               UIAutomationType_Bool, },
    { &Annotation_Author_Property_GUID,                  UIA_AnnotationAuthorPropertyId, },
    { &Orientation_Property_GUID,                        UIA_OrientationPropertyId,
      PROP_TYPE_ELEM_PROP,                               UIAutomationType_Int, },
    { &Value_Value_Property_GUID,                        UIA_ValueValuePropertyId, },
    { &VisualEffects_Property_GUID,                      UIA_VisualEffectsPropertyId,
      PROP_TYPE_ELEM_PROP,                               UIAutomationType_Int, },
    { &Selection2_FirstSelectedItem_Property_GUID,       UIA_Selection2FirstSelectedItemPropertyId, },
    { &IsGridPatternAvailable_Property_GUID,             UIA_IsGridPatternAvailablePropertyId, },
    { &SelectionItem_SelectionContainer_Property_GUID,   UIA_SelectionItemSelectionContainerPropertyId, },
    { &HeadingLevel_Property_GUID,                       UIA_HeadingLevelPropertyId,
      PROP_TYPE_ELEM_PROP,                               UIAutomationType_Int, },
    { &DropTarget_DropTargetEffect_Property_GUID,        UIA_DropTargetDropTargetEffectPropertyId, },
    { &Grid_ColumnCount_Property_GUID,                   UIA_GridColumnCountPropertyId, },
    { &AnnotationTypes_Property_GUID,                    UIA_AnnotationTypesPropertyId,
      PROP_TYPE_ELEM_PROP,                               UIAutomationType_IntArray, },
    { &IsPeripheral_Property_GUID,                       UIA_IsPeripheralPropertyId,
      PROP_TYPE_ELEM_PROP,                               UIAutomationType_Bool, },
    { &Transform2_ZoomMaximum_Property_GUID,             UIA_Transform2ZoomMaximumPropertyId, },
    { &Drag_DropEffect_Property_GUID,                    UIA_DragDropEffectPropertyId, },
    { &MultipleView_CurrentView_Property_GUID,           UIA_MultipleViewCurrentViewPropertyId, },
    { &Styles_FillColor_Property_GUID,                   UIA_StylesFillColorPropertyId, },
    { &Rotation_Property_GUID,                           UIA_RotationPropertyId,
      PROP_TYPE_ELEM_PROP,                               UIAutomationType_Double, },
    { &SpreadsheetItem_Formula_Property_GUID,            UIA_SpreadsheetItemFormulaPropertyId, },
    { &IsEnabled_Property_GUID,                          UIA_IsEnabledPropertyId,
      PROP_TYPE_ELEM_PROP,                               UIAutomationType_Bool, },
    { &LocalizedLandmarkType_Property_GUID,              UIA_LocalizedLandmarkTypePropertyId,
      PROP_TYPE_ELEM_PROP,                               UIAutomationType_String, },
    { &IsDataValidForForm_Property_GUID,                 UIA_IsDataValidForFormPropertyId,
      PROP_TYPE_ELEM_PROP,                               UIAutomationType_Bool, },
    { &IsControlElement_Property_GUID,                   UIA_IsControlElementPropertyId,
      PROP_TYPE_ELEM_PROP,                               UIAutomationType_Bool, },
    { &HelpText_Property_GUID,                           UIA_HelpTextPropertyId,
      PROP_TYPE_ELEM_PROP,                               UIAutomationType_String, },
    { &Table_RowHeaders_Property_GUID,                   UIA_TableRowHeadersPropertyId, },
    { &ControllerFor_Property_GUID,                      UIA_ControllerForPropertyId,
      PROP_TYPE_ELEM_PROP,                               UIAutomationType_ElementArray, },
    { &ProviderDescription_Property_GUID,                UIA_ProviderDescriptionPropertyId, },
    { &AriaProperties_Property_GUID,                     UIA_AriaPropertiesPropertyId,
      PROP_TYPE_ELEM_PROP,                               UIAutomationType_String, },
    { &LiveSetting_Property_GUID,                        UIA_LiveSettingPropertyId,
      PROP_TYPE_ELEM_PROP,                               UIAutomationType_Int, },
    { &Selection2_LastSelectedItem_Property_GUID,        UIA_Selection2LastSelectedItemPropertyId, },
    { &Transform2_CanZoom_Property_GUID,                 UIA_Transform2CanZoomPropertyId, },
    { &Window_IsModal_Property_GUID,                     UIA_WindowIsModalPropertyId, },
    { &Annotation_AnnotationTypeName_Property_GUID,      UIA_AnnotationAnnotationTypeNamePropertyId, },
    { &AriaRole_Property_GUID,                           UIA_AriaRolePropertyId,
      PROP_TYPE_ELEM_PROP,                               UIAutomationType_String, },
    { &Scroll_VerticallyScrollable_Property_GUID,        UIA_ScrollVerticallyScrollablePropertyId, },
    { &RangeValue_Value_Property_GUID,                   UIA_RangeValueValuePropertyId, },
    { &ProcessId_Property_GUID,                          UIA_ProcessIdPropertyId,
      PROP_TYPE_ELEM_PROP,                               UIAutomationType_Int, },
    { &Scroll_VerticalScrollPercent_Property_GUID,       UIA_ScrollVerticalScrollPercentPropertyId, },
    { &IsObjectModelPatternAvailable_Property_GUID,      UIA_IsObjectModelPatternAvailablePropertyId, },
    { &IsDialog_Property_GUID,                           UIA_IsDialogPropertyId,
      PROP_TYPE_ELEM_PROP,                               UIAutomationType_Bool, },
    { &IsTextPatternAvailable_Property_GUID,             UIA_IsTextPatternAvailablePropertyId, },
    { &LegacyIAccessible_Role_Property_GUID,             UIA_LegacyIAccessibleRolePropertyId, },
    { &Selection2_ItemCount_Property_GUID,               UIA_Selection2ItemCountPropertyId, },
    { &TableItem_RowHeaderItems_Property_GUID,           UIA_TableItemRowHeaderItemsPropertyId, },
    { &Styles_ExtendedProperties_Property_GUID,          UIA_StylesExtendedPropertiesPropertyId, },
    { &Selection_Selection_Property_GUID,                UIA_SelectionSelectionPropertyId, },
    { &TableItem_ColumnHeaderItems_Property_GUID,        UIA_TableItemColumnHeaderItemsPropertyId, },
    { &Window_WindowInteractionState_Property_GUID,      UIA_WindowWindowInteractionStatePropertyId, },
    { &Selection_CanSelectMultiple_Property_GUID,        UIA_SelectionCanSelectMultiplePropertyId, },
    { &Transform_CanResize_Property_GUID,                UIA_TransformCanResizePropertyId, },
    { &IsValuePatternAvailable_Property_GUID,            UIA_IsValuePatternAvailablePropertyId, },
    { &IsItemContainerPatternAvailable_Property_GUID,    UIA_IsItemContainerPatternAvailablePropertyId, },
    { &IsContentElement_Property_GUID,                   UIA_IsContentElementPropertyId,
      PROP_TYPE_ELEM_PROP,                               UIAutomationType_Bool, },
    { &LegacyIAccessible_KeyboardShortcut_Property_GUID, UIA_LegacyIAccessibleKeyboardShortcutPropertyId, },
    { &IsPassword_Property_GUID,                         UIA_IsPasswordPropertyId,
      PROP_TYPE_ELEM_PROP,                               UIAutomationType_Bool, },
    { &IsWindowPatternAvailable_Property_GUID,           UIA_IsWindowPatternAvailablePropertyId, },
    { &RangeValue_Minimum_Property_GUID,                 UIA_RangeValueMinimumPropertyId, },
    { &BoundingRectangle_Property_GUID,                  UIA_BoundingRectanglePropertyId,
      PROP_TYPE_SPECIAL,                                 UIAutomationType_Rect, },
    { &LegacyIAccessible_Value_Property_GUID,            UIA_LegacyIAccessibleValuePropertyId, },
    { &IsDragPatternAvailable_Property_GUID,             UIA_IsDragPatternAvailablePropertyId, },
    { &DescribedBy_Property_GUID,                        UIA_DescribedByPropertyId,
      PROP_TYPE_ELEM_PROP,                               UIAutomationType_ElementArray, },
    { &IsSelectionPatternAvailable_Property_GUID,        UIA_IsSelectionPatternAvailablePropertyId, },
    { &Grid_RowCount_Property_GUID,                      UIA_GridRowCountPropertyId, },
    { &OutlineColor_Property_GUID,                       UIA_OutlineColorPropertyId,
      PROP_TYPE_ELEM_PROP,                               UIAutomationType_IntArray, },
    { &Table_RowOrColumnMajor_Property_GUID,             UIA_TableRowOrColumnMajorPropertyId, },
    { &IsDockPatternAvailable_Property_GUID,             UIA_IsDockPatternAvailablePropertyId, },
    { &IsSynchronizedInputPatternAvailable_Property_GUID,UIA_IsSynchronizedInputPatternAvailablePropertyId, },
    { &OutlineThickness_Property_GUID,                   UIA_OutlineThicknessPropertyId,
      PROP_TYPE_ELEM_PROP,                               UIAutomationType_DoubleArray, },
    { &IsLegacyIAccessiblePatternAvailable_Property_GUID,UIA_IsLegacyIAccessiblePatternAvailablePropertyId, },
    { &AnnotationObjects_Property_GUID,                  UIA_AnnotationObjectsPropertyId,
      PROP_TYPE_ELEM_PROP,                               UIAutomationType_ElementArray, },
    { &IsRequiredForForm_Property_GUID,                  UIA_IsRequiredForFormPropertyId,
      PROP_TYPE_ELEM_PROP,                               UIAutomationType_Bool, },
    { &SpreadsheetItem_AnnotationTypes_Property_GUID,    UIA_SpreadsheetItemAnnotationTypesPropertyId, },
    { &FillColor_Property_GUID,                          UIA_FillColorPropertyId,
      PROP_TYPE_ELEM_PROP,                               UIAutomationType_Int, },
    { &IsStylesPatternAvailable_Property_GUID,           UIA_IsStylesPatternAvailablePropertyId, },
    { &Window_IsTopmost_Property_GUID,                   UIA_WindowIsTopmostPropertyId, },
    { &IsCustomNavigationPatternAvailable_Property_GUID, UIA_IsCustomNavigationPatternAvailablePropertyId, },
    { &Scroll_HorizontalViewSize_Property_GUID,          UIA_ScrollHorizontalViewSizePropertyId, },
    { &AcceleratorKey_Property_GUID,                     UIA_AcceleratorKeyPropertyId,
      PROP_TYPE_ELEM_PROP,                               UIAutomationType_String, },
    { &IsTextChildPatternAvailable_Property_GUID,        UIA_IsTextChildPatternAvailablePropertyId, },
    { &LegacyIAccessible_Selection_Property_GUID,        UIA_LegacyIAccessibleSelectionPropertyId, },
    { &FillType_Property_GUID,                           UIA_FillTypePropertyId,
      PROP_TYPE_ELEM_PROP,                               UIAutomationType_Int, },
    { &ControlType_Property_GUID,                        UIA_ControlTypePropertyId,
      PROP_TYPE_ELEM_PROP,                               UIAutomationType_Int, },
    { &IsMultipleViewPatternAvailable_Property_GUID,     UIA_IsMultipleViewPatternAvailablePropertyId, },
    { &DropTarget_DropTargetEffects_Property_GUID,       UIA_DropTargetDropTargetEffectsPropertyId, },
    { &LandmarkType_Property_GUID,                       UIA_LandmarkTypePropertyId,
      PROP_TYPE_ELEM_PROP,                               UIAutomationType_Int, },
    { &Drag_IsGrabbed_Property_GUID,                     UIA_DragIsGrabbedPropertyId, },
    { &GridItem_ColumnSpan_Property_GUID,                UIA_GridItemColumnSpanPropertyId, },
    { &Styles_Shape_Property_GUID,                       UIA_StylesShapePropertyId, },
    { &RuntimeId_Property_GUID,                          UIA_RuntimeIdPropertyId,
      PROP_TYPE_SPECIAL,                                 UIAutomationType_IntArray, },
    { &IsSelectionPattern2Available_Property_GUID,       UIA_IsSelectionPattern2AvailablePropertyId, },
    { &MultipleView_SupportedViews_Property_GUID,        UIA_MultipleViewSupportedViewsPropertyId, },
    { &Styles_FillPatternColor_Property_GUID,            UIA_StylesFillPatternColorPropertyId, },
    { &FullDescription_Property_GUID,                    UIA_FullDescriptionPropertyId,
      PROP_TYPE_ELEM_PROP,                               UIAutomationType_String, },
};

static const int prop_id_idx[] = {
    0xaa, 0x8b, 0x76, 0xa3, 0x3d, 0x0e, 0x9f, 0x08,
    0x2e, 0x1e, 0x65, 0x00, 0x0a, 0x69, 0x2f, 0x1b,
    0x68, 0x86, 0x3a, 0x88, 0x30, 0x3b, 0x52, 0x54,
    0x01, 0x98, 0x14, 0x93, 0x04, 0x17, 0x58, 0x2d,
    0xa4, 0x37, 0x38, 0x03, 0x24, 0x8f, 0x4f, 0x06,
    0x7a, 0x45, 0x02, 0x84, 0x89, 0x55, 0x28, 0x75,
    0x48, 0x8a, 0x09, 0x19, 0x4a, 0x07, 0x9e, 0x77,
    0x15, 0x34, 0x74, 0x7f, 0x82, 0x16, 0x90, 0x5c,
    0x1f, 0x4c, 0x0f, 0xa8, 0x42, 0x26, 0x35, 0x61,
    0xac, 0x33, 0x18, 0x51, 0x81, 0x71, 0x9c, 0x50,
    0x59, 0x6a, 0x21, 0x92, 0x7d, 0x80, 0x44, 0x3c,
    0x83, 0x36, 0x96, 0x4d, 0x32, 0x8c, 0x0c, 0x7b,
    0x46, 0x43, 0x87, 0xa1, 0x1c, 0x73, 0x6d, 0x67,
    0x6b, 0x8e, 0x13, 0x6c, 0x85, 0x41, 0x94, 0x40,
    0x78, 0x3e, 0x72, 0x53, 0x4e, 0x23, 0x2b, 0x11,
    0x27, 0x2a, 0x62, 0x12, 0xa9, 0xad, 0x7e, 0x9b,
    0x29, 0x64, 0x2c, 0x99, 0x20, 0x70, 0x39, 0x6e,
    0xa0, 0x8d, 0xa7, 0x60, 0x49, 0x25, 0x5b, 0xa5,
    0x22, 0x0d, 0x0b, 0x5f, 0x3f, 0x4b, 0x5e, 0x9d,
    0x47, 0x31, 0x1d, 0x5d, 0x97, 0xa6, 0x66, 0xae,
    0x9a, 0x91, 0xa2, 0x56, 0x95, 0x05, 0x63, 0x10,
    0xab, 0x57, 0x6f, 0x1a, 0x7c, 0x5a, 0x79,
};

#define PROP_ID_MIN 30000
#define PROP_ID_MAX (PROP_ID_MIN + ARRAY_SIZE(default_uia_properties))

static const struct uia_prop_info *uia_prop_info_from_guid(const GUID *guid)
{
    struct uia_prop_info *prop;

    if ((prop = bsearch(guid, default_uia_properties, ARRAY_SIZE(default_uia_properties), sizeof(*prop),
            uia_property_guid_compare)))
        return prop;

    return NULL;
}

const struct uia_prop_info *uia_prop_info_from_id(PROPERTYID prop_id)
{
    if ((prop_id < PROP_ID_MIN) || (prop_id > PROP_ID_MAX))
        return NULL;

    return &default_uia_properties[prop_id_idx[prop_id - PROP_ID_MIN]];
}

/* Sorted by GUID. */
static const struct uia_event_info default_uia_events[] = {
    { &Selection_InvalidatedEvent_Event_GUID,                     UIA_Selection_InvalidatedEventId,
      EventArgsType_Simple, },
    { &Window_WindowOpened_Event_GUID,                            UIA_Window_WindowOpenedEventId,
      EventArgsType_Simple, },
    { &TextEdit_TextChanged_Event_GUID,                           UIA_TextEdit_TextChangedEventId,
      EventArgsType_TextEditTextChanged, },
    { &Drag_DragStart_Event_GUID,                                 UIA_Drag_DragStartEventId,
      EventArgsType_Simple, },
    { &Changes_Event_GUID,                                        UIA_ChangesEventId,
      EventArgsType_Changes, },
    { &DropTarget_DragLeave_Event_GUID,                           UIA_DropTarget_DragLeaveEventId,
      EventArgsType_Simple, },
    { &AutomationFocusChanged_Event_GUID,                         UIA_AutomationFocusChangedEventId,
      EventArgsType_Simple, },
    { &AsyncContentLoaded_Event_GUID,                             UIA_AsyncContentLoadedEventId,
      EventArgsType_AsyncContentLoaded, },
    { &MenuModeStart_Event_GUID,                                  UIA_MenuModeStartEventId,
      EventArgsType_Simple, },
    { &HostedFragmentRootsInvalidated_Event_GUID,                 UIA_HostedFragmentRootsInvalidatedEventId,
      EventArgsType_Simple, },
    { &LayoutInvalidated_Event_GUID,                              UIA_LayoutInvalidatedEventId,
      EventArgsType_Simple, },
    { &MenuOpened_Event_GUID,                                     UIA_MenuOpenedEventId,
      EventArgsType_Simple, },
    { &SystemAlert_Event_GUID,                                    UIA_SystemAlertEventId,
      EventArgsType_Simple, },
    { &StructureChanged_Event_GUID,                               UIA_StructureChangedEventId,
      EventArgsType_StructureChanged, },
    { &InputDiscarded_Event_GUID,                                 UIA_InputDiscardedEventId,
      EventArgsType_Simple, },
    { &MenuClosed_Event_GUID,                                     UIA_MenuClosedEventId,
      EventArgsType_Simple, },
    { &Text_TextChangedEvent_Event_GUID,                          UIA_Text_TextChangedEventId,
      EventArgsType_Simple, },
    { &TextEdit_ConversionTargetChanged_Event_GUID,               UIA_TextEdit_ConversionTargetChangedEventId,
      EventArgsType_Simple, },
    { &Drag_DragComplete_Event_GUID,                              UIA_Drag_DragCompleteEventId,
      EventArgsType_Simple, },
    { &InputReachedOtherElement_Event_GUID,                       UIA_InputReachedOtherElementEventId,
      EventArgsType_Simple, },
    { &LiveRegionChanged_Event_GUID,                              UIA_LiveRegionChangedEventId,
      EventArgsType_Simple, },
    { &InputReachedTarget_Event_GUID,                             UIA_InputReachedTargetEventId,
      EventArgsType_Simple, },
    { &DropTarget_DragEnter_Event_GUID,                           UIA_DropTarget_DragEnterEventId,
      EventArgsType_Simple, },
    { &MenuModeEnd_Event_GUID,                                    UIA_MenuModeEndEventId,
      EventArgsType_Simple, },
    { &Text_TextSelectionChangedEvent_Event_GUID,                 UIA_Text_TextSelectionChangedEventId,
      EventArgsType_Simple, },
    { &AutomationPropertyChanged_Event_GUID,                      UIA_AutomationPropertyChangedEventId,
      EventArgsType_PropertyChanged, },
    { &SelectionItem_ElementRemovedFromSelectionEvent_Event_GUID, UIA_SelectionItem_ElementRemovedFromSelectionEventId,
      EventArgsType_Simple, },
    { &SelectionItem_ElementAddedToSelectionEvent_Event_GUID,     UIA_SelectionItem_ElementAddedToSelectionEventId,
      EventArgsType_Simple, },
    { &DropTarget_Dropped_Event_GUID,                             UIA_DropTarget_DroppedEventId,
      EventArgsType_Simple, },
    { &ToolTipClosed_Event_GUID,                                  UIA_ToolTipClosedEventId,
      EventArgsType_Simple, },
    { &Invoke_Invoked_Event_GUID,                                 UIA_Invoke_InvokedEventId,
      EventArgsType_Simple, },
    { &Notification_Event_GUID,                                   UIA_NotificationEventId,
      EventArgsType_Notification, },
    { &Window_WindowClosed_Event_GUID,                            UIA_Window_WindowClosedEventId,
      EventArgsType_WindowClosed, },
    { &Drag_DragCancel_Event_GUID,                                UIA_Drag_DragCancelEventId,
      EventArgsType_Simple, },
    { &SelectionItem_ElementSelectedEvent_Event_GUID,             UIA_SelectionItem_ElementSelectedEventId,
      EventArgsType_Simple, },
    { &ToolTipOpened_Event_GUID,                                  UIA_ToolTipOpenedEventId,
      EventArgsType_Simple, },
};

<<<<<<< HEAD
static const int event_id_idx[] = {
    0x23, 0x1d, 0x0d, 0x0b, 0x19, 0x06, 0x07, 0x0f,
    0x0a, 0x1e, 0x1b, 0x1a, 0x22, 0x00, 0x18, 0x10,
    0x01, 0x20, 0x08, 0x17, 0x15, 0x13, 0x0e, 0x0c,
    0x14, 0x09, 0x03, 0x21, 0x12, 0x16, 0x05, 0x1c,
    0x02, 0x11, 0x04, 0x1f,
};

#define EVENT_ID_MIN 20000
#define EVENT_ID_MAX (EVENT_ID_MIN + ARRAY_SIZE(default_uia_events))

=======
>>>>>>> 6eb373f5
static const struct uia_event_info *uia_event_info_from_guid(const GUID *guid)
{
    struct uia_event_info *event;

    if ((event = bsearch(guid, default_uia_events, ARRAY_SIZE(default_uia_events), sizeof(*event),
            uia_event_guid_compare)))
        return event;

    return NULL;
}

<<<<<<< HEAD
const struct uia_event_info *uia_event_info_from_id(EVENTID event_id)
{
    if ((event_id < EVENT_ID_MIN) || (event_id > EVENT_ID_MAX))
        return NULL;

    return &default_uia_events[event_id_idx[event_id - EVENT_ID_MIN]];
}

=======
>>>>>>> 6eb373f5
/* Sorted by GUID. */
static const struct uia_pattern_info default_uia_patterns[] = {
    { &ScrollItem_Pattern_GUID,         UIA_ScrollItemPatternId,
      &IID_IScrollItemProvider, },
    { &Tranform_Pattern2_GUID,          UIA_TransformPattern2Id,
      &IID_ITransformProvider2, },
    { &ItemContainer_Pattern_GUID,      UIA_ItemContainerPatternId,
      &IID_IItemContainerProvider, },
    { &Drag_Pattern_GUID,               UIA_DragPatternId,
      &IID_IDragProvider, },
    { &Window_Pattern_GUID,             UIA_WindowPatternId,
      &IID_IWindowProvider, },
    { &VirtualizedItem_Pattern_GUID,    UIA_VirtualizedItemPatternId,
      &IID_IVirtualizedItemProvider, },
    { &Dock_Pattern_GUID,               UIA_DockPatternId,
      &IID_IDockProvider, },
    { &Styles_Pattern_GUID,             UIA_StylesPatternId,
      &IID_IStylesProvider, },
    { &DropTarget_Pattern_GUID,         UIA_DropTargetPatternId,
      &IID_IDropTargetProvider, },
    { &Text_Pattern_GUID,               UIA_TextPatternId,
      &IID_ITextProvider, },
    { &Toggle_Pattern_GUID,             UIA_TogglePatternId,
      &IID_IToggleProvider, },
    { &GridItem_Pattern_GUID,           UIA_GridItemPatternId,
      &IID_IGridItemProvider, },
    { &RangeValue_Pattern_GUID,         UIA_RangeValuePatternId,
      &IID_IRangeValueProvider, },
    { &TextEdit_Pattern_GUID,           UIA_TextEditPatternId,
      &IID_ITextEditProvider, },
    { &CustomNavigation_Pattern_GUID,   UIA_CustomNavigationPatternId,
      &IID_ICustomNavigationProvider, },
    { &Table_Pattern_GUID,              UIA_TablePatternId,
      &IID_ITableProvider, },
    { &Value_Pattern_GUID,              UIA_ValuePatternId,
      &IID_IValueProvider, },
    { &LegacyIAccessible_Pattern_GUID,  UIA_LegacyIAccessiblePatternId,
      &IID_ILegacyIAccessibleProvider, },
    { &Text_Pattern2_GUID,              UIA_TextPattern2Id,
      &IID_ITextProvider2, },
    { &ExpandCollapse_Pattern_GUID,     UIA_ExpandCollapsePatternId,
      &IID_IExpandCollapseProvider, },
    { &SynchronizedInput_Pattern_GUID,  UIA_SynchronizedInputPatternId,
      &IID_ISynchronizedInputProvider, },
    { &Scroll_Pattern_GUID,             UIA_ScrollPatternId,
      &IID_IScrollProvider, },
    { &TextChild_Pattern_GUID,          UIA_TextChildPatternId,
      &IID_ITextChildProvider, },
    { &TableItem_Pattern_GUID,          UIA_TableItemPatternId,
      &IID_ITableItemProvider, },
    { &Spreadsheet_Pattern_GUID,        UIA_SpreadsheetPatternId,
      &IID_ISpreadsheetProvider, },
    { &Grid_Pattern_GUID,               UIA_GridPatternId,
      &IID_IGridProvider, },
    { &Annotation_Pattern_GUID,         UIA_AnnotationPatternId,
      &IID_IAnnotationProvider, },
    { &Transform_Pattern_GUID,          UIA_TransformPatternId,
      &IID_ITransformProvider, },
    { &MultipleView_Pattern_GUID,       UIA_MultipleViewPatternId,
      &IID_IMultipleViewProvider, },
    { &Selection_Pattern_GUID,          UIA_SelectionPatternId,
      &IID_ISelectionProvider, },
    { &SelectionItem_Pattern_GUID,      UIA_SelectionItemPatternId,
      &IID_ISelectionItemProvider, },
    { &Invoke_Pattern_GUID,             UIA_InvokePatternId,
      &IID_IInvokeProvider, },
    { &ObjectModel_Pattern_GUID,        UIA_ObjectModelPatternId,
      &IID_IObjectModelProvider, },
    { &SpreadsheetItem_Pattern_GUID,    UIA_SpreadsheetItemPatternId,
      &IID_ISpreadsheetItemProvider, },
};

static const int pattern_id_idx[] = {
    0x1f, 0x1d, 0x10, 0x0c, 0x15, 0x13, 0x19, 0x0b,
    0x1c, 0x04, 0x1e, 0x06, 0x0f, 0x17, 0x09, 0x0a,
    0x1b, 0x00, 0x11, 0x02, 0x05, 0x14, 0x20, 0x1a,
    0x12, 0x07, 0x18, 0x21, 0x01, 0x16, 0x03, 0x08,
    0x0d, 0x0e,
};

#define PATTERN_ID_MIN 10000
#define PATTERN_ID_MAX (PATTERN_ID_MIN + ARRAY_SIZE(default_uia_patterns))

static const struct uia_pattern_info *uia_pattern_info_from_guid(const GUID *guid)
{
    struct uia_pattern_info *pattern;

    if ((pattern = bsearch(guid, default_uia_patterns, ARRAY_SIZE(default_uia_patterns), sizeof(*pattern),
            uia_pattern_guid_compare)))
        return pattern;

    return NULL;
}

const struct uia_pattern_info *uia_pattern_info_from_id(PATTERNID pattern_id)
{
    if ((pattern_id < PATTERN_ID_MIN) || (pattern_id > PATTERN_ID_MAX))
        return NULL;

    return &default_uia_patterns[pattern_id_idx[pattern_id - PATTERN_ID_MIN]];
}

<<<<<<< HEAD
=======
/* Sorted by GUID. */
static const struct uia_control_type_info default_uia_control_types[] = {
    { &Table_Control_GUID,        UIA_TableControlTypeId },
    { &StatusBar_Control_GUID,    UIA_StatusBarControlTypeId },
    { &Group_Control_GUID,        UIA_GroupControlTypeId },
    { &SplitButton_Control_GUID,  UIA_SplitButtonControlTypeId },
    { &CheckBox_Control_GUID,     UIA_CheckBoxControlTypeId },
    { &Hyperlink_Control_GUID,    UIA_HyperlinkControlTypeId },
    { &Tab_Control_GUID,          UIA_TabControlTypeId },
    { &ScrollBar_Control_GUID,    UIA_ScrollBarControlTypeId },
    { &Spinner_Control_GUID,      UIA_SpinnerControlTypeId },
    { &Menu_Control_GUID,         UIA_MenuControlTypeId },
    { &Window_Control_GUID,       UIA_WindowControlTypeId },
    { &DataItem_Control_GUID,     UIA_DataItemControlTypeId },
    { &SemanticZoom_Control_GUID, UIA_SemanticZoomControlTypeId },
    { &Slider_Control_GUID,       UIA_SliderControlTypeId },
    { &TabItem_Control_GUID,      UIA_TabItemControlTypeId },
    { &MenuBar_Control_GUID,      UIA_MenuBarControlTypeId },
    { &ToolBar_Control_GUID,      UIA_ToolBarControlTypeId },
    { &Pane_Control_GUID,         UIA_PaneControlTypeId },
    { &Button_Control_GUID,       UIA_ButtonControlTypeId },
    { &ComboBox_Control_GUID,     UIA_ComboBoxControlTypeId },
    { &Document_Control_GUID,     UIA_DocumentControlTypeId },
    { &Thumb_Control_GUID,        UIA_ThumbControlTypeId },
    { &ProgressBar_Control_GUID,  UIA_ProgressBarControlTypeId },
    { &Calendar_Control_GUID,     UIA_CalendarControlTypeId },
    { &AppBar_Control_GUID,       UIA_AppBarControlTypeId },
    { &Tree_Control_GUID,         UIA_TreeControlTypeId },
    { &Separator_Control_GUID,    UIA_SeparatorControlTypeId },
    { &DataGrid_Control_GUID,     UIA_DataGridControlTypeId },
    { &TreeItem_Control_GUID,     UIA_TreeItemControlTypeId },
    { &TitleBar_Control_GUID,     UIA_TitleBarControlTypeId },
    { &Custom_Control_GUID,       UIA_CustomControlTypeId },
    { &Edit_Control_GUID,         UIA_EditControlTypeId },
    { &HeaderItem_Control_GUID,   UIA_HeaderItemControlTypeId },
    { &Header_Control_GUID,       UIA_HeaderControlTypeId },
    { &ToolTip_Control_GUID,      UIA_ToolTipControlTypeId },
    { &MenuItem_Control_GUID,     UIA_MenuItemControlTypeId },
    { &RadioButton_Control_GUID,  UIA_RadioButtonControlTypeId },
    { &Text_Control_GUID,         UIA_TextControlTypeId },
    { &List_Control_GUID,         UIA_ListControlTypeId },
    { &Image_Control_GUID,        UIA_ImageControlTypeId },
    { &ListItem_Control_GUID,     UIA_ListItemControlTypeId },
};

static const int control_type_id_idx[] = {
    0x12, 0x17, 0x04, 0x13, 0x1f, 0x05, 0x27, 0x28,
    0x26, 0x09, 0x0f, 0x23, 0x16, 0x24, 0x07, 0x0d,
    0x08, 0x01, 0x06, 0x0e, 0x25, 0x10, 0x22, 0x19,
    0x1c, 0x1e, 0x02, 0x15, 0x1b, 0x0b, 0x14, 0x03,
    0x0a, 0x11, 0x21, 0x20, 0x00, 0x1d, 0x1a, 0x0c,
    0x18,
};

#define CONTROL_TYPE_ID_MIN 50000
#define CONTROL_TYPE_ID_MAX (CONTROL_TYPE_ID_MIN + ARRAY_SIZE(default_uia_control_types))

static const struct uia_control_type_info *uia_control_type_info_from_guid(const GUID *guid)
{
    struct uia_control_type_info *control_type;

    if ((control_type = bsearch(guid, default_uia_control_types, ARRAY_SIZE(default_uia_control_types),
                    sizeof(*control_type), uia_control_type_guid_compare)))
        return control_type;

    return NULL;
}

const struct uia_control_type_info *uia_control_type_info_from_id(CONTROLTYPEID control_type_id)
{
    if ((control_type_id < CONTROL_TYPE_ID_MIN) || (control_type_id > CONTROL_TYPE_ID_MAX))
        return NULL;

    return &default_uia_control_types[control_type_id_idx[control_type_id - CONTROL_TYPE_ID_MIN]];
}

>>>>>>> 6eb373f5
/***********************************************************************
 *          UiaLookupId (uiautomationcore.@)
 */
int WINAPI UiaLookupId(enum AutomationIdentifierType type, const GUID *guid)
{
    int ret_id = 0;

    TRACE("(%d, %s)\n", type, debugstr_guid(guid));

    switch (type)
    {
    case AutomationIdentifierType_Property:
    {
        const struct uia_prop_info *prop = uia_prop_info_from_guid(guid);

        if (prop)
            ret_id = prop->prop_id;
        else
            FIXME("Failed to find propertyId for GUID %s\n", debugstr_guid(guid));

        break;
    }

    case AutomationIdentifierType_Event:
    {
        const struct uia_event_info *event = uia_event_info_from_guid(guid);

        if (event)
            ret_id = event->event_id;
        else
            FIXME("Failed to find eventId for GUID %s\n", debugstr_guid(guid));

        break;
    }

    case AutomationIdentifierType_Pattern:
    {
        const struct uia_pattern_info *pattern = uia_pattern_info_from_guid(guid);

        if (pattern)
            ret_id = pattern->pattern_id;
        else
            FIXME("Failed to find patternId for GUID %s\n", debugstr_guid(guid));

        break;
    }

    case AutomationIdentifierType_ControlType:
    {
        const struct uia_control_type_info *control_type = uia_control_type_info_from_guid(guid);

        if (control_type)
            ret_id = control_type->control_type_id;
        else
            FIXME("Failed to find control type Id for GUID %s\n", debugstr_guid(guid));

        break;
    }

    case AutomationIdentifierType_TextAttribute:
    case AutomationIdentifierType_LandmarkType:
    case AutomationIdentifierType_Annotation:
    case AutomationIdentifierType_Changes:
    case AutomationIdentifierType_Style:
        FIXME("Unimplemented AutomationIdentifierType %d\n", type);
        break;

    default:
        FIXME("Invalid AutomationIdentifierType %d\n", type);
        break;
    }

    return ret_id;
}<|MERGE_RESOLUTION|>--- conflicted
+++ resolved
@@ -44,8 +44,6 @@
     return memcmp(guid, pattern->guid, sizeof(*guid));
 }
 
-<<<<<<< HEAD
-=======
 static int __cdecl uia_control_type_guid_compare(const void *a, const void *b)
 {
     const GUID *guid = a;
@@ -53,7 +51,6 @@
     return memcmp(guid, control->guid, sizeof(*guid));
 }
 
->>>>>>> 6eb373f5
 /* Sorted by GUID. */
 static const struct uia_prop_info default_uia_properties[] = {
     { &AutomationId_Property_GUID,                       UIA_AutomationIdPropertyId,
@@ -411,20 +408,6 @@
       EventArgsType_Simple, },
 };
 
-<<<<<<< HEAD
-static const int event_id_idx[] = {
-    0x23, 0x1d, 0x0d, 0x0b, 0x19, 0x06, 0x07, 0x0f,
-    0x0a, 0x1e, 0x1b, 0x1a, 0x22, 0x00, 0x18, 0x10,
-    0x01, 0x20, 0x08, 0x17, 0x15, 0x13, 0x0e, 0x0c,
-    0x14, 0x09, 0x03, 0x21, 0x12, 0x16, 0x05, 0x1c,
-    0x02, 0x11, 0x04, 0x1f,
-};
-
-#define EVENT_ID_MIN 20000
-#define EVENT_ID_MAX (EVENT_ID_MIN + ARRAY_SIZE(default_uia_events))
-
-=======
->>>>>>> 6eb373f5
 static const struct uia_event_info *uia_event_info_from_guid(const GUID *guid)
 {
     struct uia_event_info *event;
@@ -436,17 +419,6 @@
     return NULL;
 }
 
-<<<<<<< HEAD
-const struct uia_event_info *uia_event_info_from_id(EVENTID event_id)
-{
-    if ((event_id < EVENT_ID_MIN) || (event_id > EVENT_ID_MAX))
-        return NULL;
-
-    return &default_uia_events[event_id_idx[event_id - EVENT_ID_MIN]];
-}
-
-=======
->>>>>>> 6eb373f5
 /* Sorted by GUID. */
 static const struct uia_pattern_info default_uia_patterns[] = {
     { &ScrollItem_Pattern_GUID,         UIA_ScrollItemPatternId,
@@ -549,8 +521,6 @@
     return &default_uia_patterns[pattern_id_idx[pattern_id - PATTERN_ID_MIN]];
 }
 
-<<<<<<< HEAD
-=======
 /* Sorted by GUID. */
 static const struct uia_control_type_info default_uia_control_types[] = {
     { &Table_Control_GUID,        UIA_TableControlTypeId },
@@ -627,7 +597,6 @@
     return &default_uia_control_types[control_type_id_idx[control_type_id - CONTROL_TYPE_ID_MIN]];
 }
 
->>>>>>> 6eb373f5
 /***********************************************************************
  *          UiaLookupId (uiautomationcore.@)
  */
