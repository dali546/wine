--- conflicted
+++ resolved
@@ -187,10 +187,6 @@
 
     LONG ref;
 
-<<<<<<< HEAD
-    script_ctx_t *ctx;
-=======
->>>>>>> 6eb373f5
     IServiceProvider *caller;
 };
 
