/*
 * USER Input processing
 *
 * Copyright 1993 Bob Amstadt
 * Copyright 1993 David Metcalfe
 * Copyright 1996 Albrecht Kleine
 * Copyright 1996 Frans van Dorsselaer
 * Copyright 1997 David Faure
 * Copyright 1998 Morten Welinder
 * Copyright 1998 Ulrich Weigand
 * Copyright 2001 Eric Pouech
 * Copyright 2002 Alexandre Julliard
 *
 * This library is free software; you can redistribute it and/or
 * modify it under the terms of the GNU Lesser General Public
 * License as published by the Free Software Foundation; either
 * version 2.1 of the License, or (at your option) any later version.
 *
 * This library is distributed in the hope that it will be useful,
 * but WITHOUT ANY WARRANTY; without even the implied warranty of
 * MERCHANTABILITY or FITNESS FOR A PARTICULAR PURPOSE.  See the GNU
 * Lesser General Public License for more details.
 *
 * You should have received a copy of the GNU Lesser General Public
 * License along with this library; if not, write to the Free Software
 * Foundation, Inc., 51 Franklin St, Fifth Floor, Boston, MA 02110-1301, USA
 */

#if 0
#pragma makedep unix
#endif

#include "ntstatus.h"
#define WIN32_NO_STATUS
#include "win32u_private.h"
#include "ntuser_private.h"
#include "wine/server.h"
#include "wine/debug.h"
#include "kbd.h"

WINE_DEFAULT_DEBUG_CHANNEL(win);
WINE_DECLARE_DEBUG_CHANNEL(keyboard);

static const WCHAR keyboard_layouts_keyW[] =
{
    '\\','R','e','g','i','s','t','r','y',
    '\\','M','a','c','h','i','n','e',
    '\\','S','y','s','t','e','m',
    '\\','C','u','r','r','e','n','t','C','o','n','t','r','o','l','S','e','t',
    '\\','C','o','n','t','r','o','l',
    '\\','K','e','y','b','o','a','r','d',' ','L','a','y','o','u','t','s'
};
static const WCHAR escW[] = {'E','s','c',0};
static const WCHAR backspaceW[] = {'B','a','c','k','s','p','a','c','e',0};
static const WCHAR tabW[] = {'T','a','b',0};
static const WCHAR enterW[] = {'E','n','t','e','r',0};
static const WCHAR ctrlW[] = {'C','t','r','l',0};
static const WCHAR shiftW[] = {'S','h','i','f','t',0};
static const WCHAR right_shiftW[] = {'R','i','g','h','t',' ','S','h','i','f','t',0};
static const WCHAR num_mulW[] = {'N','u','m',' ','*',0};
static const WCHAR altW[] = {'A','l','t',0};
static const WCHAR spaceW[] = {'S','p','a','c','e',0};
static const WCHAR caps_lockW[] = {'C','a','p','s',' ','L','o','c','k',0};
static const WCHAR f1W[] = {'F','1',0};
static const WCHAR f2W[] = {'F','2',0};
static const WCHAR f3W[] = {'F','3',0};
static const WCHAR f4W[] = {'F','4',0};
static const WCHAR f5W[] = {'F','5',0};
static const WCHAR f6W[] = {'F','6',0};
static const WCHAR f7W[] = {'F','7',0};
static const WCHAR f8W[] = {'F','8',0};
static const WCHAR f9W[] = {'F','9',0};
static const WCHAR f10W[] = {'F','1','0',0};
static const WCHAR pauseW[] = {'P','a','u','s','e',0};
static const WCHAR scroll_lockW[] = {'S','c','r','o','l','l',' ','L','o','c','k',0};
static const WCHAR num_7W[] = {'N','u','m',' ','7',0};
static const WCHAR num_8W[] = {'N','u','m',' ','8',0};
static const WCHAR num_9W[] = {'N','u','m',' ','9',0};
static const WCHAR num_minusW[] = {'N','u','m',' ','-',0};
static const WCHAR num_4W[] = {'N','u','m',' ','4',0};
static const WCHAR num_5W[] = {'N','u','m',' ','5',0};
static const WCHAR num_6W[] = {'N','u','m',' ','6',0};
static const WCHAR num_plusW[] = {'N','u','m',' ','+',0};
static const WCHAR num_1W[] = {'N','u','m',' ','1',0};
static const WCHAR num_2W[] = {'N','u','m',' ','2',0};
static const WCHAR num_3W[] = {'N','u','m',' ','3',0};
static const WCHAR num_0W[] = {'N','u','m',' ','0',0};
static const WCHAR num_delW[] = {'N','u','m',' ','D','e','l',0};
static const WCHAR sys_reqW[] = {'S','y','s',' ','R','e','q',0};
static const WCHAR f11W[] = {'F','1','1',0};
static const WCHAR f12W[] = {'F','1','2',0};
static const WCHAR f13W[] = {'F','1','3',0};
static const WCHAR f14W[] = {'F','1','4',0};
static const WCHAR f15W[] = {'F','1','5',0};
static const WCHAR f16W[] = {'F','1','6',0};
static const WCHAR f17W[] = {'F','1','7',0};
static const WCHAR f18W[] = {'F','1','8',0};
static const WCHAR f19W[] = {'F','1','9',0};
static const WCHAR f20W[] = {'F','2','0',0};
static const WCHAR f21W[] = {'F','2','1',0};
static const WCHAR f22W[] = {'F','2','2',0};
static const WCHAR f23W[] = {'F','2','3',0};
static const WCHAR f24W[] = {'F','2','4',0};
static const WCHAR num_enterW[] = {'N','u','m',' ','E','n','t','e','r',0};
static const WCHAR right_ctrlW[] = {'R','i','g','h','t',' ','C','t','r','l',0};
static const WCHAR num_divW[] = {'N','u','m',' ','/',0};
static const WCHAR prnt_scrnW[] = {'P','r','n','t',' ','S','c','r','n',0};
static const WCHAR right_altW[] = {'R','i','g','h','t',' ','A','l','t',0};
static const WCHAR num_lockW[] = {'N','u','m',' ','L','o','c','k',0};
static const WCHAR breakW[] = {'B','r','e','a','k',0};
static const WCHAR homeW[] = {'H','o','m','e',0};
static const WCHAR upW[] = {'U','p',0};
static const WCHAR page_upW[] = {'P','a','g','e',' ','U','p',0};
static const WCHAR leftW[] = {'L','e','f','t',0};
static const WCHAR rightW[] = {'R','i','g','h','t',0};
static const WCHAR endW[] = {'E','n','d',0};
static const WCHAR downW[] = {'D','o','w','n',0};
static const WCHAR page_downW[] = {'P','a','g','e',' ','D','o','w','n',0};
static const WCHAR insertW[] = {'I','n','s','e','r','t',0};
static const WCHAR deleteW[] = {'D','e','l','e','t','e',0};
static const WCHAR zerozeroW[] = {'<','0','0','>',0};
static const WCHAR helpW[] = {'H','e','l','p',0};
static const WCHAR left_windowsW[] = {'L','e','f','t',' ','W','i','n','d','o','w','s',0};
static const WCHAR right_windowsW[] = {'R','i','g','h','t',' ','W','i','n','d','o','w','s',0};
static const WCHAR applicationW[] = {'A','p','p','l','i','c','a','t','i','o','n',0};

static const VK_TO_BIT vk_to_bit[] =
{
    {.Vk = VK_SHIFT, .ModBits = KBDSHIFT},
    {.Vk = VK_CONTROL, .ModBits = KBDCTRL},
    {.Vk = VK_MENU, .ModBits = KBDALT},
    {0},
};

static const MODIFIERS modifiers =
{
    .pVkToBit = (VK_TO_BIT *)vk_to_bit,
    .wMaxModBits = 3,
    .ModNumber = {0, 1, 2, 3},
};

static const VK_TO_WCHARS2 vk_to_wchars2[] =
{
    {.VirtualKey = VK_OEM_3,      .wch = {'`', '~'}},
    {.VirtualKey = '1',           .wch = {'1', '!'}},
    {.VirtualKey = '3',           .wch = {'3', '#'}},
    {.VirtualKey = '4',           .wch = {'4', '$'}},
    {.VirtualKey = '5',           .wch = {'5', '%'}},
    {.VirtualKey = '7',           .wch = {'7', '&'}},
    {.VirtualKey = '8',           .wch = {'8', '*'}},
    {.VirtualKey = '9',           .wch = {'9', '('}},
    {.VirtualKey = '0',           .wch = {'0', ')'}},
    {.VirtualKey = VK_OEM_PLUS,   .wch = {'=', '+'}},
    {.VirtualKey = 'Q',           .wch = {'q', 'Q'}, .Attributes = CAPLOK},
    {.VirtualKey = 'W',           .wch = {'w', 'W'}, .Attributes = CAPLOK},
    {.VirtualKey = 'E',           .wch = {'e', 'E'}, .Attributes = CAPLOK},
    {.VirtualKey = 'R',           .wch = {'r', 'R'}, .Attributes = CAPLOK},
    {.VirtualKey = 'T',           .wch = {'t', 'T'}, .Attributes = CAPLOK},
    {.VirtualKey = 'Y',           .wch = {'y', 'Y'}, .Attributes = CAPLOK},
    {.VirtualKey = 'U',           .wch = {'u', 'U'}, .Attributes = CAPLOK},
    {.VirtualKey = 'I',           .wch = {'i', 'I'}, .Attributes = CAPLOK},
    {.VirtualKey = 'O',           .wch = {'o', 'O'}, .Attributes = CAPLOK},
    {.VirtualKey = 'P',           .wch = {'p', 'P'}, .Attributes = CAPLOK},
    {.VirtualKey = 'A',           .wch = {'a', 'A'}, .Attributes = CAPLOK},
    {.VirtualKey = 'S',           .wch = {'s', 'S'}, .Attributes = CAPLOK},
    {.VirtualKey = 'D',           .wch = {'d', 'D'}, .Attributes = CAPLOK},
    {.VirtualKey = 'F',           .wch = {'f', 'F'}, .Attributes = CAPLOK},
    {.VirtualKey = 'G',           .wch = {'g', 'G'}, .Attributes = CAPLOK},
    {.VirtualKey = 'H',           .wch = {'h', 'H'}, .Attributes = CAPLOK},
    {.VirtualKey = 'J',           .wch = {'j', 'J'}, .Attributes = CAPLOK},
    {.VirtualKey = 'K',           .wch = {'k', 'K'}, .Attributes = CAPLOK},
    {.VirtualKey = 'L',           .wch = {'l', 'L'}, .Attributes = CAPLOK},
    {.VirtualKey = VK_OEM_1,      .wch = {';', ':'}},
    {.VirtualKey = VK_OEM_7,      .wch = {'\'', '\"'}},
    {.VirtualKey = 'Z',           .wch = {'z', 'Z'}, .Attributes = CAPLOK},
    {.VirtualKey = 'X',           .wch = {'x', 'X'}, .Attributes = CAPLOK},
    {.VirtualKey = 'C',           .wch = {'c', 'C'}, .Attributes = CAPLOK},
    {.VirtualKey = 'V',           .wch = {'v', 'V'}, .Attributes = CAPLOK},
    {.VirtualKey = 'B',           .wch = {'b', 'B'}, .Attributes = CAPLOK},
    {.VirtualKey = 'N',           .wch = {'n', 'N'}, .Attributes = CAPLOK},
    {.VirtualKey = 'M',           .wch = {'m', 'M'}, .Attributes = CAPLOK},
    {.VirtualKey = VK_OEM_COMMA,  .wch = {',', '<'}},
    {.VirtualKey = VK_OEM_PERIOD, .wch = {'.', '>'}},
    {.VirtualKey = VK_OEM_2,      .wch = {'/', '?'}},
    {.VirtualKey = VK_DECIMAL,    .wch = {'.', '.'}},
    {.VirtualKey = VK_TAB,        .wch = {'\t', '\t'}},
    {.VirtualKey = VK_ADD,        .wch = {'+', '+'}},
    {.VirtualKey = VK_DIVIDE,     .wch = {'/', '/'}},
    {.VirtualKey = VK_MULTIPLY,   .wch = {'*', '*'}},
    {.VirtualKey = VK_SUBTRACT,   .wch = {'-', '-'}},
    {0},
};

static const VK_TO_WCHARS3 vk_to_wchars3[] =
{
    {.VirtualKey = VK_OEM_4,   .wch = {'[', '{', '\x001b'}},
    {.VirtualKey = VK_OEM_6,   .wch = {']', '}', '\x001d'}},
    {.VirtualKey = VK_OEM_5,   .wch = {'\\', '|', '\x001c'}},
    {.VirtualKey = VK_OEM_102, .wch = {'\\', '|', '\x001c'}},
    {.VirtualKey = VK_BACK,    .wch = {'\b', '\b', '\x007f'}},
    {.VirtualKey = VK_ESCAPE,  .wch = {'\x001b', '\x001b', '\x001b'}},
    {.VirtualKey = VK_RETURN,  .wch = {'\r', '\r', '\n'}},
    {.VirtualKey = VK_SPACE,   .wch = {' ', ' ', ' '}},
    {.VirtualKey = VK_CANCEL,  .wch = {'\x0003', '\x0003', '\x0003'}},
    {0},
};

static const VK_TO_WCHARS4 vk_to_wchars4[] =
{
    {.VirtualKey = '2',          .wch = {'2', '@', WCH_NONE, '\x0000'}},
    {.VirtualKey = '6',          .wch = {'6', '^', WCH_NONE, '\x001e'}},
    {.VirtualKey = VK_OEM_MINUS, .wch = {'-', '_', WCH_NONE, '\x001f'}},
    {0},
};

static const VK_TO_WCHARS1 vk_to_wchars1[] =
{
    {.VirtualKey = VK_NUMPAD0, .wch = {'0'}},
    {.VirtualKey = VK_NUMPAD1, .wch = {'1'}},
    {.VirtualKey = VK_NUMPAD2, .wch = {'2'}},
    {.VirtualKey = VK_NUMPAD3, .wch = {'3'}},
    {.VirtualKey = VK_NUMPAD4, .wch = {'4'}},
    {.VirtualKey = VK_NUMPAD5, .wch = {'5'}},
    {.VirtualKey = VK_NUMPAD6, .wch = {'6'}},
    {.VirtualKey = VK_NUMPAD7, .wch = {'7'}},
    {.VirtualKey = VK_NUMPAD8, .wch = {'8'}},
    {.VirtualKey = VK_NUMPAD9, .wch = {'9'}},
    {0},
};

static const VK_TO_WCHAR_TABLE vk_to_wchar_table[] =
{
    {.pVkToWchars = (VK_TO_WCHARS1 *)vk_to_wchars3, .nModifications = 3, .cbSize = sizeof(vk_to_wchars3[0])},
    {.pVkToWchars = (VK_TO_WCHARS1 *)vk_to_wchars4, .nModifications = 4, .cbSize = sizeof(vk_to_wchars4[0])},
    {.pVkToWchars = (VK_TO_WCHARS1 *)vk_to_wchars2, .nModifications = 2, .cbSize = sizeof(vk_to_wchars2[0])},
    {.pVkToWchars = (VK_TO_WCHARS1 *)vk_to_wchars1, .nModifications = 1, .cbSize = sizeof(vk_to_wchars1[0])},
    {0},
};

static const VSC_LPWSTR key_names[] =
{
    {.vsc = 0x01, .pwsz = (WCHAR *)escW},
    {.vsc = 0x0e, .pwsz = (WCHAR *)backspaceW},
    {.vsc = 0x0f, .pwsz = (WCHAR *)tabW},
    {.vsc = 0x1c, .pwsz = (WCHAR *)enterW},
    {.vsc = 0x1d, .pwsz = (WCHAR *)ctrlW},
    {.vsc = 0x2a, .pwsz = (WCHAR *)shiftW},
    {.vsc = 0x36, .pwsz = (WCHAR *)right_shiftW},
    {.vsc = 0x37, .pwsz = (WCHAR *)num_mulW},
    {.vsc = 0x38, .pwsz = (WCHAR *)altW},
    {.vsc = 0x39, .pwsz = (WCHAR *)spaceW},
    {.vsc = 0x3a, .pwsz = (WCHAR *)caps_lockW},
    {.vsc = 0x3b, .pwsz = (WCHAR *)f1W},
    {.vsc = 0x3c, .pwsz = (WCHAR *)f2W},
    {.vsc = 0x3d, .pwsz = (WCHAR *)f3W},
    {.vsc = 0x3e, .pwsz = (WCHAR *)f4W},
    {.vsc = 0x3f, .pwsz = (WCHAR *)f5W},
    {.vsc = 0x40, .pwsz = (WCHAR *)f6W},
    {.vsc = 0x41, .pwsz = (WCHAR *)f7W},
    {.vsc = 0x42, .pwsz = (WCHAR *)f8W},
    {.vsc = 0x43, .pwsz = (WCHAR *)f9W},
    {.vsc = 0x44, .pwsz = (WCHAR *)f10W},
    {.vsc = 0x45, .pwsz = (WCHAR *)pauseW},
    {.vsc = 0x46, .pwsz = (WCHAR *)scroll_lockW},
    {.vsc = 0x47, .pwsz = (WCHAR *)num_7W},
    {.vsc = 0x48, .pwsz = (WCHAR *)num_8W},
    {.vsc = 0x49, .pwsz = (WCHAR *)num_9W},
    {.vsc = 0x4a, .pwsz = (WCHAR *)num_minusW},
    {.vsc = 0x4b, .pwsz = (WCHAR *)num_4W},
    {.vsc = 0x4c, .pwsz = (WCHAR *)num_5W},
    {.vsc = 0x4d, .pwsz = (WCHAR *)num_6W},
    {.vsc = 0x4e, .pwsz = (WCHAR *)num_plusW},
    {.vsc = 0x4f, .pwsz = (WCHAR *)num_1W},
    {.vsc = 0x50, .pwsz = (WCHAR *)num_2W},
    {.vsc = 0x51, .pwsz = (WCHAR *)num_3W},
    {.vsc = 0x52, .pwsz = (WCHAR *)num_0W},
    {.vsc = 0x53, .pwsz = (WCHAR *)num_delW},
    {.vsc = 0x54, .pwsz = (WCHAR *)sys_reqW},
    {.vsc = 0x57, .pwsz = (WCHAR *)f11W},
    {.vsc = 0x58, .pwsz = (WCHAR *)f12W},
    {.vsc = 0x7c, .pwsz = (WCHAR *)f13W},
    {.vsc = 0x7d, .pwsz = (WCHAR *)f14W},
    {.vsc = 0x7e, .pwsz = (WCHAR *)f15W},
    {.vsc = 0x7f, .pwsz = (WCHAR *)f16W},
    {.vsc = 0x80, .pwsz = (WCHAR *)f17W},
    {.vsc = 0x81, .pwsz = (WCHAR *)f18W},
    {.vsc = 0x82, .pwsz = (WCHAR *)f19W},
    {.vsc = 0x83, .pwsz = (WCHAR *)f20W},
    {.vsc = 0x84, .pwsz = (WCHAR *)f21W},
    {.vsc = 0x85, .pwsz = (WCHAR *)f22W},
    {.vsc = 0x86, .pwsz = (WCHAR *)f23W},
    {.vsc = 0x87, .pwsz = (WCHAR *)f24W},
    {0},
};

static const VSC_LPWSTR key_names_ext[] =
{
    {.vsc = 0x1c, .pwsz = (WCHAR *)num_enterW},
    {.vsc = 0x1d, .pwsz = (WCHAR *)right_ctrlW},
    {.vsc = 0x35, .pwsz = (WCHAR *)num_divW},
    {.vsc = 0x37, .pwsz = (WCHAR *)prnt_scrnW},
    {.vsc = 0x38, .pwsz = (WCHAR *)right_altW},
    {.vsc = 0x45, .pwsz = (WCHAR *)num_lockW},
    {.vsc = 0x46, .pwsz = (WCHAR *)breakW},
    {.vsc = 0x47, .pwsz = (WCHAR *)homeW},
    {.vsc = 0x48, .pwsz = (WCHAR *)upW},
    {.vsc = 0x49, .pwsz = (WCHAR *)page_upW},
    {.vsc = 0x4b, .pwsz = (WCHAR *)leftW},
    {.vsc = 0x4d, .pwsz = (WCHAR *)rightW},
    {.vsc = 0x4f, .pwsz = (WCHAR *)endW},
    {.vsc = 0x50, .pwsz = (WCHAR *)downW},
    {.vsc = 0x51, .pwsz = (WCHAR *)page_downW},
    {.vsc = 0x52, .pwsz = (WCHAR *)insertW},
    {.vsc = 0x53, .pwsz = (WCHAR *)deleteW},
    {.vsc = 0x54, .pwsz = (WCHAR *)zerozeroW},
    {.vsc = 0x56, .pwsz = (WCHAR *)helpW},
    {.vsc = 0x5b, .pwsz = (WCHAR *)left_windowsW},
    {.vsc = 0x5c, .pwsz = (WCHAR *)right_windowsW},
    {.vsc = 0x5d, .pwsz = (WCHAR *)applicationW},
    {0},
};

static const USHORT vsc_to_vk[] =
{
    T00, T01, T02, T03, T04, T05, T06, T07,
    T08, T09, T0A, T0B, T0C, T0D, T0E, T0F,
    T10, T11, T12, T13, T14, T15, T16, T17,
    T18, T19, T1A, T1B, T1C, T1D, T1E, T1F,
    T20, T21, T22, T23, T24, T25, T26, T27,
    T28, T29, T2A, T2B, T2C, T2D, T2E, T2F,
    T30, T31, T32, T33, T34, T35, T36 | KBDEXT, T37 | KBDMULTIVK,
    T38, T39, T3A, T3B, T3C, T3D, T3E, T3F,
    T40, T41, T42, T43, T44, T45 | KBDEXT | KBDMULTIVK, T46 | KBDMULTIVK, T47 | KBDNUMPAD | KBDSPECIAL,
    T48 | KBDNUMPAD | KBDSPECIAL, T49 | KBDNUMPAD | KBDSPECIAL, T4A, T4B | KBDNUMPAD | KBDSPECIAL,
    T4C | KBDNUMPAD | KBDSPECIAL, T4D | KBDNUMPAD | KBDSPECIAL, T4E, T4F | KBDNUMPAD | KBDSPECIAL,
    T50 | KBDNUMPAD | KBDSPECIAL, T51 | KBDNUMPAD | KBDSPECIAL, T52 | KBDNUMPAD | KBDSPECIAL,
    T53 | KBDNUMPAD | KBDSPECIAL, T54, T55, T56, T57,
    T58, T59, T5A, T5B, T5C, T5D, T5E, T5F,
    T60, T61, T62, T63, T64, T65, T66, T67,
    T68, T69, T6A, T6B, T6C, T6D, T6E, T6F,
    T70, T71, T72, T73, T74, T75, T76, T77,
    T78, T79, T7A, T7B, T7C, T7D, T7E
};

static const VSC_VK vsc_to_vk_e0[] =
{
    {0x10, X10 | KBDEXT},
    {0x19, X19 | KBDEXT},
    {0x1d, X1D | KBDEXT},
    {0x20, X20 | KBDEXT},
    {0x21, X21 | KBDEXT},
    {0x22, X22 | KBDEXT},
    {0x24, X24 | KBDEXT},
    {0x2e, X2E | KBDEXT},
    {0x30, X30 | KBDEXT},
    {0x32, X32 | KBDEXT},
    {0x35, X35 | KBDEXT},
    {0x37, X37 | KBDEXT},
    {0x38, X38 | KBDEXT},
    {0x47, X47 | KBDEXT},
    {0x48, X48 | KBDEXT},
    {0x49, X49 | KBDEXT},
    {0x4b, X4B | KBDEXT},
    {0x4d, X4D | KBDEXT},
    {0x4f, X4F | KBDEXT},
    {0x50, X50 | KBDEXT},
    {0x51, X51 | KBDEXT},
    {0x52, X52 | KBDEXT},
    {0x53, X53 | KBDEXT},
    {0x5b, X5B | KBDEXT},
    {0x5c, X5C | KBDEXT},
    {0x5d, X5D | KBDEXT},
    {0x5f, X5F | KBDEXT},
    {0x65, X65 | KBDEXT},
    {0x66, X66 | KBDEXT},
    {0x67, X67 | KBDEXT},
    {0x68, X68 | KBDEXT},
    {0x69, X69 | KBDEXT},
    {0x6a, X6A | KBDEXT},
    {0x6b, X6B | KBDEXT},
    {0x6c, X6C | KBDEXT},
    {0x6d, X6D | KBDEXT},
    {0x1c, X1C | KBDEXT},
    {0x46, X46 | KBDEXT},
    {0},
};

static const VSC_VK vsc_to_vk_e1[] =
{
    {0x1d, Y1D},
    {0},
};

static const KBDTABLES kbdus_tables =
{
    .pCharModifiers = (MODIFIERS *)&modifiers,
    .pVkToWcharTable = (VK_TO_WCHAR_TABLE *)vk_to_wchar_table,
    .pKeyNames = (VSC_LPWSTR *)key_names,
    .pKeyNamesExt = (VSC_LPWSTR *)key_names_ext,
    .pusVSCtoVK = (USHORT *)vsc_to_vk,
    .bMaxVSCtoVK = sizeof(vsc_to_vk) / sizeof(vsc_to_vk[0]),
    .pVSCtoVK_E0 = (VSC_VK *)vsc_to_vk_e0,
    .pVSCtoVK_E1 = (VSC_VK *)vsc_to_vk_e1,
    .fLocaleFlags = MAKELONG(0, KBD_VERSION),
};


static void kbd_tables_init_vsc2vk( const KBDTABLES *tables, BYTE vsc2vk[0x300] )
{
    const VSC_VK *entry;
    WORD vsc;

    memset( vsc2vk, 0, 0x300 );

    for (vsc = 0; tables->pusVSCtoVK && vsc <= tables->bMaxVSCtoVK; ++vsc)
    {
        if (tables->pusVSCtoVK[vsc] == VK__none_) continue;
        vsc2vk[vsc] = (BYTE)tables->pusVSCtoVK[vsc];
    }
    for (entry = tables->pVSCtoVK_E0; entry && entry->Vsc; entry++)
    {
        if (entry->Vk == VK__none_) continue;
        vsc2vk[entry->Vsc + 0x100] = (BYTE)entry->Vk;
    }
    for (entry = tables->pVSCtoVK_E1; entry && entry->Vsc; entry++)
    {
        if (entry->Vk == VK__none_) continue;
        vsc2vk[entry->Vsc + 0x200] = (BYTE)entry->Vk;
    }
}

#define NEXT_ENTRY(t, e) ((void *)&(e)->wch[(t)->nModifications])

static void kbd_tables_init_vk2char( const KBDTABLES *tables, BYTE vk2char[0x100] )
{
    const VK_TO_WCHAR_TABLE *table;
    const VK_TO_WCHARS1 *entry;

    memset( vk2char, 0, 0x100 );

    for (table = tables->pVkToWcharTable; table->pVkToWchars; table++)
    {
        for (entry = table->pVkToWchars; entry->VirtualKey; entry = NEXT_ENTRY(table, entry))
        {
            if (entry->VirtualKey & ~0xff) continue;
            vk2char[entry->VirtualKey] = entry->wch[0];
        }
    }
}

static UINT kbd_tables_get_mod_bits( const KBDTABLES *tables, UINT mod )
{
    const MODIFIERS *mods = tables->pCharModifiers;
    WORD bits;

    for (bits = 0; bits <= mods->wMaxModBits; ++bits)
        if (mods->ModNumber[bits] == mod) return bits;

    return -1;
}

static UINT kbd_tables_get_mod_num( const KBDTABLES *tables, const BYTE *state, BOOL caps )
{
    const MODIFIERS *mods = tables->pCharModifiers;
    const VK_TO_BIT *entry;
    WORD bits = 0;

    for (entry = mods->pVkToBit; entry->Vk; ++entry)
        if (state[entry->Vk] & 0x80) bits |= entry->ModBits;
    if (caps) bits |= KBDSHIFT;

    if (bits > mods->wMaxModBits) return -1;
    return mods->ModNumber[bits];
}

static WORD kbd_tables_wchar_to_vkey( const KBDTABLES *tables, WCHAR wch )
{
    const VK_TO_WCHAR_TABLE *table;
    const VK_TO_WCHARS1 *entry;
    WORD bits;
    BYTE mod;

    if (wch == '\x001b') return VK_ESCAPE;

    for (table = tables->pVkToWcharTable; table->pVkToWchars; table++)
    {
        for (entry = table->pVkToWchars; entry->VirtualKey; entry = NEXT_ENTRY(table, entry))
        {
            for (mod = 0; mod < table->nModifications; ++mod)
            {
                if (entry->wch[mod] == WCH_NONE || entry->wch[mod] != wch) continue;
                bits = kbd_tables_get_mod_bits( tables, mod );
                return (bits << 8) | entry->VirtualKey;
            }
        }
    }

    if (wch >= 0x0001 && wch <= 0x001a) return (0x200) | ('A' + wch - 1);  /* CTRL + A-Z */
    return wch >= 0x0080 ? -1 : 0;
}

static WCHAR kbd_tables_vkey_to_wchar( const KBDTABLES *tables, UINT vkey, const BYTE *state )
{
    UINT mod, caps_mod, alt, ctrl, caps;
    const VK_TO_WCHAR_TABLE *table;
    const VK_TO_WCHARS1 *entry;

    alt = state[VK_MENU] & 0x80;
    ctrl = state[VK_CONTROL] & 0x80;
    caps = state[VK_CAPITAL] & 1;

    if (ctrl && alt) return WCH_NONE;
    if (!ctrl && vkey == VK_ESCAPE) return VK_ESCAPE;

    mod = caps_mod = kbd_tables_get_mod_num( tables, state, FALSE );
    if (caps) caps_mod = kbd_tables_get_mod_num( tables, state, TRUE );

    for (table = tables->pVkToWcharTable; table->pVkToWchars; table++)
    {
        if (table->nModifications <= mod) continue;
        for (entry = table->pVkToWchars; entry->VirtualKey; entry = NEXT_ENTRY(table, entry))
        {
            if (entry->VirtualKey != vkey) continue;
            if ((entry->Attributes & CAPLOK) && table->nModifications > caps_mod) return entry->wch[caps_mod];
            return entry->wch[mod];
        }
    }

    if (ctrl && vkey >= 'A' && vkey <= 'Z') return vkey - 'A' + 1;
    return WCH_NONE;
}

#undef NEXT_ENTRY

BOOL enable_mouse_in_pointer = FALSE;


static void kbd_tables_init_vsc2vk( const KBDTABLES *tables, BYTE vsc2vk[0x300] )
{
    const VSC_VK *entry;
    WORD vsc;

    memset( vsc2vk, 0, 0x300 );

    for (vsc = 0; tables->pusVSCtoVK && vsc <= tables->bMaxVSCtoVK; ++vsc)
    {
        if (tables->pusVSCtoVK[vsc] == VK__none_) continue;
        vsc2vk[vsc] = (BYTE)tables->pusVSCtoVK[vsc];
    }
    for (entry = tables->pVSCtoVK_E0; entry && entry->Vsc; entry++)
    {
        if (entry->Vk == VK__none_) continue;
        vsc2vk[entry->Vsc + 0x100] = (BYTE)entry->Vk;
    }
    for (entry = tables->pVSCtoVK_E1; entry && entry->Vsc; entry++)
    {
        if (entry->Vk == VK__none_) continue;
        vsc2vk[entry->Vsc + 0x200] = (BYTE)entry->Vk;
    }
}

#define NEXT_ENTRY(t, e) ((void *)&(e)->wch[(t)->nModifications])

static void kbd_tables_init_vk2char( const KBDTABLES *tables, BYTE vk2char[0x100] )
{
    const VK_TO_WCHAR_TABLE *table;
    const VK_TO_WCHARS1 *entry;

    memset( vk2char, 0, 0x100 );

    for (table = tables->pVkToWcharTable; table->pVkToWchars; table++)
    {
        for (entry = table->pVkToWchars; entry->VirtualKey; entry = NEXT_ENTRY(table, entry))
        {
            if (entry->VirtualKey & ~0xff) continue;
            vk2char[entry->VirtualKey] = entry->wch[0];
        }
    }
}

static UINT kbd_tables_get_mod_bits( const KBDTABLES *tables, UINT mod )
{
    const MODIFIERS *mods = tables->pCharModifiers;
    WORD bits;

    for (bits = 0; bits <= mods->wMaxModBits; ++bits)
        if (mods->ModNumber[bits] == mod) return bits;

    return -1;
}

static UINT kbd_tables_get_mod_num( const KBDTABLES *tables, const BYTE *state, BOOL caps )
{
    const MODIFIERS *mods = tables->pCharModifiers;
    const VK_TO_BIT *entry;
    WORD bits = 0;

    for (entry = mods->pVkToBit; entry->Vk; ++entry)
        if (state[entry->Vk] & 0x80) bits |= entry->ModBits;
    if (caps) bits |= KBDSHIFT;

    if (bits > mods->wMaxModBits) return -1;
    return mods->ModNumber[bits];
}

static WORD kbd_tables_wchar_to_vkey( const KBDTABLES *tables, WCHAR wch )
{
    const VK_TO_WCHAR_TABLE *table;
    const VK_TO_WCHARS1 *entry;
    WORD bits;
    BYTE mod;

    if (wch == '\x001b') return VK_ESCAPE;

    for (table = tables->pVkToWcharTable; table->pVkToWchars; table++)
    {
        for (entry = table->pVkToWchars; entry->VirtualKey; entry = NEXT_ENTRY(table, entry))
        {
            for (mod = 0; mod < table->nModifications; ++mod)
            {
                if (entry->wch[mod] == WCH_NONE || entry->wch[mod] != wch) continue;
                bits = kbd_tables_get_mod_bits( tables, mod );
                return (bits << 8) | entry->VirtualKey;
            }
        }
    }

    if (wch >= 0x0001 && wch <= 0x001a) return (0x200) | ('A' + wch - 1);  /* CTRL + A-Z */
    return wch >= 0x0080 ? -1 : 0;
}

static WCHAR kbd_tables_vkey_to_wchar( const KBDTABLES *tables, UINT vkey, const BYTE *state )
{
    UINT mod, caps_mod, alt, ctrl, caps;
    const VK_TO_WCHAR_TABLE *table;
    const VK_TO_WCHARS1 *entry;

    alt = state[VK_MENU] & 0x80;
    ctrl = state[VK_CONTROL] & 0x80;
    caps = state[VK_CAPITAL] & 1;

    if (ctrl && alt) return WCH_NONE;
    if (!ctrl && vkey == VK_ESCAPE) return VK_ESCAPE;

    mod = caps_mod = kbd_tables_get_mod_num( tables, state, FALSE );
    if (caps) caps_mod = kbd_tables_get_mod_num( tables, state, TRUE );

    for (table = tables->pVkToWcharTable; table->pVkToWchars; table++)
    {
        if (table->nModifications <= mod) continue;
        for (entry = table->pVkToWchars; entry->VirtualKey; entry = NEXT_ENTRY(table, entry))
        {
            if (entry->VirtualKey != vkey) continue;
            if ((entry->Attributes & CAPLOK) && table->nModifications > caps_mod) return entry->wch[caps_mod];
            return entry->wch[mod];
        }
    }

    if (ctrl && vkey >= 'A' && vkey <= 'Z') return vkey - 'A' + 1;
    return WCH_NONE;
}

#undef NEXT_ENTRY

/**********************************************************************
 *	     NtUserAttachThreadInput    (win32u.@)
 */
BOOL WINAPI NtUserAttachThreadInput( DWORD from, DWORD to, BOOL attach )
{
    BOOL ret;

    SERVER_START_REQ( attach_thread_input )
    {
        req->tid_from = from;
        req->tid_to   = to;
        req->attach   = attach;
        ret = !wine_server_call_err( req );
    }
    SERVER_END_REQ;
    return ret;
}

/***********************************************************************
 *           __wine_send_input  (win32u.@)
 *
 * Internal SendInput function to allow the graphics driver to inject real events.
 */
BOOL CDECL __wine_send_input( HWND hwnd, const INPUT *input, const RAWINPUT *rawinput )
{
    return set_ntstatus( send_hardware_message( hwnd, input, rawinput, 0 ));
}

/***********************************************************************
 *		update_mouse_coords
 *
 * Helper for NtUserSendInput.
 */
static void update_mouse_coords( INPUT *input )
{
    if (!(input->mi.dwFlags & MOUSEEVENTF_MOVE)) return;

    if (input->mi.dwFlags & MOUSEEVENTF_ABSOLUTE)
    {
        RECT rc;

        if (input->mi.dwFlags & MOUSEEVENTF_VIRTUALDESK)
            rc = get_virtual_screen_rect( 0 );
        else
            rc = get_primary_monitor_rect( 0 );

        input->mi.dx = rc.left + ((input->mi.dx * (rc.right - rc.left)) >> 16);
        input->mi.dy = rc.top  + ((input->mi.dy * (rc.bottom - rc.top)) >> 16);
    }
    else
    {
        int accel[3];

        /* dx and dy can be negative numbers for relative movements */
        NtUserSystemParametersInfo( SPI_GETMOUSE, 0, accel, 0 );

        if (!accel[2]) return;

        if (abs( input->mi.dx ) > accel[0])
        {
            input->mi.dx *= 2;
            if (abs( input->mi.dx ) > accel[1] && accel[2] == 2) input->mi.dx *= 2;
        }
        if (abs(input->mi.dy) > accel[0])
        {
            input->mi.dy *= 2;
            if (abs( input->mi.dy ) > accel[1] && accel[2] == 2) input->mi.dy *= 2;
        }
    }
}

/***********************************************************************
 *           NtUserSendInput  (win32u.@)
 */
UINT WINAPI NtUserSendInput( UINT count, INPUT *inputs, int size )
{
    UINT i;
    NTSTATUS status = STATUS_SUCCESS;
    RAWINPUT rawinput;

    if (size != sizeof(INPUT))
    {
        RtlSetLastWin32Error( ERROR_INVALID_PARAMETER );
        return 0;
    }

    if (!count)
    {
        RtlSetLastWin32Error( ERROR_INVALID_PARAMETER );
        return 0;
    }

    if (!inputs)
    {
        RtlSetLastWin32Error( ERROR_NOACCESS );
        return 0;
    }

    for (i = 0; i < count; i++)
    {
        INPUT input = inputs[i];
        switch (input.type)
        {
        case INPUT_MOUSE:
            /* we need to update the coordinates to what the server expects */
            update_mouse_coords( &input );
            /* fallthrough */
        case INPUT_KEYBOARD:
            status = send_hardware_message( 0, &input, &rawinput, SEND_HWMSG_INJECTED );
            break;
        case INPUT_HARDWARE:
            RtlSetLastWin32Error( ERROR_CALL_NOT_IMPLEMENTED );
            return 0;
        }

        if (status)
        {
            RtlSetLastWin32Error( RtlNtStatusToDosError(status) );
            break;
        }
    }

    return i;
}

/***********************************************************************
 *	     NtUserSetCursorPos (win32u.@)
 */
BOOL WINAPI NtUserSetCursorPos( INT x, INT y )
{
    POINT pt = { x, y };
    BOOL ret;
    INT prev_x, prev_y, new_x, new_y;
    UINT dpi;

    if ((dpi = get_thread_dpi()))
    {
        HMONITOR monitor = monitor_from_point( pt, MONITOR_DEFAULTTOPRIMARY, get_thread_dpi() );
        pt = map_dpi_point( pt, dpi, get_monitor_dpi( monitor ));
    }

    SERVER_START_REQ( set_cursor )
    {
        req->flags = SET_CURSOR_POS;
        req->x     = pt.x;
        req->y     = pt.y;
        if ((ret = !wine_server_call( req )))
        {
            prev_x = reply->prev_x;
            prev_y = reply->prev_y;
            new_x  = reply->new_x;
            new_y  = reply->new_y;
        }
    }
    SERVER_END_REQ;
    if (ret && (prev_x != new_x || prev_y != new_y)) user_driver->pSetCursorPos( new_x, new_y );
    return ret;
}

/***********************************************************************
 *	     get_cursor_pos
 */
BOOL get_cursor_pos( POINT *pt )
{
    volatile struct desktop_shared_memory *shared = get_desktop_shared_memory();
    DWORD last_change;
    BOOL ret = TRUE;
    UINT dpi;

    if (!pt || !shared) return FALSE;

    SHARED_READ_BEGIN( &shared->seq )
    {
        pt->x = shared->cursor.x;
        pt->y = shared->cursor.y;
        last_change = shared->cursor.last_change;
    }
    SHARED_READ_END( &shared->seq );

    /* query new position from graphics driver if we haven't updated recently */
    if (NtGetTickCount() - last_change > 100) ret = user_driver->pGetCursorPos( pt );
    if (ret && (dpi = get_thread_dpi()))
    {
        HMONITOR monitor = monitor_from_point( *pt, MONITOR_DEFAULTTOPRIMARY, 0 );
        *pt = map_dpi_point( *pt, get_monitor_dpi( monitor ), dpi );
    }
    return ret;
}

/***********************************************************************
 *	     NtUserGetCursorInfo (win32u.@)
 */
BOOL WINAPI NtUserGetCursorInfo( CURSORINFO *info )
{
    volatile struct input_shared_memory *shared = get_foreground_shared_memory();
    BOOL ret;

    if (!info) return FALSE;

    if (!shared) ret = FALSE;
    else SHARED_READ_BEGIN( &shared->seq )
    {
        info->hCursor = wine_server_ptr_handle( shared->cursor );
        info->flags = (shared->cursor_count >= 0) ? CURSOR_SHOWING : 0;
        ret = TRUE;
    }
    SHARED_READ_END( &shared->seq );
    get_cursor_pos( &info->ptScreenPos );
    return ret;
}

static void check_for_events( UINT flags )
{
    if (!user_driver->pProcessEvents( flags ))
        flush_window_surfaces( TRUE );
}

/**********************************************************************
 *           GetAsyncKeyState (win32u.@)
 */
SHORT WINAPI NtUserGetAsyncKeyState( INT key )
{
    volatile struct desktop_shared_memory *shared = get_desktop_shared_memory();
    BYTE state;

    if (key < 0 || key >= 256 || !shared) return 0;

    check_for_events( QS_INPUT );

    SHARED_READ_BEGIN( &shared->seq )
    {
        state = shared->keystate[key];
    }
    SHARED_READ_END( &shared->seq );

    return (state & 0x80) << 8;
}

/***********************************************************************
 *           NtUserGetQueueStatus (win32u.@)
 */
DWORD WINAPI NtUserGetQueueStatus( UINT flags )
{
    DWORD ret;

    if (flags & ~(QS_ALLINPUT | QS_ALLPOSTMESSAGE | QS_SMRESULT))
    {
        RtlSetLastWin32Error( ERROR_INVALID_FLAGS );
        return 0;
    }

    check_for_events( flags );

    SERVER_START_REQ( get_queue_status )
    {
        req->clear_bits = flags;
        wine_server_call( req );
        ret = MAKELONG( reply->changed_bits & flags, reply->wake_bits & flags );
    }
    SERVER_END_REQ;
    return ret;
}

/***********************************************************************
 *           get_input_state
 */
DWORD get_input_state(void)
{
    DWORD ret;

    check_for_events( QS_INPUT );

    SERVER_START_REQ( get_queue_status )
    {
        req->clear_bits = 0;
        wine_server_call( req );
        ret = reply->wake_bits & (QS_KEY | QS_MOUSEBUTTON);
    }
    SERVER_END_REQ;
    return ret;
}

/***********************************************************************
 *           get_locale_kbd_layout
 */
static HKL get_locale_kbd_layout(void)
{
    LCID layout;
    LANGID langid;

    /* FIXME:
     *
     * layout = main_key_tab[kbd_layout].lcid;
     *
     * Winword uses return value of GetKeyboardLayout as a codepage
     * to translate ANSI keyboard messages to unicode. But we have
     * a problem with it: for instance Polish keyboard layout is
     * identical to the US one, and therefore instead of the Polish
     * locale id we return the US one.
     */

    NtQueryDefaultLocale( TRUE, &layout );

    /*
     * Microsoft Office expects this value to be something specific
     * for Japanese and Korean Windows with an IME the value is 0xe001
     * We should probably check to see if an IME exists and if so then
     * set this word properly.
     */
    langid = PRIMARYLANGID( LANGIDFROMLCID( layout ) );
    if (langid == LANG_CHINESE || langid == LANG_JAPANESE || langid == LANG_KOREAN)
        layout = MAKELONG( layout, 0xe001 ); /* IME */
    else
        layout = MAKELONG( layout, layout );

    return ULongToHandle( layout );
}

/***********************************************************************
 *	     NtUserGetKeyboardLayout    (win32u.@)
 *
 * Device handle for keyboard layout defaulted to
 * the language id. This is the way Windows default works.
 */
HKL WINAPI NtUserGetKeyboardLayout( DWORD thread_id )
{
    struct user_thread_info *thread = get_user_thread_info();
    HKL layout = thread->kbd_layout;

    if (thread_id && thread_id != GetCurrentThreadId())
        FIXME( "couldn't return keyboard layout for thread %04x\n", (int)thread_id );

    if (!layout) return get_locale_kbd_layout();
    return layout;
}

/**********************************************************************
 *	     NtUserGetKeyState    (win32u.@)
 *
 * An application calls the GetKeyState function in response to a
 * keyboard-input message.  This function retrieves the state of the key
 * at the time the input message was generated.
 */
SHORT WINAPI NtUserGetKeyState( INT vkey )
{
    volatile struct input_shared_memory *shared = get_input_shared_memory();
    volatile struct desktop_shared_memory *desktop_shared;
    SHORT retval = 0;
    BOOL skip = TRUE;

    if (!shared) skip = FALSE;
    else SHARED_READ_BEGIN( &shared->seq )
    {
        if (!shared->created) skip = FALSE; /* server needs to create the queue */
        else if (!shared->keystate_lock)
        {
            desktop_shared = get_desktop_shared_memory();
            if (!desktop_shared) skip = FALSE;
            else SHARED_READ_BEGIN( &desktop_shared->seq )
            {
                if (shared->sync_serial != desktop_shared->update_serial)
                    skip = FALSE; /* server needs to call sync_input_keystate */
            }
            SHARED_READ_END( &desktop_shared->seq );
        }
        if (skip)
            retval = (signed char)(shared->keystate[vkey & 0xff] & 0x81);
    }
    SHARED_READ_END( &shared->seq );

    if (!skip) SERVER_START_REQ( get_key_state )
    {
        req->key = vkey;
        if (!wine_server_call( req )) retval = (signed char)(reply->state & 0x81);
    }
    SERVER_END_REQ;
    TRACE("key (0x%x) -> %x\n", vkey, retval);
    return retval;
}

/**********************************************************************
 *	     NtUserGetKeyboardState    (win32u.@)
 */
BOOL WINAPI NtUserGetKeyboardState( BYTE *state )
{
    volatile struct input_shared_memory *shared = get_input_shared_memory();
    BOOL ret, skip = TRUE;
    UINT i;

    TRACE("(%p)\n", state);

    if (!shared) skip = FALSE;
    else SHARED_READ_BEGIN( &shared->seq )
    {
        if (!shared->created) skip = FALSE; /* server needs to create the queue */
        else memcpy( state, (const void *)shared->keystate, 256 );
    }
    SHARED_READ_END( &shared->seq );

    if (skip)
    {
        for (i = 0; i < 256; i++) state[i] &= 0x81;
        return TRUE;
    }

    memset( state, 0, 256 );
    SERVER_START_REQ( get_key_state )
    {
        req->key = -1;
        wine_server_set_reply( req, state, 256 );
        ret = !wine_server_call_err( req );
        for (i = 0; i < 256; i++) state[i] &= 0x81;
    }
    SERVER_END_REQ;

    return ret;
}

/**********************************************************************
 *	     NtUserSetKeyboardState    (win32u.@)
 */
BOOL WINAPI NtUserSetKeyboardState( BYTE *state )
{
    BOOL ret;

    SERVER_START_REQ( set_key_state )
    {
        wine_server_add_data( req, state, 256 );
        ret = !wine_server_call_err( req );
    }
    SERVER_END_REQ;
    return ret;
}

/******************************************************************************
 *	     NtUserVkKeyScanEx    (win32u.@)
 */
WORD WINAPI NtUserVkKeyScanEx( WCHAR chr, HKL layout )
{
    const KBDTABLES *kbd_tables = &kbdus_tables;
    SHORT ret;

    TRACE_(keyboard)( "chr %s, layout %p\n", debugstr_wn(&chr, 1), layout );

    if ((ret = user_driver->pVkKeyScanEx( chr, layout )) != -256) return ret;
    ret = kbd_tables_wchar_to_vkey( kbd_tables, chr );

    TRACE_(keyboard)( "ret %04x\n", ret );
    return ret;
}


/******************************************************************************
 *	     NtUserMapVirtualKeyEx    (win32u.@)
 */
UINT WINAPI NtUserMapVirtualKeyEx( UINT code, UINT type, HKL layout )
{
    const KBDTABLES *kbd_tables = &kbdus_tables;
    BYTE vsc2vk[0x300], vk2char[0x100];
    UINT ret;

    TRACE_(keyboard)( "code %u, type %u, layout %p.\n", code, type, layout );

    if ((ret = user_driver->pMapVirtualKeyEx( code, type, layout )) != -1) return ret;

    kbd_tables_init_vsc2vk( kbd_tables, vsc2vk );
    kbd_tables_init_vk2char( kbd_tables, vk2char );

    switch (type)
    {
    case MAPVK_VK_TO_VSC_EX:
    case MAPVK_VK_TO_VSC:
        switch (code)
        {
        case VK_SHIFT:   code = VK_LSHIFT; break;
        case VK_CONTROL: code = VK_LCONTROL; break;
        case VK_MENU:    code = VK_LMENU; break;
        case VK_NUMPAD0: code = VK_INSERT; break;
        case VK_NUMPAD1: code = VK_END; break;
        case VK_NUMPAD2: code = VK_DOWN; break;
        case VK_NUMPAD3: code = VK_NEXT; break;
        case VK_NUMPAD4: code = VK_LEFT; break;
        case VK_NUMPAD5: code = VK_CLEAR; break;
        case VK_NUMPAD6: code = VK_RIGHT; break;
        case VK_NUMPAD7: code = VK_HOME; break;
        case VK_NUMPAD8: code = VK_UP; break;
        case VK_NUMPAD9: code = VK_PRIOR; break;
        case VK_DECIMAL: code = VK_DELETE; break;
        }

        for (ret = 0; ret < ARRAY_SIZE(vsc2vk); ++ret) if (vsc2vk[ret] == code) break;
        if (ret >= ARRAY_SIZE(vsc2vk)) ret = 0;

        if (type == MAPVK_VK_TO_VSC)
        {
            if (ret >= 0x200) ret = 0;
            else ret &= 0xff;
        }
        else if (ret >= 0x100) ret += 0xdf00;
        break;
    case MAPVK_VSC_TO_VK:
    case MAPVK_VSC_TO_VK_EX:
        if (code & 0xe000) code -= 0xdf00;
        if (code >= ARRAY_SIZE(vsc2vk)) ret = 0;
        else ret = vsc2vk[code];

        if (type == MAPVK_VSC_TO_VK)
        {
            switch (ret)
            {
            case VK_LSHIFT:   case VK_RSHIFT:   ret = VK_SHIFT; break;
            case VK_LCONTROL: case VK_RCONTROL: ret = VK_CONTROL; break;
            case VK_LMENU:    case VK_RMENU:    ret = VK_MENU; break;
            }
        }
        break;
    case MAPVK_VK_TO_CHAR:
        if (code >= ARRAY_SIZE(vk2char)) ret = 0;
        else if (code >= 'A' && code <= 'Z') ret = code;
        else ret = vk2char[code];
        break;
    default:
        FIXME_(keyboard)( "unknown type %d\n", type );
        return 0;
    }

    TRACE_(keyboard)( "returning 0x%04x\n", ret );
    return ret;
}

/****************************************************************************
 *	     NtUserGetKeyNameText    (win32u.@)
 */
INT WINAPI NtUserGetKeyNameText( LONG lparam, WCHAR *buffer, INT size )
{
    INT code = ((lparam >> 16) & 0x1ff), vkey, len;
    const KBDTABLES *kbd_tables = &kbdus_tables;
    VSC_LPWSTR *key_name;
    BYTE vsc2vk[0x300];

    TRACE_(keyboard)( "lparam %#x, buffer %p, size %d.\n", (int)lparam, buffer, size );

    if (!buffer || !size) return 0;
    if ((len = user_driver->pGetKeyNameText( lparam, buffer, size )) >= 0) return len;

    kbd_tables_init_vsc2vk( kbd_tables, vsc2vk );

    if (lparam & 0x2000000)
    {
        switch ((vkey = vsc2vk[code]))
        {
        case VK_RSHIFT:
        case VK_RCONTROL:
        case VK_RMENU:
            for (code = 0; code < ARRAY_SIZE(vsc2vk); ++code)
                if (vsc2vk[code] == (vkey - 1)) break;
            break;
        }
    }

    if (code < 0x100) key_name = kbd_tables->pKeyNames;
    else key_name = kbd_tables->pKeyNamesExt;
    while (key_name->vsc && key_name->vsc != (BYTE)code) key_name++;

    if (key_name->vsc == (BYTE)code)
    {
        len = min( size - 1, wcslen( key_name->pwsz ) );
        memcpy( buffer, key_name->pwsz, len * sizeof(WCHAR) );
    }
    else if (size > 1)
    {
        HKL hkl = NtUserGetKeyboardLayout( 0 );
        vkey = NtUserMapVirtualKeyEx( code & 0xff, MAPVK_VSC_TO_VK, hkl );
        buffer[0] = NtUserMapVirtualKeyEx( vkey, MAPVK_VK_TO_CHAR, hkl );
        len = 1;
    }
    buffer[len] = 0;

    TRACE_(keyboard)( "ret %d, str %s.\n", len, debugstr_w(buffer) );
    return len;
}

/****************************************************************************
 *	     NtUserToUnicodeEx    (win32u.@)
 */
INT WINAPI NtUserToUnicodeEx( UINT virt, UINT scan, const BYTE *state,
                              WCHAR *str, int size, UINT flags, HKL layout )
{
    const KBDTABLES *kbd_tables = &kbdus_tables;
    WCHAR buffer[2] = {0};
    INT len;

    TRACE_(keyboard)( "virt %#x, scan %#x, state %p, str %p, size %d, flags %#x, layout %p.\n",
                      virt, scan, state, str, size, flags, layout );

    if (!state) return 0;
    if ((len = user_driver->pToUnicodeEx( virt, scan, state, str, size, flags, layout )) >= -1)
        return len;

    if (scan & 0x8000) buffer[0] = 0; /* key up */
    else buffer[0] = kbd_tables_vkey_to_wchar( kbd_tables, virt, state );

    if (buffer[0] != WCH_NONE) len = 1;
    else buffer[0] = len = 0;

    lstrcpynW( str, buffer, size );

    TRACE_(keyboard)( "ret %d, str %s.\n", len, debugstr_w(str) );
    return len;
}

/**********************************************************************
 *	     NtUserActivateKeyboardLayout    (win32u.@)
 */
HKL WINAPI NtUserActivateKeyboardLayout( HKL layout, UINT flags )
{
    struct user_thread_info *info = get_user_thread_info();
    HKL old_layout;

    TRACE_(keyboard)( "layout %p, flags %x\n", layout, flags );

    if (flags) FIXME_(keyboard)( "flags %x not supported\n", flags );

    if (layout == (HKL)HKL_NEXT || layout == (HKL)HKL_PREV)
    {
        RtlSetLastWin32Error( ERROR_CALL_NOT_IMPLEMENTED );
        FIXME_(keyboard)( "HKL_NEXT and HKL_PREV not supported\n" );
        return 0;
    }

    if (!user_driver->pActivateKeyboardLayout( layout, flags ))
        return 0;

    old_layout = info->kbd_layout;
    info->kbd_layout = layout;
    if (old_layout != layout) info->kbd_layout_id = 0;

    if (!old_layout) return get_locale_kbd_layout();
    return old_layout;
}



/***********************************************************************
 *	     NtUserGetKeyboardLayoutList    (win32u.@)
 *
 * Return number of values available if either input parm is
 *  0, per MS documentation.
 */
UINT WINAPI NtUserGetKeyboardLayoutList( INT size, HKL *layouts )
{
    DWORD count;
    HKL layout;

    TRACE_(keyboard)( "size %d, layouts %p.\n", size, layouts );

    if ((count = user_driver->pGetKeyboardLayoutList( size, layouts )) != ~0) return count;

    layout = get_locale_kbd_layout();
    count = 0;

    count++;
    if (size && layouts)
    {
        layouts[count - 1] = layout;
    }

    return count;
}

/****************************************************************************
 *	     NtUserGetKeyboardLayoutName    (win32u.@)
 */
BOOL WINAPI NtUserGetKeyboardLayoutName( WCHAR *name )
{
    struct user_thread_info *info = get_user_thread_info();
    char buffer[4096];
    KEY_NODE_INFORMATION *key = (KEY_NODE_INFORMATION *)buffer;
    KEY_VALUE_PARTIAL_INFORMATION *value = (KEY_VALUE_PARTIAL_INFORMATION *)buffer;
    WCHAR klid[KL_NAMELENGTH];
    UINT id;
    ULONG len, i = 0;
    HKEY hkey, subkey;
    HKL layout;

    TRACE_(keyboard)( "name %p\n", name );

    if (!name)
    {
        RtlSetLastWin32Error( ERROR_NOACCESS );
        return FALSE;
    }

    if (info->kbd_layout_id)
    {
        sprintf( buffer, "%08X", info->kbd_layout_id );
        asciiz_to_unicode( name, buffer );
        return TRUE;
    }

    layout = NtUserGetKeyboardLayout( 0 );
    id = HandleToUlong( layout );
    if (HIWORD( id ) == LOWORD( id )) id = LOWORD( id );
    sprintf( buffer, "%08X", id );
    asciiz_to_unicode( name, buffer );

    if ((hkey = reg_open_key( NULL, keyboard_layouts_keyW, sizeof(keyboard_layouts_keyW) )))
    {
        while (!NtEnumerateKey( hkey, i++, KeyNodeInformation, key,
                                sizeof(buffer) - sizeof(WCHAR), &len ))
        {
            if (!(subkey = reg_open_key( hkey, key->Name, key->NameLength ))) continue;
            memcpy( klid, key->Name, key->NameLength );
            klid[key->NameLength / sizeof(WCHAR)] = 0;
            if (query_reg_ascii_value( subkey, "Layout Id", value, sizeof(buffer) ) &&
                value->Type == REG_SZ)
                id = 0xf000 | (wcstoul( (const WCHAR *)value->Data, NULL, 16 ) & 0xfff);
            else
                id = wcstoul( klid, NULL, 16 );
            NtClose( subkey );

            if (HIWORD( layout ) == id)
            {
                lstrcpynW( name, klid, KL_NAMELENGTH );
                break;
            }
        }
        NtClose( hkey );
    }

    info->kbd_layout_id = wcstoul( name, NULL, 16 );

    TRACE_(keyboard)( "ret %s\n", debugstr_w( name ) );
    return TRUE;
}

/***********************************************************************
 *	     NtUserRegisterHotKey (win32u.@)
 */
BOOL WINAPI NtUserRegisterHotKey( HWND hwnd, INT id, UINT modifiers, UINT vk )
{
    BOOL ret;
    int replaced = 0;

    TRACE_(keyboard)( "(%p,%d,0x%08x,%X)\n", hwnd, id, modifiers, vk );

    if ((!hwnd || is_current_thread_window( hwnd )) &&
        !user_driver->pRegisterHotKey( hwnd, modifiers, vk ))
        return FALSE;

    SERVER_START_REQ( register_hotkey )
    {
        req->window = wine_server_user_handle( hwnd );
        req->id = id;
        req->flags = modifiers;
        req->vkey = vk;
        if ((ret = !wine_server_call_err( req )))
        {
            replaced = reply->replaced;
            modifiers = reply->flags;
            vk = reply->vkey;
        }
    }
    SERVER_END_REQ;

    if (ret && replaced)
        user_driver->pUnregisterHotKey(hwnd, modifiers, vk);

    return ret;
}

/***********************************************************************
 *	     NtUserUnregisterHotKey    (win32u.@)
 */
BOOL WINAPI NtUserUnregisterHotKey( HWND hwnd, INT id )
{
    BOOL ret;
    UINT modifiers, vk;

    TRACE_(keyboard)("(%p,%d)\n",hwnd,id);

    SERVER_START_REQ( unregister_hotkey )
    {
        req->window = wine_server_user_handle( hwnd );
        req->id = id;
        if ((ret = !wine_server_call_err( req )))
        {
            modifiers = reply->flags;
            vk = reply->vkey;
        }
    }
    SERVER_END_REQ;

    if (ret)
        user_driver->pUnregisterHotKey(hwnd, modifiers, vk);

    return ret;
}

/***********************************************************************
 *           NtUserGetMouseMovePointsEx    (win32u.@)
 */
int WINAPI NtUserGetMouseMovePointsEx( UINT size, MOUSEMOVEPOINT *ptin, MOUSEMOVEPOINT *ptout,
                                       int count, DWORD resolution )
{
    cursor_pos_t *pos, positions[64];
    int copied;
    unsigned int i;


    TRACE( "%d, %p, %p, %d, %d\n", size, ptin, ptout, count, (int)resolution );

    if ((size != sizeof(MOUSEMOVEPOINT)) || (count < 0) || (count > ARRAY_SIZE( positions )))
    {
        RtlSetLastWin32Error( ERROR_INVALID_PARAMETER );
        return -1;
    }

    if (!ptin || (!ptout && count))
    {
        RtlSetLastWin32Error( ERROR_NOACCESS );
        return -1;
    }

    if (resolution != GMMP_USE_DISPLAY_POINTS)
    {
        FIXME( "only GMMP_USE_DISPLAY_POINTS is supported for now\n" );
        RtlSetLastWin32Error( ERROR_POINT_NOT_FOUND );
        return -1;
    }

    SERVER_START_REQ( get_cursor_history )
    {
        wine_server_set_reply( req, &positions, sizeof(positions) );
        if (wine_server_call_err( req )) return -1;
    }
    SERVER_END_REQ;

    for (i = 0; i < ARRAY_SIZE( positions ); i++)
    {
        pos = &positions[i];
        if (ptin->x == pos->x && ptin->y == pos->y && (!ptin->time || ptin->time == pos->time))
            break;
    }

    if (i == ARRAY_SIZE( positions ))
    {
        RtlSetLastWin32Error( ERROR_POINT_NOT_FOUND );
        return -1;
    }

    for (copied = 0; copied < count && i < ARRAY_SIZE( positions ); copied++, i++)
    {
        pos = &positions[i];
        ptout[copied].x = pos->x;
        ptout[copied].y = pos->y;
        ptout[copied].time = pos->time;
        ptout[copied].dwExtraInfo = pos->info;
    }

    return copied;
}

static WORD get_key_state(void)
{
    WORD ret = 0;

    if (get_system_metrics( SM_SWAPBUTTON ))
    {
        if (NtUserGetAsyncKeyState(VK_RBUTTON) & 0x80) ret |= MK_LBUTTON;
        if (NtUserGetAsyncKeyState(VK_LBUTTON) & 0x80) ret |= MK_RBUTTON;
    }
    else
    {
        if (NtUserGetAsyncKeyState(VK_LBUTTON) & 0x80) ret |= MK_LBUTTON;
        if (NtUserGetAsyncKeyState(VK_RBUTTON) & 0x80) ret |= MK_RBUTTON;
    }
    if (NtUserGetAsyncKeyState(VK_MBUTTON) & 0x80)  ret |= MK_MBUTTON;
    if (NtUserGetAsyncKeyState(VK_SHIFT) & 0x80)    ret |= MK_SHIFT;
    if (NtUserGetAsyncKeyState(VK_CONTROL) & 0x80)  ret |= MK_CONTROL;
    if (NtUserGetAsyncKeyState(VK_XBUTTON1) & 0x80) ret |= MK_XBUTTON1;
    if (NtUserGetAsyncKeyState(VK_XBUTTON2) & 0x80) ret |= MK_XBUTTON2;
    return ret;
}

struct tracking_list
{
    TRACKMOUSEEVENT info;
    POINT pos; /* center of hover rectangle */
};

/* FIXME: move tracking stuff into per-thread data */
static struct tracking_list tracking_info;

static void check_mouse_leave( HWND hwnd, int hittest )
{
    if (tracking_info.info.hwndTrack != hwnd)
    {
        if (tracking_info.info.dwFlags & TME_NONCLIENT)
            NtUserPostMessage( tracking_info.info.hwndTrack, WM_NCMOUSELEAVE, 0, 0 );
        else
            NtUserPostMessage( tracking_info.info.hwndTrack, WM_MOUSELEAVE, 0, 0 );

        tracking_info.info.dwFlags &= ~TME_LEAVE;
    }
    else
    {
        if (hittest == HTCLIENT)
        {
            if (tracking_info.info.dwFlags & TME_NONCLIENT)
            {
                NtUserPostMessage( tracking_info.info.hwndTrack, WM_NCMOUSELEAVE, 0, 0 );
                tracking_info.info.dwFlags &= ~TME_LEAVE;
            }
        }
        else
        {
            if (!(tracking_info.info.dwFlags & TME_NONCLIENT))
            {
                NtUserPostMessage( tracking_info.info.hwndTrack, WM_MOUSELEAVE, 0, 0 );
                tracking_info.info.dwFlags &= ~TME_LEAVE;
            }
        }
    }
}

void update_mouse_tracking_info( HWND hwnd )
{
    int hover_width = 0, hover_height = 0, hittest;
    POINT pos;

    TRACE( "hwnd %p\n", hwnd );

    get_cursor_pos( &pos );
    hwnd = window_from_point( hwnd, pos, &hittest );

    TRACE( "point %s hwnd %p hittest %d\n", wine_dbgstr_point(&pos), hwnd, hittest );

    NtUserSystemParametersInfo( SPI_GETMOUSEHOVERWIDTH, 0, &hover_width, 0 );
    NtUserSystemParametersInfo( SPI_GETMOUSEHOVERHEIGHT, 0, &hover_height, 0 );

    TRACE( "tracked pos %s, current pos %s, hover width %d, hover height %d\n",
           wine_dbgstr_point(&tracking_info.pos), wine_dbgstr_point(&pos),
           hover_width, hover_height );

    if (tracking_info.info.dwFlags & TME_LEAVE)
        check_mouse_leave( hwnd, hittest );

    if (tracking_info.info.hwndTrack != hwnd)
        tracking_info.info.dwFlags &= ~TME_HOVER;

    if (tracking_info.info.dwFlags & TME_HOVER)
    {
        /* has the cursor moved outside the rectangle centered around pos? */
        if ((abs( pos.x - tracking_info.pos.x ) > (hover_width / 2)) ||
            (abs( pos.y - tracking_info.pos.y ) > (hover_height / 2)))
        {
            tracking_info.pos = pos;
        }
        else
        {
            if (hittest == HTCLIENT)
            {
                screen_to_client(hwnd, &pos);
                TRACE( "client cursor pos %s\n", wine_dbgstr_point(&pos) );

                NtUserPostMessage( tracking_info.info.hwndTrack, WM_MOUSEHOVER,
                                   get_key_state(), MAKELPARAM( pos.x, pos.y ) );
            }
            else
            {
                if (tracking_info.info.dwFlags & TME_NONCLIENT)
                    NtUserPostMessage( tracking_info.info.hwndTrack, WM_NCMOUSEHOVER,
                                       hittest, MAKELPARAM( pos.x, pos.y ) );
            }

            /* stop tracking mouse hover */
            tracking_info.info.dwFlags &= ~TME_HOVER;
        }
    }

    /* stop the timer if the tracking list is empty */
    if (!(tracking_info.info.dwFlags & (TME_HOVER | TME_LEAVE)))
    {
        kill_system_timer( tracking_info.info.hwndTrack, SYSTEM_TIMER_TRACK_MOUSE );
        tracking_info.info.hwndTrack = 0;
        tracking_info.info.dwFlags = 0;
        tracking_info.info.dwHoverTime = 0;
    }
}

/***********************************************************************
 *           NtUserTrackMouseEvent    (win32u.@)
 */
BOOL WINAPI NtUserTrackMouseEvent( TRACKMOUSEEVENT *info )
{
    DWORD hover_time;
    int hittest;
    HWND hwnd;
    POINT pos;

    TRACE( "size %u, flags %#x, hwnd %p, time %u\n",
           (int)info->cbSize, (int)info->dwFlags, info->hwndTrack, (int)info->dwHoverTime );

    if (info->cbSize != sizeof(TRACKMOUSEEVENT))
    {
        WARN( "wrong size %u\n", (int)info->cbSize );
        RtlSetLastWin32Error( ERROR_INVALID_PARAMETER );
        return FALSE;
    }

    if (info->dwFlags & TME_QUERY)
    {
        *info = tracking_info.info;
        info->cbSize = sizeof(TRACKMOUSEEVENT);
        return TRUE;
    }

    if (!is_window( info->hwndTrack ))
    {
        RtlSetLastWin32Error( ERROR_INVALID_WINDOW_HANDLE );
        return FALSE;
    }

    hover_time = (info->dwFlags & TME_HOVER) ? info->dwHoverTime : HOVER_DEFAULT;

    if (hover_time == HOVER_DEFAULT || hover_time == 0)
        NtUserSystemParametersInfo( SPI_GETMOUSEHOVERTIME, 0, &hover_time, 0 );

    get_cursor_pos( &pos );
    hwnd = window_from_point( info->hwndTrack, pos, &hittest );
    TRACE( "point %s hwnd %p hittest %d\n", wine_dbgstr_point(&pos), hwnd, hittest );

    if (info->dwFlags & ~(TME_CANCEL | TME_HOVER | TME_LEAVE | TME_NONCLIENT))
        FIXME( "ignoring flags %#x\n", (int)info->dwFlags & ~(TME_CANCEL | TME_HOVER | TME_LEAVE | TME_NONCLIENT) );

    if (info->dwFlags & TME_CANCEL)
    {
        if (tracking_info.info.hwndTrack == info->hwndTrack)
        {
            tracking_info.info.dwFlags &= ~(info->dwFlags & ~TME_CANCEL);

            /* if we aren't tracking on hover or leave remove this entry */
            if (!(tracking_info.info.dwFlags & (TME_HOVER | TME_LEAVE)))
            {
                kill_system_timer( tracking_info.info.hwndTrack, SYSTEM_TIMER_TRACK_MOUSE );
                tracking_info.info.hwndTrack = 0;
                tracking_info.info.dwFlags = 0;
                tracking_info.info.dwHoverTime = 0;
            }
        }
    }
    else
    {
        /* In our implementation, it's possible that another window will receive
         * WM_MOUSEMOVE and call TrackMouseEvent before TrackMouseEventProc is
         * called. In such a situation, post the WM_MOUSELEAVE now. */
        if ((tracking_info.info.dwFlags & TME_LEAVE) && tracking_info.info.hwndTrack != NULL)
            check_mouse_leave(hwnd, hittest);

        kill_system_timer( tracking_info.info.hwndTrack, SYSTEM_TIMER_TRACK_MOUSE );
        tracking_info.info.hwndTrack = 0;
        tracking_info.info.dwFlags = 0;
        tracking_info.info.dwHoverTime = 0;

        if (info->hwndTrack == hwnd)
        {
            /* Adding new mouse event to the tracking list */
            tracking_info.info = *info;
            tracking_info.info.dwHoverTime = hover_time;

            /* Initialize HoverInfo variables even if not hover tracking */
            tracking_info.pos = pos;

            NtUserSetSystemTimer( tracking_info.info.hwndTrack, SYSTEM_TIMER_TRACK_MOUSE, hover_time );
        }
    }

    return TRUE;
}

/**********************************************************************
 *		set_capture_window
 */
BOOL set_capture_window( HWND hwnd, UINT gui_flags, HWND *prev_ret )
{
    HWND previous = 0;
    UINT flags = 0;
    BOOL ret;

    if (gui_flags & GUI_INMENUMODE) flags |= CAPTURE_MENU;
    if (gui_flags & GUI_INMOVESIZE) flags |= CAPTURE_MOVESIZE;

    SERVER_START_REQ( set_capture_window )
    {
        req->handle = wine_server_user_handle( hwnd );
        req->flags  = flags;
        if ((ret = !wine_server_call_err( req )))
        {
            previous = wine_server_ptr_handle( reply->previous );
            hwnd = wine_server_ptr_handle( reply->full_handle );
        }
    }
    SERVER_END_REQ;

    if (ret)
    {
        user_driver->pSetCapture( hwnd, gui_flags );

        if (previous)
            send_message( previous, WM_CAPTURECHANGED, 0, (LPARAM)hwnd );

        if (prev_ret) *prev_ret = previous;
    }
    return ret;
}

/**********************************************************************
 *           NtUserSetCapture (win32u.@)
 */
HWND WINAPI NtUserSetCapture( HWND hwnd )
{
    HWND previous = 0;

    set_capture_window( hwnd, 0, &previous );
    return previous;
}

/**********************************************************************
 *           release_capture
 */
BOOL WINAPI release_capture(void)
{
    BOOL ret = set_capture_window( 0, 0, NULL );

    /* Somebody may have missed some mouse movements */
    if (ret)
    {
        INPUT input = { .type = INPUT_MOUSE };
        input.mi.dwFlags = MOUSEEVENTF_MOVE;
        NtUserSendInput( 1, &input, sizeof(input) );
    }

    return ret;
}

/*******************************************************************
 *           NtUserGetForegroundWindow  (win32u.@)
 */
HWND WINAPI NtUserGetForegroundWindow(void)
{
    volatile struct input_shared_memory *shared = get_foreground_shared_memory();
    HWND ret = 0;

    if (!shared) return 0;

    SHARED_READ_BEGIN( &shared->seq )
    {
        ret = wine_server_ptr_handle( shared->active );
    }
    SHARED_READ_END( &shared->seq );

    return ret;
}

/* see GetActiveWindow */
HWND get_active_window(void)
{
    GUITHREADINFO info;
    info.cbSize = sizeof(info);
    return NtUserGetGUIThreadInfo( GetCurrentThreadId(), &info ) ? info.hwndActive : 0;
}

/* see GetCapture */
HWND get_capture(void)
{
    GUITHREADINFO info;
    info.cbSize = sizeof(info);
    return NtUserGetGUIThreadInfo( GetCurrentThreadId(), &info ) ? info.hwndCapture : 0;
}

/* see GetFocus */
HWND get_focus(void)
{
    GUITHREADINFO info;
    info.cbSize = sizeof(info);
    return NtUserGetGUIThreadInfo( GetCurrentThreadId(), &info ) ? info.hwndFocus : 0;
}

/*****************************************************************
 *		set_focus_window
 *
 * Change the focus window, sending the WM_SETFOCUS and WM_KILLFOCUS messages
 */
static HWND set_focus_window( HWND hwnd, BOOL from_active, BOOL force )
{
    HWND previous = 0, ime_hwnd;
    BOOL ret;

    SERVER_START_REQ( set_focus_window )
    {
        req->handle = wine_server_user_handle( hwnd );
        if ((ret = !wine_server_call_err( req )))
            previous = wine_server_ptr_handle( reply->previous );
    }
    SERVER_END_REQ;
    if (!ret) return 0;
    if (previous == hwnd) return previous;
    if (!force && hwnd == previous) return previous;

    if (previous)
    {
        if (!NtUserIsWindow(hwnd) && !from_active)
            NtUserNotifyWinEvent( EVENT_OBJECT_FOCUS, previous, OBJID_CLIENT, CHILDID_SELF );

        send_message( previous, WM_KILLFOCUS, (WPARAM)hwnd, 0 );

        ime_hwnd = get_default_ime_window( previous );
        if (ime_hwnd)
            send_message( ime_hwnd, WM_IME_INTERNAL, IME_INTERNAL_DEACTIVATE,
                          HandleToUlong(previous) );

        if (hwnd != get_focus()) return previous;  /* changed by the message */
    }
    if (is_window(hwnd))
    {
        user_driver->pSetFocus(hwnd);
        if (!from_active)
            NtUserNotifyWinEvent( EVENT_OBJECT_FOCUS, hwnd, OBJID_CLIENT, CHILDID_SELF );

        ime_hwnd = get_default_ime_window( hwnd );
        if (ime_hwnd)
            send_message( ime_hwnd, WM_IME_INTERNAL, IME_INTERNAL_ACTIVATE,
                          HandleToUlong(hwnd) );

        if (previous)
            NtUserNotifyWinEvent( EVENT_OBJECT_FOCUS, hwnd, OBJID_CLIENT, 0 );

        send_message( hwnd, WM_SETFOCUS, (WPARAM)previous, 0 );
    }
    return previous;
}

/*******************************************************************
 *		set_active_window
 */
static BOOL set_active_window( HWND hwnd, HWND *prev, BOOL mouse, BOOL focus )
{
    HWND previous = get_active_window();
    BOOL ret = FALSE;
    DWORD old_thread, new_thread;
    CBTACTIVATESTRUCT cbt;

    if (previous == hwnd)
    {
        if (prev) *prev = hwnd;
        return TRUE;
    }

    if (prev) *prev = previous;
    if (win_set_flags( hwnd, WIN_IS_ACTIVATING, 0 ) & WIN_IS_ACTIVATING) return TRUE;

    /* call CBT hook chain */
    cbt.fMouse     = mouse;
    cbt.hWndActive = previous;
    if (call_hooks( WH_CBT, HCBT_ACTIVATE, (WPARAM)hwnd, (LPARAM)&cbt, sizeof(cbt) )) return FALSE;

    if (is_window( previous ))
    {
        send_message( previous, WM_NCACTIVATE, FALSE, (LPARAM)hwnd );
        send_message( previous, WM_ACTIVATE,
                      MAKEWPARAM( WA_INACTIVE, is_iconic(previous) ), (LPARAM)hwnd );
    }

    SERVER_START_REQ( set_active_window )
    {
        req->handle = wine_server_user_handle( hwnd );
        req->internal_msg = WM_WINE_SETACTIVEWINDOW;
        if ((ret = !wine_server_call_err( req )))
            previous = wine_server_ptr_handle( reply->previous );
    }
    SERVER_END_REQ;
    if (!ret) goto done;
    if (prev) *prev = previous;
    if (previous == hwnd) goto done;

    if (hwnd)
    {
        /* send palette messages */
        if (send_message( hwnd, WM_QUERYNEWPALETTE, 0, 0 ))
            send_message_timeout( HWND_BROADCAST, WM_PALETTEISCHANGING, (WPARAM)hwnd, 0,
                                  SMTO_ABORTIFHUNG, 2000, FALSE );
        if (!(ret = is_window(hwnd))) goto done;
    }

    old_thread = previous ? get_window_thread( previous, NULL ) : 0;
    new_thread = hwnd ? get_window_thread( hwnd, NULL ) : 0;

    if (old_thread != new_thread)
    {
        HWND *list, *phwnd;

        if ((list = list_window_children( NULL, get_desktop_window(), NULL, 0 )))
        {
            if (old_thread)
            {
                for (phwnd = list; *phwnd; phwnd++)
                {
                    if (get_window_thread( *phwnd, NULL ) == old_thread)
                        send_message( *phwnd, WM_ACTIVATEAPP, 0, new_thread );
                }
            }
            if (new_thread)
            {
                for (phwnd = list; *phwnd; phwnd++)
                {
                    if (get_window_thread( *phwnd, NULL ) == new_thread)
                        send_message( *phwnd, WM_ACTIVATEAPP, 1, old_thread );
                }
            }
            free( list );
        }
    }

    if (is_window(hwnd))
    {
        send_message( hwnd, WM_NCACTIVATE,
                      (hwnd == NtUserGetForegroundWindow()) && !(win_get_flags(previous) & WIN_IS_ACTIVATING),
                      (LPARAM)previous );
        send_message( hwnd, WM_ACTIVATE,
                      MAKEWPARAM( mouse ? WA_CLICKACTIVE : WA_ACTIVE, is_iconic(hwnd) ),
                      (LPARAM)previous );
        if (NtUserGetAncestor( hwnd, GA_PARENT ) == get_desktop_window())
            NtUserPostMessage( get_desktop_window(), WM_PARENTNOTIFY, WM_NCACTIVATE, (LPARAM)hwnd );
    }

    /* now change focus if necessary */
    if (focus)
    {
        GUITHREADINFO info;

        info.cbSize = sizeof(info);
        NtUserGetGUIThreadInfo( GetCurrentThreadId(), &info );
        /* Do not change focus if the window is no more active */
        if (hwnd == info.hwndActive)
        {
            if (!info.hwndFocus || !hwnd || NtUserGetAncestor( info.hwndFocus, GA_ROOT ) != hwnd)
                set_focus_window( hwnd, TRUE, FALSE );
        }
    }

done:
    win_set_flags( hwnd, 0, WIN_IS_ACTIVATING );
    return ret;
}

/**********************************************************************
 *           NtUserSetActiveWindow    (win32u.@)
 */
HWND WINAPI NtUserSetActiveWindow( HWND hwnd )
{
    HWND prev;

    TRACE( "%p\n", hwnd );

    if (hwnd)
    {
        LONG style;

        hwnd = get_full_window_handle( hwnd );
        if (!is_window( hwnd ))
        {
            RtlSetLastWin32Error( ERROR_INVALID_WINDOW_HANDLE );
            return 0;
        }

        style = get_window_long( hwnd, GWL_STYLE );
        if ((style & (WS_POPUP|WS_CHILD)) == WS_CHILD)
            return get_active_window();  /* Windows doesn't seem to return an error here */
    }

    if (!set_active_window( hwnd, &prev, FALSE, TRUE )) return 0;
    return prev;
}

/*****************************************************************
 *           NtUserSetFocus  (win32u.@)
 */
HWND WINAPI NtUserSetFocus( HWND hwnd )
{
    HWND hwndTop = hwnd;
    HWND previous = get_focus();

    TRACE( "%p prev %p\n", hwnd, previous );

    if (hwnd)
    {
        /* Check if we can set the focus to this window */
        hwnd = get_full_window_handle( hwnd );
        if (!is_window( hwnd ))
        {
            RtlSetLastWin32Error( ERROR_INVALID_WINDOW_HANDLE );
            return 0;
        }
        if (hwnd == previous) return previous;  /* nothing to do */
        for (;;)
        {
            HWND parent;
            LONG style = get_window_long( hwndTop, GWL_STYLE );
            if (style & (WS_MINIMIZE | WS_DISABLED)) return 0;
            if (!(style & WS_CHILD)) break;
            parent = NtUserGetAncestor( hwndTop, GA_PARENT );
            if (!parent || parent == get_desktop_window())
            {
                if ((style & (WS_POPUP|WS_CHILD)) == WS_CHILD) return 0;
                break;
            }
            if (parent == get_hwnd_message_parent()) return 0;
            hwndTop = parent;
        }

        /* call hooks */
        if (call_hooks( WH_CBT, HCBT_SETFOCUS, (WPARAM)hwnd, (LPARAM)previous, 0 )) return 0;

        /* activate hwndTop if needed. */
        if (hwndTop != get_active_window())
        {
            if (!set_active_window( hwndTop, NULL, FALSE, FALSE )) return 0;
            if (!is_window( hwnd )) return 0;  /* Abort if window destroyed */

            /* Do not change focus if the window is no longer active */
            if (hwndTop != get_active_window()) return 0;
        }
    }
    else /* NULL hwnd passed in */
    {
        if (!previous) return 0;  /* nothing to do */
        if (call_hooks( WH_CBT, HCBT_SETFOCUS, 0, (LPARAM)previous, 0 )) return 0;
    }

    /* change focus and send messages */
    return set_focus_window( hwnd, FALSE, hwnd != previous );
}

/*******************************************************************
 *		set_foreground_window
 */
BOOL set_foreground_window( HWND hwnd, BOOL mouse )
{
    BOOL ret, send_msg_old = FALSE, send_msg_new = FALSE;
    HWND previous = 0;

    if (mouse) hwnd = get_full_window_handle( hwnd );

    SERVER_START_REQ( set_foreground_window )
    {
        req->handle = wine_server_user_handle( hwnd );
        if ((ret = !wine_server_call_err( req )))
        {
            previous = wine_server_ptr_handle( reply->previous );
            send_msg_old = reply->send_msg_old;
            send_msg_new = reply->send_msg_new;
        }
    }
    SERVER_END_REQ;

    if (ret && previous != hwnd)
    {
        if (send_msg_old)  /* old window belongs to other thread */
            NtUserPostMessage( previous, WM_WINE_SETACTIVEWINDOW, 0, 0 );
        else if (send_msg_new)  /* old window belongs to us but new one to other thread */
            ret = set_active_window( 0, NULL, mouse, TRUE );

        /* already active, set_active_window will do no nothing */
        if (!send_msg_new && hwnd == get_active_window())
            send_message( hwnd, WM_NCACTIVATE, TRUE, (LPARAM)hwnd );

        if (send_msg_new)  /* new window belongs to other thread */
            NtUserPostMessage( hwnd, WM_WINE_SETACTIVEWINDOW, (WPARAM)hwnd, 0 );
        else  /* new window belongs to us */
            ret = set_active_window( hwnd, NULL, mouse, TRUE );
    }
    return ret;
}

static struct
{
    HBITMAP bitmap;
    unsigned int timeout;
} caret = {0, 500};

static void display_caret( HWND hwnd, const RECT *r )
{
    HDC dc, mem_dc;

    /* do not use DCX_CACHE here, since coördinates are in logical units */
    if (!(dc = NtUserGetDCEx( hwnd, 0, DCX_USESTYLE )))
        return;
    mem_dc = NtGdiCreateCompatibleDC(dc);
    if (mem_dc)
    {
        HBITMAP prev_bitmap;

        prev_bitmap = NtGdiSelectBitmap( mem_dc, caret.bitmap );
        NtGdiBitBlt( dc, r->left, r->top, r->right-r->left, r->bottom-r->top, mem_dc, 0, 0, SRCINVERT, 0, 0 );
        NtGdiSelectBitmap( mem_dc, prev_bitmap );
        NtGdiDeleteObjectApp( mem_dc );
    }
    NtUserReleaseDC( hwnd, dc );
}

static unsigned int get_caret_registry_timeout(void)
{
    char value_buffer[FIELD_OFFSET(KEY_VALUE_PARTIAL_INFORMATION, Data[11 * sizeof(WCHAR)])];
    KEY_VALUE_PARTIAL_INFORMATION *value = (void *)value_buffer;
    unsigned int ret = 500;
    HKEY key;

    if (!(key = reg_open_hkcu_key( "Control Panel\\Desktop" )))
        return ret;

    if (query_reg_ascii_value( key, "CursorBlinkRate", value, sizeof(value_buffer) ))
        ret = wcstoul( (WCHAR *)value->Data, NULL, 10 );
    NtClose( key );
    return ret;
}

/*****************************************************************
 *           NtUserCreateCaret  (win32u.@)
 */
BOOL WINAPI NtUserCreateCaret( HWND hwnd, HBITMAP bitmap, int width, int height )
{
    HBITMAP caret_bitmap = 0;
    int old_state = 0;
    int hidden = 0;
    HWND prev = 0;
    BOOL ret;
    RECT r;

    TRACE( "hwnd %p, bitmap %p, width %d, height %d\n", hwnd, bitmap, width, height );

    if (!hwnd) return FALSE;

    if (bitmap && bitmap != (HBITMAP)1)
    {
        BITMAP bitmap_data;

        if (!NtGdiExtGetObjectW( bitmap, sizeof(bitmap_data), &bitmap_data )) return FALSE;
        width = bitmap_data.bmWidth;
        height = bitmap_data.bmHeight;
        caret_bitmap = NtGdiCreateBitmap( bitmap_data.bmWidth, bitmap_data.bmHeight,
                                          bitmap_data.bmPlanes, bitmap_data.bmBitsPixel, NULL );
        if (caret_bitmap)
        {
            size_t size = bitmap_data.bmWidthBytes * bitmap_data.bmHeight;
            BYTE *bits = malloc( size );

            NtGdiGetBitmapBits( bitmap, size, bits );
            NtGdiSetBitmapBits( caret_bitmap, size, bits );
            free( bits );
        }
    }
    else
    {
        HDC dc;

        if (!width) width = get_system_metrics( SM_CXBORDER );
        if (!height) height = get_system_metrics( SM_CYBORDER );

        /* create the uniform bitmap on the fly */
        dc = NtUserGetDCEx( hwnd, 0, DCX_USESTYLE );
        if (dc)
        {
            HDC mem_dc = NtGdiCreateCompatibleDC( dc );
            if (mem_dc)
            {
                if ((caret_bitmap = NtGdiCreateCompatibleBitmap( mem_dc, width, height )))
                {
                    HBITMAP prev_bitmap = NtGdiSelectBitmap( mem_dc, caret_bitmap );
                    SetRect( &r, 0, 0, width, height );
                    fill_rect( mem_dc, &r, GetStockObject( bitmap ? GRAY_BRUSH : WHITE_BRUSH ));
                    NtGdiSelectBitmap( mem_dc, prev_bitmap );
                }
                NtGdiDeleteObjectApp( mem_dc );
            }
            NtUserReleaseDC( hwnd, dc );
        }
    }
    if (!caret_bitmap) return FALSE;

    SERVER_START_REQ( set_caret_window )
    {
        req->handle = wine_server_user_handle( hwnd );
        req->width  = width;
        req->height = height;
        if ((ret = !wine_server_call_err( req )))
        {
            prev      = wine_server_ptr_handle( reply->previous );
            r.left    = reply->old_rect.left;
            r.top     = reply->old_rect.top;
            r.right   = reply->old_rect.right;
            r.bottom  = reply->old_rect.bottom;
            old_state = reply->old_state;
            hidden    = reply->old_hide;
        }
    }
    SERVER_END_REQ;
    if (!ret) return FALSE;

    if (prev && !hidden)  /* hide the previous one */
    {
        /* FIXME: won't work if prev belongs to a different process */
        kill_system_timer( prev, SYSTEM_TIMER_CARET );
        if (old_state) display_caret( prev, &r );
    }

    if (caret.bitmap) NtGdiDeleteObjectApp( caret.bitmap );
    caret.bitmap = caret_bitmap;
    caret.timeout = get_caret_registry_timeout();
    return TRUE;
}

/*******************************************************************
 *              destroy_caret
 */
BOOL destroy_caret(void)
{
    int old_state = 0;
    int hidden = 0;
    HWND prev = 0;
    BOOL ret;
    RECT r;

    SERVER_START_REQ( set_caret_window )
    {
        req->handle = 0;
        req->width  = 0;
        req->height = 0;
        if ((ret = !wine_server_call_err( req )))
        {
            prev      = wine_server_ptr_handle( reply->previous );
            r.left    = reply->old_rect.left;
            r.top     = reply->old_rect.top;
            r.right   = reply->old_rect.right;
            r.bottom  = reply->old_rect.bottom;
            old_state = reply->old_state;
            hidden    = reply->old_hide;
        }
    }
    SERVER_END_REQ;

    if (ret && prev && !hidden)
    {
        /* FIXME: won't work if prev belongs to a different process */
        kill_system_timer( prev, SYSTEM_TIMER_CARET );
        if (old_state) display_caret( prev, &r );
    }
    if (caret.bitmap) NtGdiDeleteObjectApp( caret.bitmap );
    caret.bitmap = 0;
    return ret;
}

/*****************************************************************
 *           NtUserGetCaretBlinkTime  (win32u.@)
 */
UINT WINAPI NtUserGetCaretBlinkTime(void)
{
    return caret.timeout;
}

/*******************************************************************
 *              set_caret_blink_time
 */
BOOL set_caret_blink_time( unsigned int time )
{
    TRACE( "time %u\n", time );

    caret.timeout = time;
    /* FIXME: update the timer */
    return TRUE;
}

/*****************************************************************
 *           NtUserGetCaretPos  (win32u.@)
 */
BOOL WINAPI NtUserGetCaretPos( POINT *pt )
{
    BOOL ret;

    SERVER_START_REQ( set_caret_info )
    {
        req->flags  = 0;  /* don't set anything */
        req->handle = 0;
        req->x      = 0;
        req->y      = 0;
        req->hide   = 0;
        req->state  = 0;
        if ((ret = !wine_server_call_err( req )))
        {
            pt->x = reply->old_rect.left;
            pt->y = reply->old_rect.top;
        }
    }
    SERVER_END_REQ;
    return ret;
}

/*******************************************************************
 *              set_caret_pos
 */
BOOL set_caret_pos( int x, int y )
{
    int old_state = 0;
    int hidden = 0;
    HWND hwnd = 0;
    BOOL ret;
    RECT r;

    TRACE( "(%d, %d)\n", x, y );

    SERVER_START_REQ( set_caret_info )
    {
        req->flags  = SET_CARET_POS|SET_CARET_STATE;
        req->handle = 0;
        req->x      = x;
        req->y      = y;
        req->hide   = 0;
        req->state  = CARET_STATE_ON_IF_MOVED;
        if ((ret = !wine_server_call_err( req )))
        {
            hwnd      = wine_server_ptr_handle( reply->full_handle );
            r.left    = reply->old_rect.left;
            r.top     = reply->old_rect.top;
            r.right   = reply->old_rect.right;
            r.bottom  = reply->old_rect.bottom;
            old_state = reply->old_state;
            hidden    = reply->old_hide;
        }
    }
    SERVER_END_REQ;
    if (ret && !hidden && (x != r.left || y != r.top))
    {
        if (old_state) display_caret( hwnd, &r );
        r.right += x - r.left;
        r.bottom += y - r.top;
        r.left = x;
        r.top = y;
        display_caret( hwnd, &r );
        NtUserSetSystemTimer( hwnd, SYSTEM_TIMER_CARET, caret.timeout );
    }
    return ret;
}

/*****************************************************************
 *           NtUserShowCaret  (win32u.@)
 */
BOOL WINAPI NtUserShowCaret( HWND hwnd )
{
    int hidden = 0;
    BOOL ret;
    RECT r;

    SERVER_START_REQ( set_caret_info )
    {
        req->flags  = SET_CARET_HIDE | SET_CARET_STATE;
        req->handle = wine_server_user_handle( hwnd );
        req->x      = 0;
        req->y      = 0;
        req->hide   = -1;
        req->state  = CARET_STATE_ON;
        if ((ret = !wine_server_call_err( req )))
        {
            hwnd      = wine_server_ptr_handle( reply->full_handle );
            r.left    = reply->old_rect.left;
            r.top     = reply->old_rect.top;
            r.right   = reply->old_rect.right;
            r.bottom  = reply->old_rect.bottom;
            hidden    = reply->old_hide;
        }
    }
    SERVER_END_REQ;

    if (ret && hidden == 1)  /* hidden was 1 so it's now 0 */
    {
        display_caret( hwnd, &r );
        NtUserSetSystemTimer( hwnd, SYSTEM_TIMER_CARET, caret.timeout );
    }
    return ret;
}

/*****************************************************************
 *           NtUserHideCaret  (win32u.@)
 */
BOOL WINAPI NtUserHideCaret( HWND hwnd )
{
    int old_state = 0;
    int hidden = 0;
    BOOL ret;
    RECT r;

    SERVER_START_REQ( set_caret_info )
    {
        req->flags  = SET_CARET_HIDE | SET_CARET_STATE;
        req->handle = wine_server_user_handle( hwnd );
        req->x      = 0;
        req->y      = 0;
        req->hide   = 1;
        req->state  = CARET_STATE_OFF;
        if ((ret = !wine_server_call_err( req )))
        {
            hwnd      = wine_server_ptr_handle( reply->full_handle );
            r.left    = reply->old_rect.left;
            r.top     = reply->old_rect.top;
            r.right   = reply->old_rect.right;
            r.bottom  = reply->old_rect.bottom;
            old_state = reply->old_state;
            hidden    = reply->old_hide;
        }
    }
    SERVER_END_REQ;

    if (ret && !hidden)
    {
        if (old_state) display_caret( hwnd, &r );
        kill_system_timer( hwnd, SYSTEM_TIMER_CARET );
    }
    return ret;
}

void toggle_caret( HWND hwnd )
{
    BOOL ret;
    RECT r;
    int hidden = 0;

    SERVER_START_REQ( set_caret_info )
    {
        req->flags  = SET_CARET_STATE;
        req->handle = wine_server_user_handle( hwnd );
        req->x      = 0;
        req->y      = 0;
        req->hide   = 0;
        req->state  = CARET_STATE_TOGGLE;
        if ((ret = !wine_server_call( req )))
        {
            hwnd      = wine_server_ptr_handle( reply->full_handle );
            r.left    = reply->old_rect.left;
            r.top     = reply->old_rect.top;
            r.right   = reply->old_rect.right;
            r.bottom  = reply->old_rect.bottom;
            hidden    = reply->old_hide;
        }
    }
    SERVER_END_REQ;

    if (ret && !hidden) display_caret( hwnd, &r );
}


/**********************************************************************
 *       NtUserEnableMouseInPointer    (win32u.@)
 */
BOOL WINAPI NtUserEnableMouseInPointer( BOOL enable )
{
<<<<<<< HEAD
    FIXME( "enable %u semi-stub!\n", enable );
    enable_mouse_in_pointer = TRUE;
    return TRUE;
=======
    FIXME( "enable %u stub!\n", enable );
    RtlSetLastWin32Error( ERROR_CALL_NOT_IMPLEMENTED );
    return FALSE;
>>>>>>> 6eb373f5
}

/**********************************************************************
 *       NtUserIsMouseInPointerEnabled    (win32u.@)
 */
BOOL WINAPI NtUserIsMouseInPointerEnabled(void)
{
    FIXME( "stub!\n" );
    RtlSetLastWin32Error( ERROR_CALL_NOT_IMPLEMENTED );
    return FALSE;
}

/**********************************************************************
<<<<<<< HEAD
 *       NtUserIsTouchWindow    (win32u.@)
 */
BOOL WINAPI NtUserIsTouchWindow( HWND hwnd, ULONG *flags )
{
    DWORD win_flags = win_set_flags( hwnd, 0, 0 );
    TRACE( "hwnd %p, flags %p.\n", hwnd, flags );
    return (win_flags & WIN_IS_TOUCH) != 0;
}


BOOL register_touch_window( HWND hwnd, UINT flags )
{
    DWORD win_flags = win_set_flags( hwnd, WIN_IS_TOUCH, 0 );
    TRACE( "hwnd %p, flags %#x.\n", hwnd, flags );
    return (win_flags & WIN_IS_TOUCH) == 0;
}


BOOL unregister_touch_window( HWND hwnd )
{
    DWORD win_flags = win_set_flags( hwnd, 0, WIN_IS_TOUCH );
    TRACE( "hwnd %p.\n", hwnd );
    return (win_flags & WIN_IS_TOUCH) != 0;
}

/**********************************************************************
=======
>>>>>>> 6eb373f5
 *       NtUserGetPointerInfoList    (win32u.@)
 */
BOOL WINAPI NtUserGetPointerInfoList( UINT32 id, POINTER_INPUT_TYPE type, UINT_PTR unk0, UINT_PTR unk1, SIZE_T size,
                                      UINT32 *entry_count, UINT32 *pointer_count, void *pointer_info )
{
    FIXME( "id %#x, type %#x, unk0 %#zx, unk1 %#zx, size %#zx, entry_count %p, pointer_count %p, pointer_info %p stub!\n",
           id, (int)type, unk0, unk1, (size_t)size, entry_count, pointer_count, pointer_info );
    RtlSetLastWin32Error( ERROR_CALL_NOT_IMPLEMENTED );
    return FALSE;
}

HWND get_shell_window(void)
{
    HWND hwnd = 0;

    SERVER_START_REQ(set_global_windows)
    {
        req->flags = 0;
        if (!wine_server_call_err(req))
            hwnd = wine_server_ptr_handle( reply->old_shell_window );
    }
    SERVER_END_REQ;

    return hwnd;
}

/***********************************************************************
*            NtUserSetShellWindowEx (win32u.@)
*/
BOOL WINAPI NtUserSetShellWindowEx( HWND shell, HWND list_view )
{
    BOOL ret;

    /* shell =     Progman[Program Manager]
     *             |-> SHELLDLL_DefView
     * list_view = |   |-> SysListView32
     *             |   |   |-> tooltips_class32
     *             |   |
     *             |   |-> SysHeader32
     *             |
     *             |-> ProxyTarget
     */

    if (get_shell_window())
        return FALSE;

    if (get_window_long( shell, GWL_EXSTYLE ) & WS_EX_TOPMOST)
        return FALSE;

    if (list_view != shell && (get_window_long( list_view, GWL_EXSTYLE ) & WS_EX_TOPMOST))
        return FALSE;

    if (list_view && list_view != shell)
        NtUserSetWindowPos( list_view, HWND_BOTTOM, 0, 0, 0, 0, SWP_NOMOVE | SWP_NOSIZE | SWP_NOACTIVATE );

    NtUserSetWindowPos( shell, HWND_BOTTOM, 0, 0, 0, 0, SWP_NOMOVE | SWP_NOSIZE | SWP_NOACTIVATE );

    SERVER_START_REQ(set_global_windows)
    {
        req->flags          = SET_GLOBAL_SHELL_WINDOWS;
        req->shell_window   = wine_server_user_handle( shell );
        req->shell_listview = wine_server_user_handle( list_view );
        ret = !wine_server_call_err(req);
    }
    SERVER_END_REQ;
    return ret;
}

HWND get_progman_window(void)
{
    HWND ret = 0;

    SERVER_START_REQ(set_global_windows)
    {
        req->flags = 0;
        if (!wine_server_call_err(req))
            ret = wine_server_ptr_handle( reply->old_progman_window );
    }
    SERVER_END_REQ;
    return ret;
}

HWND set_progman_window( HWND hwnd )
{
    SERVER_START_REQ(set_global_windows)
    {
        req->flags          = SET_GLOBAL_PROGMAN_WINDOW;
        req->progman_window = wine_server_user_handle( hwnd );
        if (wine_server_call_err( req )) hwnd = 0;
    }
    SERVER_END_REQ;
    return hwnd;
}

HWND get_taskman_window(void)
{
    HWND ret = 0;

    SERVER_START_REQ(set_global_windows)
    {
        req->flags = 0;
        if (!wine_server_call_err(req))
            ret = wine_server_ptr_handle( reply->old_taskman_window );
    }
    SERVER_END_REQ;
    return ret;
}

HWND set_taskman_window( HWND hwnd )
{
    /* hwnd = MSTaskSwWClass
     *        |-> SysTabControl32
     */
    SERVER_START_REQ(set_global_windows)
    {
        req->flags          = SET_GLOBAL_TASKMAN_WINDOW;
        req->taskman_window = wine_server_user_handle( hwnd );
        if (wine_server_call_err( req )) hwnd = 0;
    }
    SERVER_END_REQ;
    return hwnd;
}

/*****************************************************************************
 * NtUserGetTouchInputInfo (WIN32U.@)
 */
BOOL WINAPI NtUserGetTouchInputInfo( HTOUCHINPUT handle, UINT count, TOUCHINPUT *ptr, int size )
{
    struct user_thread_info *thread_info = get_user_thread_info();
    struct touchinput_thread_data *thread_data;
    UINT index = (ULONG_PTR)handle;

    TRACE( "handle %p, count %u, ptr %p, size %u.\n", handle, count, ptr, size );

    if (!thread_info || !(thread_data = thread_info->touchinput) || size != sizeof(TOUCHINPUT) ||
        index >= ARRAY_SIZE(thread_data->history))
    {
        RtlSetLastWin32Error( ERROR_INVALID_PARAMETER );
        return FALSE;
    }

    memcpy( ptr, thread_data->history + index, min( count, ARRAY_SIZE(thread_data->current) ) * size );
    return TRUE;
}<|MERGE_RESOLUTION|>--- conflicted
+++ resolved
@@ -2526,15 +2526,9 @@
  */
 BOOL WINAPI NtUserEnableMouseInPointer( BOOL enable )
 {
-<<<<<<< HEAD
-    FIXME( "enable %u semi-stub!\n", enable );
-    enable_mouse_in_pointer = TRUE;
-    return TRUE;
-=======
     FIXME( "enable %u stub!\n", enable );
     RtlSetLastWin32Error( ERROR_CALL_NOT_IMPLEMENTED );
     return FALSE;
->>>>>>> 6eb373f5
 }
 
 /**********************************************************************
@@ -2548,35 +2542,6 @@
 }
 
 /**********************************************************************
-<<<<<<< HEAD
- *       NtUserIsTouchWindow    (win32u.@)
- */
-BOOL WINAPI NtUserIsTouchWindow( HWND hwnd, ULONG *flags )
-{
-    DWORD win_flags = win_set_flags( hwnd, 0, 0 );
-    TRACE( "hwnd %p, flags %p.\n", hwnd, flags );
-    return (win_flags & WIN_IS_TOUCH) != 0;
-}
-
-
-BOOL register_touch_window( HWND hwnd, UINT flags )
-{
-    DWORD win_flags = win_set_flags( hwnd, WIN_IS_TOUCH, 0 );
-    TRACE( "hwnd %p, flags %#x.\n", hwnd, flags );
-    return (win_flags & WIN_IS_TOUCH) == 0;
-}
-
-
-BOOL unregister_touch_window( HWND hwnd )
-{
-    DWORD win_flags = win_set_flags( hwnd, 0, WIN_IS_TOUCH );
-    TRACE( "hwnd %p.\n", hwnd );
-    return (win_flags & WIN_IS_TOUCH) != 0;
-}
-
-/**********************************************************************
-=======
->>>>>>> 6eb373f5
  *       NtUserGetPointerInfoList    (win32u.@)
  */
 BOOL WINAPI NtUserGetPointerInfoList( UINT32 id, POINTER_INPUT_TYPE type, UINT_PTR unk0, UINT_PTR unk1, SIZE_T size,
