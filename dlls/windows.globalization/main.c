--- conflicted
+++ resolved
@@ -727,24 +727,6 @@
         *factory = &language_factory.IActivationFactory_iface;
         IUnknown_AddRef(*factory);
     }
-<<<<<<< HEAD
-    else if (!wcscmp(name, RuntimeClass_Windows_Globalization_GeographicRegion))
-    {
-        *factory = (IActivationFactory *)globalization_geographic_region_factory;
-        IUnknown_AddRef(*factory);
-    }
-    else if (!wcscmp(name, RuntimeClass_Windows_System_Profile_AnalyticsInfo))
-    {
-        *factory = (IActivationFactory *)system_profile_analytics_info_factory;
-        IUnknown_AddRef(*factory);
-    }
-    else if (!wcscmp(name, RuntimeClass_Windows_System_UserProfile_AdvertisingManager))
-    {
-        *factory = (IActivationFactory *)system_user_profile_advertising_manager_factory;
-        IUnknown_AddRef(*factory);
-    }
-=======
->>>>>>> 6eb373f5
 
     if (*factory) return S_OK;
     return CLASS_E_CLASSNOTAVAILABLE;
