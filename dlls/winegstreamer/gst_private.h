--- conflicted
+++ resolved
@@ -105,21 +105,6 @@
 void wg_transform_destroy(struct wg_transform *transform);
 bool wg_transform_set_output_format(struct wg_transform *transform, struct wg_format *format);
 bool wg_transform_get_status(struct wg_transform *transform, bool *accepts_input);
-<<<<<<< HEAD
-HRESULT wg_transform_drain(struct wg_transform *transform, BOOL flush);
-
-struct wg_source *wg_source_create(const WCHAR *url, uint64_t file_size,
-        const void *data, uint32_t size, WCHAR mime_type[256]);
-void wg_source_destroy(struct wg_source *source);
-bool wg_source_get_status(struct wg_source *source, uint32_t *stream_count,
-        uint64_t *duration, uint64_t *read_offset);
-HRESULT wg_source_push_data(struct wg_source *source, const void *data, uint32_t size);
-bool wg_source_get_stream_format(struct wg_source *source, UINT32 index,
-        struct wg_format *format);
-char *wg_source_get_stream_tag(struct wg_source *source, UINT32 index,
-        enum wg_parser_tag tag);
-=======
->>>>>>> 6eb373f5
 
 unsigned int wg_format_get_max_size(const struct wg_format *format);
 
