/*
 * winegstreamer Unix library interface
 *
 * Copyright 2020-2021 Zebediah Figura for CodeWeavers
 *
 * This library is free software; you can redistribute it and/or
 * modify it under the terms of the GNU Lesser General Public
 * License as published by the Free Software Foundation; either
 * version 2.1 of the License, or (at your option) any later version.
 *
 * This library is distributed in the hope that it will be useful,
 * but WITHOUT ANY WARRANTY; without even the implied warranty of
 * MERCHANTABILITY or FITNESS FOR A PARTICULAR PURPOSE.  See the GNU
 * Lesser General Public License for more details.
 *
 * You should have received a copy of the GNU Lesser General Public
 * License along with this library; if not, write to the Free Software
 * Foundation, Inc., 51 Franklin St, Fifth Floor, Boston, MA 02110-1301, USA
 */

#ifndef __WINE_WINEGSTREAMER_UNIXLIB_H
#define __WINE_WINEGSTREAMER_UNIXLIB_H

#include <stdbool.h>
#include <stdint.h>
#include "windef.h"
#include "winternl.h"
#include "wtypes.h"
#include "mmreg.h"

#include "wine/unixlib.h"

struct wg_format
{
    enum wg_major_type
    {
        WG_MAJOR_TYPE_UNKNOWN = 0,
        WG_MAJOR_TYPE_AUDIO,
        WG_MAJOR_TYPE_AUDIO_MPEG1,
        WG_MAJOR_TYPE_AUDIO_MPEG4,
        WG_MAJOR_TYPE_AUDIO_WMA,
        WG_MAJOR_TYPE_VIDEO,
        WG_MAJOR_TYPE_VIDEO_CINEPAK,
        WG_MAJOR_TYPE_VIDEO_H264,
        WG_MAJOR_TYPE_VIDEO_WMV,
        WG_MAJOR_TYPE_VIDEO_INDEO,
    } major_type;

    union
    {
        struct
        {
            enum wg_audio_format
            {
                WG_AUDIO_FORMAT_UNKNOWN,

                WG_AUDIO_FORMAT_U8,
                WG_AUDIO_FORMAT_S16LE,
                WG_AUDIO_FORMAT_S24LE,
                WG_AUDIO_FORMAT_S32LE,
                WG_AUDIO_FORMAT_F32LE,
                WG_AUDIO_FORMAT_F64LE,
            } format;

            uint32_t channels;
            uint32_t channel_mask; /* In WinMM format. */
            uint32_t rate;
        } audio;
        struct
        {
            uint32_t layer;
            uint32_t rate;
            uint32_t channels;
        } audio_mpeg1;
        struct
        {
            uint32_t payload_type;
            uint32_t codec_data_len;
            unsigned char codec_data[64];
        } audio_mpeg4;
        struct
        {
            uint32_t version;
            uint32_t bitrate;
            uint32_t rate;
            uint32_t depth;
            uint32_t channels;
            uint32_t block_align;
            uint32_t codec_data_len;
            unsigned char codec_data[64];
            bool is_xma;
        } audio_wma;

        struct
        {
            enum wg_video_format
            {
                WG_VIDEO_FORMAT_UNKNOWN,

                WG_VIDEO_FORMAT_BGRA,
                WG_VIDEO_FORMAT_BGRx,
                WG_VIDEO_FORMAT_BGR,
                WG_VIDEO_FORMAT_RGBA,
                WG_VIDEO_FORMAT_RGB15,
                WG_VIDEO_FORMAT_RGB16,

                WG_VIDEO_FORMAT_AYUV,
                WG_VIDEO_FORMAT_I420,
                WG_VIDEO_FORMAT_NV12,
                WG_VIDEO_FORMAT_UYVY,
                WG_VIDEO_FORMAT_YUY2,
                WG_VIDEO_FORMAT_YV12,
                WG_VIDEO_FORMAT_YVYU,
            } format;
            int32_t width, height;
            uint32_t fps_n, fps_d;
            RECT padding;
        } video;
        struct
        {
            uint32_t width;
            uint32_t height;
            uint32_t fps_n;
            uint32_t fps_d;
        } video_cinepak;
        struct
        {
            int32_t width, height;
            uint32_t fps_n, fps_d;
            uint32_t profile;
            uint32_t level;
        } video_h264;
        struct
        {
            int32_t width, height;
            uint32_t fps_n, fps_d;
            uint32_t version;
        } video_wmv;
        struct
        {
            int32_t width, height;
            uint32_t fps_n, fps_d;
            uint32_t version;
        } video_indeo;
    } u;
};

enum wg_sample_flag
{
    WG_SAMPLE_FLAG_INCOMPLETE = 1,
    WG_SAMPLE_FLAG_HAS_PTS = 2,
    WG_SAMPLE_FLAG_HAS_DURATION = 4,
    WG_SAMPLE_FLAG_SYNC_POINT = 8,
    WG_SAMPLE_FLAG_DISCONTINUITY = 0x10,
};

struct wg_sample
{
    /* timestamp and duration are in 100-nanosecond units. */
    UINT64 pts;
    UINT64 duration;
    LONG refcount; /* unix refcount */
    UINT32 flags;
    UINT32 max_size;
    UINT32 size;
    BYTE *data;
};

struct wg_parser_buffer
{
    /* pts and duration are in 100-nanosecond units. */
    UINT64 pts, duration;
    UINT32 size;
    UINT32 stream;
    bool discontinuity, preroll, delta, has_pts, has_duration;
};
C_ASSERT(sizeof(struct wg_parser_buffer) == 32);

enum wg_parser_type
{
    WG_PARSER_DECODEBIN,
    WG_PARSER_AVIDEMUX,
    WG_PARSER_MPEGAUDIOPARSE,
    WG_PARSER_WAVPARSE,
    WG_PARSER_URIDECODEBIN,
};

struct wg_parser_create_params
{
    struct wg_parser *parser;
    enum wg_parser_type type;
    bool use_opengl;
    bool err_on;
    bool warn_on;
};

struct wg_parser_connect_params
{
    struct wg_parser *parser;
    const WCHAR *uri;
    UINT64 file_size;
};

struct wg_parser_get_next_read_offset_params
{
    struct wg_parser *parser;
    UINT32 size;
    UINT64 offset;
};

struct wg_parser_push_data_params
{
    struct wg_parser *parser;
    const void *data;
    UINT32 size;
};

struct wg_parser_get_stream_count_params
{
    struct wg_parser *parser;
    UINT32 count;
};

struct wg_parser_get_stream_params
{
    struct wg_parser *parser;
    UINT32 index;
    struct wg_parser_stream *stream;
};

struct wg_parser_stream_get_preferred_format_params
{
    struct wg_parser_stream *stream;
    struct wg_format *format;
};

#define STREAM_ENABLE_FLAG_FLIP_RGB 0x1

struct wg_parser_stream_enable_params
{
    struct wg_parser_stream *stream;
    const struct wg_format *format;
    uint32_t flags;
};

struct wg_parser_stream_get_buffer_params
{
    struct wg_parser *parser;
    struct wg_parser_stream *stream;
    struct wg_parser_buffer *buffer;
};

struct wg_parser_stream_copy_buffer_params
{
    struct wg_parser_stream *stream;
    void *data;
    UINT32 offset;
    UINT32 size;
};

struct wg_parser_stream_notify_qos_params
{
    struct wg_parser_stream *stream;
    bool underflow;
    DOUBLE proportion;
    INT64 diff;
    UINT64 timestamp;
};

struct wg_parser_stream_get_duration_params
{
    struct wg_parser_stream *stream;
    UINT64 duration;
};

enum wg_parser_tag
{
    WG_PARSER_TAG_LANGUAGE,
    WG_PARSER_TAG_NAME,
    WG_PARSER_TAG_COUNT
};

struct wg_parser_stream_get_tag_params
{
    struct wg_parser_stream *stream;
    enum wg_parser_tag tag;
    char *buffer;
    UINT32 *size;
};

struct wg_parser_stream_seek_params
{
    struct wg_parser_stream *stream;
    DOUBLE rate;
    UINT64 start_pos, stop_pos;
    DWORD start_flags, stop_flags;
};

struct wg_transform_create_params
{
    struct wg_transform *transform;
    const struct wg_format *input_format;
    const struct wg_format *output_format;
};

struct wg_transform_push_data_params
{
    struct wg_transform *transform;
    struct wg_sample *sample;
    HRESULT result;
};

struct wg_transform_read_data_params
{
    struct wg_transform *transform;
    struct wg_sample *sample;
    struct wg_format *format;
    HRESULT result;
};

struct wg_transform_set_output_format_params
{
    struct wg_transform *transform;
    const struct wg_format *format;
};

struct wg_transform_get_status_params
{
    struct wg_transform *transform;
    UINT32 accepts_input;
};

<<<<<<< HEAD
struct wg_transform_drain_params
{
    struct wg_transform *transform;
    BOOL flush;
};

struct wg_source_create_params
{
    const char *url;
    UINT64 file_size;
    const void *data;
    UINT32 size;
    char mime_type[256];
    struct wg_source *source;
};

struct wg_source_get_status_params
{
    struct wg_source *source;
    UINT32 stream_count;
    UINT64 duration;
    UINT64 read_offset;
};

struct wg_source_push_data_params
{
    struct wg_source *source;
    const void *data;
    UINT32 size;
};

struct wg_source_get_stream_format_params
{
    struct wg_source *source;
    UINT32 index;
    struct wg_format format;
};

struct wg_source_get_stream_tag_params
{
    struct wg_source *source;
    UINT32 index;
    enum wg_parser_tag tag;
    UINT32 size;
    char *buffer;
};

=======
>>>>>>> 6eb373f5
enum unix_funcs
{
    unix_wg_init_gstreamer,

    unix_wg_parser_create,
    unix_wg_parser_destroy,

    unix_wg_parser_connect,
    unix_wg_parser_disconnect,

    unix_wg_parser_get_next_read_offset,
    unix_wg_parser_push_data,

    unix_wg_parser_get_stream_count,
    unix_wg_parser_get_stream,

    unix_wg_parser_stream_get_preferred_format,
    unix_wg_parser_stream_enable,
    unix_wg_parser_stream_disable,

    unix_wg_parser_stream_get_buffer,
    unix_wg_parser_stream_copy_buffer,
    unix_wg_parser_stream_release_buffer,
    unix_wg_parser_stream_notify_qos,

    unix_wg_parser_stream_get_duration,
    unix_wg_parser_stream_get_tag,
    unix_wg_parser_stream_seek,

    unix_wg_transform_create,
    unix_wg_transform_destroy,
    unix_wg_transform_set_output_format,

    unix_wg_transform_push_data,
    unix_wg_transform_read_data,
    unix_wg_transform_get_status,
<<<<<<< HEAD
    unix_wg_transform_drain,

    unix_wg_source_create,
    unix_wg_source_destroy,
    unix_wg_source_get_status,
    unix_wg_source_push_data,
    unix_wg_source_get_stream_format,
    unix_wg_source_get_stream_tag,
=======
>>>>>>> 6eb373f5
};

#endif /* __WINE_WINEGSTREAMER_UNIXLIB_H */<|MERGE_RESOLUTION|>--- conflicted
+++ resolved
@@ -330,56 +330,6 @@
     UINT32 accepts_input;
 };
 
-<<<<<<< HEAD
-struct wg_transform_drain_params
-{
-    struct wg_transform *transform;
-    BOOL flush;
-};
-
-struct wg_source_create_params
-{
-    const char *url;
-    UINT64 file_size;
-    const void *data;
-    UINT32 size;
-    char mime_type[256];
-    struct wg_source *source;
-};
-
-struct wg_source_get_status_params
-{
-    struct wg_source *source;
-    UINT32 stream_count;
-    UINT64 duration;
-    UINT64 read_offset;
-};
-
-struct wg_source_push_data_params
-{
-    struct wg_source *source;
-    const void *data;
-    UINT32 size;
-};
-
-struct wg_source_get_stream_format_params
-{
-    struct wg_source *source;
-    UINT32 index;
-    struct wg_format format;
-};
-
-struct wg_source_get_stream_tag_params
-{
-    struct wg_source *source;
-    UINT32 index;
-    enum wg_parser_tag tag;
-    UINT32 size;
-    char *buffer;
-};
-
-=======
->>>>>>> 6eb373f5
 enum unix_funcs
 {
     unix_wg_init_gstreamer,
@@ -416,17 +366,6 @@
     unix_wg_transform_push_data,
     unix_wg_transform_read_data,
     unix_wg_transform_get_status,
-<<<<<<< HEAD
-    unix_wg_transform_drain,
-
-    unix_wg_source_create,
-    unix_wg_source_destroy,
-    unix_wg_source_get_status,
-    unix_wg_source_push_data,
-    unix_wg_source_get_stream_format,
-    unix_wg_source_get_stream_tag,
-=======
->>>>>>> 6eb373f5
 };
 
 #endif /* __WINE_WINEGSTREAMER_UNIXLIB_H */