/*
 * GStreamer parser backend
 *
 * Copyright 2010 Maarten Lankhorst for CodeWeavers
 * Copyright 2010 Aric Stewart for CodeWeavers
 * Copyright 2019-2020 Zebediah Figura
 *
 * This library is free software; you can redistribute it and/or
 * modify it under the terms of the GNU Lesser General Public
 * License as published by the Free Software Foundation; either
 * version 2.1 of the License, or (at your option) any later version.
 *
 * This library is distributed in the hope that it will be useful,
 * but WITHOUT ANY WARRANTY; without even the implied warranty of
 * MERCHANTABILITY or FITNESS FOR A PARTICULAR PURPOSE.  See the GNU
 * Lesser General Public License for more details.
 *
 * You should have received a copy of the GNU Lesser General Public
 * License along with this library; if not, write to the Free Software
 * Foundation, Inc., 51 Franklin St, Fifth Floor, Boston, MA 02110-1301, USA
 */

#if 0
#pragma makedep unix
#endif

#include "config.h"

#include <assert.h>
#include <stdarg.h>
#include <stdio.h>

#define GLIB_VERSION_MIN_REQUIRED GLIB_VERSION_2_30
#include <gst/gst.h>
#include <gst/video/video.h>
#include <gst/audio/audio.h>
#include <gst/tag/tag.h>

#include <gst/gl/gl.h>

#include "ntstatus.h"
#define WIN32_NO_STATUS
#include "winternl.h"
#include "dshow.h"

#include "unix_private.h"

typedef enum
{
    GST_AUTOPLUG_SELECT_TRY,
    GST_AUTOPLUG_SELECT_EXPOSE,
    GST_AUTOPLUG_SELECT_SKIP,
} GstAutoplugSelectResult;

typedef BOOL (*init_gst_cb)(struct wg_parser *parser);

extern GstGLDisplay *gl_display;

struct wg_parser
{
    init_gst_cb init_gst;

    struct wg_parser_stream **streams;
    unsigned int stream_count;

    GstElement *container, *decodebin;
    GstBus *bus;
    GstPad *my_src, *their_sink;

    guint64 file_size, start_offset, next_offset, stop_offset;
    guint64 next_pull_offset;
    gchar *uri;

    pthread_t push_thread;

    pthread_mutex_t mutex;

    pthread_cond_t init_cond;
    bool no_more_pads, has_duration, error;
    bool err_on, warn_on;

    pthread_cond_t read_cond, read_done_cond;
    struct
    {
        GstBuffer *buffer;
        uint64_t offset;
        uint32_t size;
        bool done;
        GstFlowReturn ret;
    } read_request;

    bool sink_connected;
    bool use_mediaconv;
    bool use_opengl;

<<<<<<< HEAD
    GstContext *context;
    bool using_qtdemux;
=======
    bool unlimited_buffering;

    gchar *sink_caps;
>>>>>>> 6eb373f5
};

struct wg_parser_stream
{
    struct wg_parser *parser;
    uint32_t number;

    GstPad *their_src, *my_sink;
    GstElement *flip;
    GstSegment segment;
    struct wg_format preferred_format, current_format;

    pthread_cond_t event_cond, event_empty_cond;
    GstBuffer *buffer;
    GstMapInfo map_info;

    bool flushing, eos, enabled, has_caps, has_tags, has_buffer;

    uint64_t duration;
    gchar *tags[WG_PARSER_TAG_COUNT];
    gchar *stream_id;
    int seq_id;
};

static NTSTATUS wg_parser_get_stream_count(void *args)
{
    struct wg_parser_get_stream_count_params *params = args;

    params->count = params->parser->stream_count;
    return S_OK;
}

static NTSTATUS wg_parser_get_stream(void *args)
{
    struct wg_parser_get_stream_params *params = args;

    params->stream = params->parser->streams[params->index];
    return S_OK;
}

static NTSTATUS wg_parser_get_next_read_offset(void *args)
{
    struct wg_parser_get_next_read_offset_params *params = args;
    struct wg_parser *parser = params->parser;

    pthread_mutex_lock(&parser->mutex);

    while (parser->sink_connected && !parser->read_request.size)
        pthread_cond_wait(&parser->read_cond, &parser->mutex);

    if (!parser->sink_connected)
    {
        pthread_mutex_unlock(&parser->mutex);
        return VFW_E_WRONG_STATE;
    }

    params->offset = parser->read_request.offset;
    params->size = parser->read_request.size;

    pthread_mutex_unlock(&parser->mutex);
    return S_OK;
}

static NTSTATUS wg_parser_push_data(void *args)
{
    const struct wg_parser_push_data_params *params = args;
    struct wg_parser *parser = params->parser;
    const void *data = params->data;
    uint32_t size = params->size;

    pthread_mutex_lock(&parser->mutex);

    if (data)
    {
        if (size)
        {
            GstMapInfo map_info;

            /* Note that we don't allocate the buffer until we have a size.
             * midiparse passes a NULL buffer and a size of UINT_MAX, in an
             * apparent attempt to read the whole input stream at once. */
            if (!parser->read_request.buffer)
                parser->read_request.buffer = gst_buffer_new_and_alloc(size);
            gst_buffer_map(parser->read_request.buffer, &map_info, GST_MAP_WRITE);
            memcpy(map_info.data, data, size);
            gst_buffer_unmap(parser->read_request.buffer, &map_info);
            parser->read_request.ret = GST_FLOW_OK;
        }
        else
        {
            parser->read_request.ret = GST_FLOW_EOS;
        }
    }
    else
    {
        parser->read_request.ret = GST_FLOW_ERROR;
    }
    parser->read_request.done = true;
    parser->read_request.size = 0;

    pthread_mutex_unlock(&parser->mutex);
    pthread_cond_signal(&parser->read_done_cond);

    return S_OK;
}

static NTSTATUS wg_parser_stream_get_preferred_format(void *args)
{
    const struct wg_parser_stream_get_preferred_format_params *params = args;

    *params->format = params->stream->preferred_format;
    return S_OK;
}

static NTSTATUS wg_parser_stream_enable(void *args)
{
    const struct wg_parser_stream_enable_params *params = args;
    struct wg_parser_stream *stream = params->stream;
    const struct wg_format *format = params->format;
    struct wg_parser *parser = stream->parser;

    pthread_mutex_lock(&parser->mutex);

    stream->current_format = *format;
    stream->enabled = true;

    pthread_mutex_unlock(&parser->mutex);

    if (format->major_type == WG_MAJOR_TYPE_VIDEO)
    {
        if (params->flags & STREAM_ENABLE_FLAG_FLIP_RGB)
        {
            bool flip = (format->u.video.height < 0);

            switch (format->u.video.format)
            {
                case WG_VIDEO_FORMAT_BGRA:
                case WG_VIDEO_FORMAT_BGRx:
                case WG_VIDEO_FORMAT_BGR:
                case WG_VIDEO_FORMAT_RGBA:
                case WG_VIDEO_FORMAT_RGB15:
                case WG_VIDEO_FORMAT_RGB16:
                    flip = !flip;
                    break;

                case WG_VIDEO_FORMAT_AYUV:
                case WG_VIDEO_FORMAT_I420:
                case WG_VIDEO_FORMAT_NV12:
                case WG_VIDEO_FORMAT_UYVY:
                case WG_VIDEO_FORMAT_YUY2:
                case WG_VIDEO_FORMAT_YV12:
                case WG_VIDEO_FORMAT_YVYU:
                case WG_VIDEO_FORMAT_UNKNOWN:
                    break;
            }

            gst_util_set_object_arg(G_OBJECT(stream->flip), "method", flip ? "vertical-flip" : "none");
        }
    }

    gst_pad_push_event(stream->my_sink, gst_event_new_reconfigure());
    return S_OK;
}

static NTSTATUS wg_parser_stream_disable(void *args)
{
    struct wg_parser_stream *stream = args;
    struct wg_parser *parser = stream->parser;

    pthread_mutex_lock(&parser->mutex);
    stream->enabled = false;
    stream->current_format.major_type = WG_MAJOR_TYPE_UNKNOWN;
    pthread_mutex_unlock(&parser->mutex);
    pthread_cond_signal(&stream->event_empty_cond);
    return S_OK;
}

static GstBuffer *wait_parser_stream_buffer(struct wg_parser *parser, struct wg_parser_stream *stream)
{
    GstBuffer *buffer = NULL;

    /* Note that we can both have a buffer and stream->eos, in which case we
     * must return the buffer. */

    while (stream->enabled && !(buffer = stream->buffer) && !stream->eos)
        pthread_cond_wait(&stream->event_cond, &parser->mutex);

    return buffer;
}

static NTSTATUS wg_parser_stream_get_buffer(void *args)
{
    const struct wg_parser_stream_get_buffer_params *params = args;
    struct wg_parser_buffer *wg_buffer = params->buffer;
    struct wg_parser_stream *stream = params->stream;
    struct wg_parser *parser = params->parser;
    GstBuffer *buffer;
    unsigned int i;

    pthread_mutex_lock(&parser->mutex);

    if (stream)
        buffer = wait_parser_stream_buffer(parser, stream);
    else
    {
        /* Find the earliest buffer by PTS.
         *
         * Native seems to behave similarly to this with the wm async reader, although our
         * unit tests show that it's not entirely consistent—some frames are received
         * slightly out of order. It's possible that one stream is being manually offset
         * to account for decoding latency.
         *
         * The behaviour with the wm sync reader, when stream 0 is requested, seems
         * consistent with this hypothesis, but with a much larger offset—the video
         * stream seems to be "behind" by about 150 ms.
         *
         * The main reason for doing this is that the video and audio stream probably
         * don't have quite the same "frame rate", and we don't want to force one stream
         * to decode faster just to keep up with the other. Delivering samples in PTS
         * order should avoid that problem. */
        GstBuffer *earliest = NULL;

        for (i = 0; i < parser->stream_count; ++i)
        {
            if (!(buffer = wait_parser_stream_buffer(parser, parser->streams[i])))
                continue;
            /* invalid PTS is GST_CLOCK_TIME_NONE == (guint64)-1, so this will prefer valid timestamps. */
            if (!earliest || GST_BUFFER_PTS(buffer) < GST_BUFFER_PTS(earliest))
            {
                stream = parser->streams[i];
                earliest = buffer;
            }
        }

        buffer = earliest;
    }

    if (!buffer)
    {
        pthread_mutex_unlock(&parser->mutex);
        return S_FALSE;
    }

    /* FIXME: Should we use gst_segment_to_stream_time_full()? Under what
     * circumstances is the stream time not equal to the buffer PTS? Note
     * that this will need modification to wg_parser_stream_notify_qos() as
     * well. */

    if ((wg_buffer->has_pts = GST_BUFFER_PTS_IS_VALID(buffer)))
        wg_buffer->pts = GST_BUFFER_PTS(buffer) / 100;
    if ((wg_buffer->has_duration = GST_BUFFER_DURATION_IS_VALID(buffer)))
        wg_buffer->duration = GST_BUFFER_DURATION(buffer) / 100;
    wg_buffer->discontinuity = GST_BUFFER_FLAG_IS_SET(buffer, GST_BUFFER_FLAG_DISCONT);
    wg_buffer->preroll = GST_BUFFER_FLAG_IS_SET(buffer, GST_BUFFER_FLAG_LIVE);
    wg_buffer->delta = GST_BUFFER_FLAG_IS_SET(buffer, GST_BUFFER_FLAG_DELTA_UNIT);
    wg_buffer->size = gst_buffer_get_size(buffer);
    wg_buffer->stream = stream->number;

    pthread_mutex_unlock(&parser->mutex);
    return S_OK;
}

static NTSTATUS wg_parser_stream_copy_buffer(void *args)
{
    const struct wg_parser_stream_copy_buffer_params *params = args;
    struct wg_parser_stream *stream = params->stream;
    struct wg_parser *parser = stream->parser;
    uint32_t offset = params->offset;
    uint32_t size = params->size;

    pthread_mutex_lock(&parser->mutex);

    if (!stream->buffer)
    {
        pthread_mutex_unlock(&parser->mutex);
        return VFW_E_WRONG_STATE;
    }

    assert(offset < stream->map_info.size);
    assert(offset + size <= stream->map_info.size);
    memcpy(params->data, stream->map_info.data + offset, size);

    pthread_mutex_unlock(&parser->mutex);
    return S_OK;
}

static NTSTATUS wg_parser_stream_release_buffer(void *args)
{
    struct wg_parser_stream *stream = args;
    struct wg_parser *parser = stream->parser;

    pthread_mutex_lock(&parser->mutex);

    assert(stream->buffer);

    gst_buffer_unmap(stream->buffer, &stream->map_info);
    gst_buffer_unref(stream->buffer);
    stream->buffer = NULL;

    pthread_mutex_unlock(&parser->mutex);
    pthread_cond_signal(&stream->event_empty_cond);

    return S_OK;
}

static NTSTATUS wg_parser_stream_get_duration(void *args)
{
    struct wg_parser_stream_get_duration_params *params = args;

    params->duration = params->stream->duration;
    return S_OK;
}

static NTSTATUS wg_parser_stream_get_tag(void *args)
{
    struct wg_parser_stream_get_tag_params *params = args;
    uint32_t len;

    if (params->tag >= WG_PARSER_TAG_COUNT)
        return STATUS_INVALID_PARAMETER;
    if (!params->stream->tags[params->tag])
        return STATUS_NOT_FOUND;
    if ((len = strlen(params->stream->tags[params->tag]) + 1) > *params->size)
    {
        *params->size = len;
        return STATUS_BUFFER_TOO_SMALL;
    }
    memcpy(params->buffer, params->stream->tags[params->tag], len);
    return STATUS_SUCCESS;
}

static NTSTATUS wg_parser_stream_seek(void *args)
{
    GstSeekType start_type = GST_SEEK_TYPE_SET, stop_type = GST_SEEK_TYPE_SET;
    const struct wg_parser_stream_seek_params *params = args;
    DWORD start_flags = params->start_flags;
    DWORD stop_flags = params->stop_flags;
    GstSeekFlags flags = 0;

    if (start_flags & AM_SEEKING_SeekToKeyFrame)
        flags |= GST_SEEK_FLAG_KEY_UNIT;
    if (start_flags & AM_SEEKING_Segment)
        flags |= GST_SEEK_FLAG_SEGMENT;
    if (!(start_flags & AM_SEEKING_NoFlush))
        flags |= GST_SEEK_FLAG_FLUSH;

    if ((start_flags & AM_SEEKING_PositioningBitsMask) == AM_SEEKING_NoPositioning)
        start_type = GST_SEEK_TYPE_NONE;
    if ((stop_flags & AM_SEEKING_PositioningBitsMask) == AM_SEEKING_NoPositioning)
        stop_type = GST_SEEK_TYPE_NONE;

    if (!gst_pad_push_event(params->stream->my_sink, gst_event_new_seek(params->rate, GST_FORMAT_TIME,
            flags, start_type, params->start_pos * 100, stop_type, params->stop_pos * 100)))
        GST_ERROR("Failed to seek.\n");

    return S_OK;
}

static NTSTATUS wg_parser_stream_notify_qos(void *args)
{
    const struct wg_parser_stream_notify_qos_params *params = args;
    struct wg_parser_stream *stream = params->stream;
    GstClockTime stream_time;
    GstEvent *event;

    /* We return timestamps in stream time, i.e. relative to the start of the
     * file (or other medium), but gst_event_new_qos() expects the timestamp in
     * running time. */
    stream_time = gst_segment_to_running_time(&stream->segment, GST_FORMAT_TIME, params->timestamp * 100);
    if (stream_time == -1)
    {
        /* This can happen legitimately if the sample falls outside of the
         * segment bounds. GStreamer elements shouldn't present the sample in
         * that case, but DirectShow doesn't care. */
        GST_LOG("Ignoring QoS event.\n");
        return S_OK;
    }

    if (!(event = gst_event_new_qos(params->underflow ? GST_QOS_TYPE_UNDERFLOW : GST_QOS_TYPE_OVERFLOW,
            params->proportion, params->diff * 100, stream_time)))
        GST_ERROR("Failed to create QOS event.\n");
    gst_pad_push_event(stream->my_sink, event);

    return S_OK;
}

gboolean caps_detect_h264(GstCapsFeatures *features, GstStructure *structure, gpointer user_data)
{
    const char *cap_name = gst_structure_get_name(structure);

    if (!strcmp(cap_name, "video/x-h264"))
    {
        touch_h264_used_tag();
        return FALSE;
    }

    return TRUE;
}

static GstAutoplugSelectResult autoplug_select_cb(GstElement *bin, GstPad *pad,
        GstCaps *caps, GstElementFactory *fact, gpointer user)
{
    struct wg_parser *parser = user;
    const char *name = gst_element_factory_get_longname(fact);
<<<<<<< HEAD
    struct wg_parser *parser = user;
=======
    const char *klass = gst_element_factory_get_klass(fact);
>>>>>>> 6eb373f5

    GST_INFO("Using \"%s\".", name);

    gst_caps_foreach(caps, caps_detect_h264, NULL);

    if (parser->error)
        return GST_AUTOPLUG_SELECT_SKIP;
    if (strstr(name, "Player protection"))
    {
        GST_WARNING("Blacklisted a/52 decoder because it only works in Totem.");
        return GST_AUTOPLUG_SELECT_SKIP;
    }
    if (!strcmp(name, "Fluendo Hardware Accelerated Video Decoder"))
    {
        GST_WARNING("Disabled video acceleration since it breaks in wine.");
        return GST_AUTOPLUG_SELECT_SKIP;
    }
<<<<<<< HEAD
    if (!strcmp(name, "QuickTime demuxer"))
        parser->using_qtdemux = true;
=======

    if (!parser->sink_caps && strstr(klass, GST_ELEMENT_FACTORY_KLASS_DEMUXER))
        parser->sink_caps = g_strdup(gst_structure_get_name(gst_caps_get_structure(caps, 0)));

>>>>>>> 6eb373f5
    return GST_AUTOPLUG_SELECT_TRY;
}

static gint find_videoconv_cb(gconstpointer a, gconstpointer b)
{
    const GValue *val_a = a, *val_b = b;
    GstElementFactory *factory_a = g_value_get_object(val_a), *factory_b = g_value_get_object(val_b);
    const char *name_a = gst_element_factory_get_longname(factory_a), *name_b = gst_element_factory_get_longname(factory_b);

    if (!strcmp(name_a, "Proton video converter"))
        return -1;
    if (!strcmp(name_b, "Proton video converter"))
        return 1;
    return 0;
}

static GValueArray *autoplug_sort_cb(GstElement *bin, GstPad *pad,
        GstCaps *caps, GValueArray *factories, gpointer user)
{
    struct wg_parser *parser = user;
    GValueArray *ret = g_value_array_copy(factories);

    if (!parser->use_mediaconv)
        return NULL;

    GST_DEBUG("parser %p.", parser);

    g_value_array_sort(ret, find_videoconv_cb);
    return ret;
}

static int streams_compare(const void *comp1, const void *comp2)
{
    const struct wg_parser_stream * const *stream1 = comp1;
    const struct wg_parser_stream * const *stream2 = comp2;
    const char *s1, *s2;
    int ret;

    s1 = (*stream1)->stream_id ? strchr((*stream1)->stream_id, '/') : NULL;
    s2 = (*stream2)->stream_id ? strchr((*stream2)->stream_id, '/') : NULL;

    if (!s1 || !s2)
    {
        if (!s1 && !s2)
            return (*stream1)->seq_id - (*stream2)->seq_id;
        if (!s1)
            return -1;
        return 1;
    }
    if ((ret = strcmp(s1, s2)))
        return ret;
    return (*stream1)->seq_id - (*stream2)->seq_id;
}

static void no_more_pads_cb(GstElement *element, gpointer user)
{
    struct wg_parser *parser = user;

    GST_DEBUG("parser %p.", parser);

    if (parser->using_qtdemux)
        qsort(parser->streams, parser->stream_count, sizeof(*parser->streams), streams_compare);

    pthread_mutex_lock(&parser->mutex);
    parser->no_more_pads = true;
    pthread_mutex_unlock(&parser->mutex);
    pthread_cond_signal(&parser->init_cond);
}

static gboolean sink_event_cb(GstPad *pad, GstObject *parent, GstEvent *event)
{
    struct wg_parser_stream *stream = gst_pad_get_element_private(pad);
    struct wg_parser *parser = stream->parser;

    GST_LOG("stream %p, type \"%s\".", stream, GST_EVENT_TYPE_NAME(event));

    switch (event->type)
    {
        case GST_EVENT_SEGMENT:
            pthread_mutex_lock(&parser->mutex);
            if (stream->enabled)
            {
                const GstSegment *segment;

                gst_event_parse_segment(event, &segment);

                if (segment->format != GST_FORMAT_TIME)
                {
                    pthread_mutex_unlock(&parser->mutex);
                    GST_FIXME("Unhandled format \"%s\".", gst_format_get_name(segment->format));
                    break;
                }

                gst_segment_copy_into(segment, &stream->segment);
            }
            pthread_mutex_unlock(&parser->mutex);
            break;

        case GST_EVENT_EOS:
            pthread_mutex_lock(&parser->mutex);
            stream->eos = true;
            if (stream->enabled)
                pthread_cond_signal(&stream->event_cond);
            else
                pthread_cond_signal(&parser->init_cond);
            pthread_mutex_unlock(&parser->mutex);
            break;

        case GST_EVENT_FLUSH_START:
            pthread_mutex_lock(&parser->mutex);

            if (stream->enabled)
            {
                stream->flushing = true;
                pthread_cond_signal(&stream->event_empty_cond);

                if (stream->buffer)
                {
                    gst_buffer_unmap(stream->buffer, &stream->map_info);
                    gst_buffer_unref(stream->buffer);
                    stream->buffer = NULL;
                }
            }

            pthread_mutex_unlock(&parser->mutex);
            break;

        case GST_EVENT_FLUSH_STOP:
        {
            gboolean reset_time;

            gst_event_parse_flush_stop(event, &reset_time);

            if (reset_time)
                gst_segment_init(&stream->segment, GST_FORMAT_UNDEFINED);

            pthread_mutex_lock(&parser->mutex);

            stream->eos = false;
            if (stream->enabled)
                stream->flushing = false;

            pthread_mutex_unlock(&parser->mutex);
            break;
        }

        case GST_EVENT_CAPS:
        {
            GstCaps *caps;

            gst_event_parse_caps(event, &caps);
            pthread_mutex_lock(&parser->mutex);
            wg_format_from_caps(&stream->preferred_format, caps);
            stream->has_caps = true;
            pthread_mutex_unlock(&parser->mutex);
            pthread_cond_signal(&parser->init_cond);
            break;
        }

        case GST_EVENT_TAG:
            pthread_mutex_lock(&parser->mutex);
            stream->has_tags = true;
            pthread_cond_signal(&parser->init_cond);
            pthread_mutex_unlock(&parser->mutex);
            break;

        default:
            GST_WARNING("Ignoring \"%s\" event.", GST_EVENT_TYPE_NAME(event));
    }
    gst_event_unref(event);
    return TRUE;
}

static GstFlowReturn sink_chain_cb(GstPad *pad, GstObject *parent, GstBuffer *buffer)
{
    struct wg_parser_stream *stream = gst_pad_get_element_private(pad);
    struct wg_parser *parser = stream->parser;

    GST_LOG("stream %p, buffer %p.", stream, buffer);

    pthread_mutex_lock(&parser->mutex);

    if (!stream->has_buffer)
    {
        stream->has_buffer = true;
        pthread_cond_signal(&parser->init_cond);
    }

    /* Allow this buffer to be flushed by GStreamer. We are effectively
     * implementing a queue object here. */

    while (stream->enabled && !stream->flushing && stream->buffer)
        pthread_cond_wait(&stream->event_empty_cond, &parser->mutex);

    if (!stream->enabled)
    {
        pthread_mutex_unlock(&parser->mutex);
        gst_buffer_unref(buffer);
        return GST_FLOW_OK;
    }

    if (stream->flushing)
    {
        pthread_mutex_unlock(&parser->mutex);
        GST_DEBUG("Stream is flushing; discarding buffer.");
        gst_buffer_unref(buffer);
        return GST_FLOW_FLUSHING;
    }

    if (!gst_buffer_map(buffer, &stream->map_info, GST_MAP_READ))
    {
        pthread_mutex_unlock(&parser->mutex);
        GST_ERROR("Failed to map buffer.\n");
        gst_buffer_unref(buffer);
        return GST_FLOW_ERROR;
    }

    stream->buffer = buffer;

    pthread_mutex_unlock(&parser->mutex);
    pthread_cond_signal(&stream->event_cond);

    /* The chain callback is given a reference to the buffer. Transfer that
     * reference to the stream object, which will release it in
     * wg_parser_stream_release_buffer(). */

    GST_LOG("Buffer queued.");
    return GST_FLOW_OK;
}

static gboolean sink_query_cb(GstPad *pad, GstObject *parent, GstQuery *query)
{
    struct wg_parser_stream *stream = gst_pad_get_element_private(pad);
    struct wg_parser *parser = stream->parser;

    GST_LOG("stream %p, type \"%s\".", stream, gst_query_type_get_name(query->type));

    switch (query->type)
    {
        case GST_QUERY_CAPS:
        {
            GstCaps *caps, *filter, *temp;
            gchar *str;
            gsize i;

            gst_query_parse_caps(query, &filter);

            pthread_mutex_lock(&parser->mutex);
            caps = wg_format_to_caps(&stream->current_format);
            pthread_mutex_unlock(&parser->mutex);

            if (!caps)
                return FALSE;

            /* Clear some fields that shouldn't prevent us from connecting. */
            for (i = 0; i < gst_caps_get_size(caps); ++i)
                gst_structure_remove_fields(gst_caps_get_structure(caps, i),
                        "framerate", "pixel-aspect-ratio", "colorimetry", "chroma-site", NULL);

            str = gst_caps_to_string(caps);
            GST_LOG("Stream caps are \"%s\".", str);
            g_free(str);

            if (filter)
            {
                temp = gst_caps_intersect(caps, filter);
                gst_caps_unref(caps);
                caps = temp;
            }

            gst_query_set_caps_result(query, caps);
            gst_caps_unref(caps);
            return TRUE;
        }

        case GST_QUERY_ACCEPT_CAPS:
        {
            struct wg_format format;
            gboolean ret = TRUE;
            GstCaps *caps;

            pthread_mutex_lock(&parser->mutex);

            if (stream->current_format.major_type == WG_MAJOR_TYPE_UNKNOWN)
            {
                pthread_mutex_unlock(&parser->mutex);
                gst_query_set_accept_caps_result(query, TRUE);
                return TRUE;
            }

            gst_query_parse_accept_caps(query, &caps);
            wg_format_from_caps(&format, caps);
            ret = wg_format_compare(&format, &stream->current_format);

            pthread_mutex_unlock(&parser->mutex);

            if (!ret && gst_debug_category_get_threshold(GST_CAT_DEFAULT) >= GST_LEVEL_WARNING)
            {
                gchar *str = gst_caps_to_string(caps);
                GST_WARNING("Rejecting caps \"%s\".", str);
                g_free(str);
            }
            gst_query_set_accept_caps_result(query, ret);
            return TRUE;
        }

        default:
            return gst_pad_query_default (pad, parent, query);
    }
}

static struct wg_parser_stream *create_stream(struct wg_parser *parser, gchar *id)
{
    struct wg_parser_stream *stream, **new_array;
    char pad_name[19];

    if (!(new_array = realloc(parser->streams, (parser->stream_count + 1) * sizeof(*parser->streams))))
        return NULL;
    parser->streams = new_array;

    if (!(stream = calloc(1, sizeof(*stream))))
        return NULL;

    gst_segment_init(&stream->segment, GST_FORMAT_UNDEFINED);

    stream->stream_id = id;
    stream->seq_id = parser->stream_count;
    stream->parser = parser;
    stream->number = parser->stream_count;
    stream->current_format.major_type = WG_MAJOR_TYPE_UNKNOWN;
    pthread_cond_init(&stream->event_cond, NULL);
    pthread_cond_init(&stream->event_empty_cond, NULL);

    sprintf(pad_name, "qz_sink_%u", parser->stream_count);
    stream->my_sink = gst_pad_new(pad_name, GST_PAD_SINK);
    gst_pad_set_element_private(stream->my_sink, stream);
    gst_pad_set_chain_function(stream->my_sink, sink_chain_cb);
    gst_pad_set_event_function(stream->my_sink, sink_event_cb);
    gst_pad_set_query_function(stream->my_sink, sink_query_cb);

    parser->streams[parser->stream_count++] = stream;
    return stream;
}

static void free_stream(struct wg_parser_stream *stream)
{
    unsigned int i;

    if (stream->their_src)
        gst_object_unref(stream->their_src);
    gst_object_unref(stream->my_sink);

    pthread_cond_destroy(&stream->event_cond);
    pthread_cond_destroy(&stream->event_empty_cond);

    for (i = 0; i < ARRAY_SIZE(stream->tags); ++i)
    {
        if (stream->tags[i])
            g_free(stream->tags[i]);
    }

    if (stream->stream_id)
        g_free(stream->stream_id);

    free(stream);
}

static void pad_added_cb(GstElement *element, GstPad *pad, gpointer user)
{
    GstElement *first = NULL, *last = NULL;
    struct wg_parser *parser = user;
    struct wg_parser_stream *stream;
    const char *name;
    GstCaps *caps;
    int ret;

    GST_LOG("parser %p, element %p, pad %p.", parser, element, pad);

    if (gst_pad_is_linked(pad))
        return;

    caps = gst_pad_query_caps(pad, NULL);
    name = gst_structure_get_name(gst_caps_get_structure(caps, 0));

    if (!(stream = create_stream(parser, gst_pad_get_stream_id(pad))))
        goto out;

    if (!strcmp(name, "video/x-raw") && parser->use_opengl)
    {
        if (!(element = create_element("glupload", "base"))
                || !append_element(parser->container, element, &first, &last))
            goto out;
        if (!(element = create_element("glcolorconvert", "base"))
                || !append_element(parser->container, element, &first, &last))
            goto out;
        if (!(element = create_element("glvideoflip", "base"))
                || !append_element(parser->container, element, &first, &last))
            goto out;
        stream->flip = element;
        if (!(element = create_element("gldeinterlace", "base"))
                || !append_element(parser->container, element, &first, &last))
            goto out;
        if (!(element = create_element("glcolorconvert", "base"))
                || !append_element(parser->container, element, &first, &last))
            goto out;
        if (!(element = create_element("gldownload", "base"))
                || !append_element(parser->container, element, &first, &last))
            goto out;

        if (!link_src_to_element(pad, first) || !link_element_to_sink(last, stream->my_sink))
            goto out;
    }
    else if (!strcmp(name, "video/x-raw"))
    {
        /* Hack?: Flatten down the colorimetry to default values, without
         * actually modifying the video at all.
         *
         * We want to do color matrix conversions when converting from YUV to
         * RGB or vice versa. We do *not* want to do color matrix conversions
         * when converting YUV <-> YUV or RGB <-> RGB, because these are slow
         * (it essentially means always using the slow path, never going through
         * liborc). However, we have two videoconvert elements, and it's
         * basically impossible to know what conversions each is going to do
         * until caps are negotiated (without depending on some implementation
         * details, and even then it'snot exactly trivial). And setting
         * matrix-mode after caps are negotiated has no effect.
         *
         * Nor can we just retain colorimetry information the way we retain
         * other caps values, because videoconvert automatically clears it if
         * not doing passthrough. I think that this would only happen if we have
         * to do a double conversion, but that is possible. Not likely, but I
         * don't want to have to be the one to find out that there's still a
         * game broken.
         *
         * [Note that we'd actually kind of like to retain colorimetry
         * information, just in case it does ever become relevant to pass that
         * on to the next DirectShow filter. Hence I think the correct solution
         * for upstream is to get videoconvert to Not Do That.]
         *
         * So as a fallback solution, we force an identity transformation of
         * the caps to those with a "default" color matrix—i.e. transform the
         * caps, but not the data. We do this by *pre*pending a capssetter to
         * the front of the chain, and we remove the matrix-mode setting for the
         * videoconvert elements.
         */
        if (!(element = create_element("capssetter", "good"))
                || !append_element(parser->container, element, &first, &last))
            goto out;
        gst_util_set_object_arg(G_OBJECT(element), "join", "true");
        /* Actually, this is invalid, but it causes videoconvert to use default
         * colorimetry as a result. Yes, this is depending on undocumented
         * implementation details. It's a hack.
         *
         * Sadly there doesn't seem to be a way to get capssetter to clear
         * certain fields while leaving others untouched. */
        gst_util_set_object_arg(G_OBJECT(element), "caps", "video/x-raw,colorimetry=0:0:0:0");

        /* DirectShow can express interlaced video, but downstream filters can't
         * necessarily consume it. In particular, the video renderer can't. */
        if (!(element = create_element("deinterlace", "good"))
                || !append_element(parser->container, element, &first, &last))
            goto out;

        /* decodebin considers many YUV formats to be "raw", but some quartz
         * filters can't handle those. Also, videoflip can't handle all "raw"
         * formats either. Add a videoconvert to swap color spaces. */
        if (!(element = create_element("videoconvert", "base"))
                || !append_element(parser->container, element, &first, &last))
            goto out;

        /* Let GStreamer choose a default number of threads. */
        gst_util_set_object_arg(G_OBJECT(element), "n-threads", "0");

        /* GStreamer outputs RGB video top-down, but DirectShow expects bottom-up. */
        if (!(element = create_element("videoflip", "good"))
                || !append_element(parser->container, element, &first, &last))
            goto out;
        stream->flip = element;

        /* videoflip does not support 15 and 16-bit RGB so add a second videoconvert
         * to do the final conversion. */
        if (!(element = create_element("videoconvert", "base"))
                || !append_element(parser->container, element, &first, &last))
            goto out;

        if (!link_src_to_element(pad, first) || !link_element_to_sink(last, stream->my_sink))
            goto out;
    }
    else if (!strcmp(name, "audio/x-raw"))
    {
        /* Currently our dsound can't handle 64-bit formats or all
         * surround-sound configurations. Native dsound can't always handle
         * 64-bit formats either. Add an audioconvert to allow changing bit
         * depth and channel count. */
        if (!(element = create_element("audioconvert", "base"))
                || !append_element(parser->container, element, &first, &last))
            goto out;

        if (!link_src_to_element(pad, first) || !link_element_to_sink(last, stream->my_sink))
            goto out;
    }
    else if ((ret = gst_pad_link(pad, stream->my_sink)) < 0)
    {
        GST_ERROR("Failed to link decodebin source pad to our sink pad, error %s.",
                gst_pad_link_get_name(ret));
        goto out;
    }

    gst_pad_set_active(stream->my_sink, 1);
    gst_object_ref(stream->their_src = pad);
out:
    gst_caps_unref(caps);
}

static void pad_removed_cb(GstElement *element, GstPad *pad, gpointer user)
{
    struct wg_parser *parser = user;
    unsigned int i;
    char *name;

    GST_LOG("parser %p, element %p, pad %p.", parser, element, pad);

    for (i = 0; i < parser->stream_count; ++i)
    {
        struct wg_parser_stream *stream = parser->streams[i];

        if (stream->their_src == pad)
        {
            gst_object_unref(stream->their_src);
            stream->their_src = NULL;
            return;
        }
    }

    name = gst_pad_get_name(pad);
    GST_WARNING("No pin matching pad \"%s\" found.", name);
    g_free(name);
}

static GstFlowReturn src_getrange_cb(GstPad *pad, GstObject *parent,
        guint64 offset, guint size, GstBuffer **buffer)
{
    struct wg_parser *parser = gst_pad_get_element_private(pad);
    GstFlowReturn ret;

    GST_LOG("pad %p, offset %" G_GINT64_MODIFIER "u, size %u, buffer %p.", pad, offset, size, *buffer);

    if (offset == GST_BUFFER_OFFSET_NONE)
        offset = parser->next_pull_offset;
    parser->next_pull_offset = offset + size;

    if (!size)
    {
        /* asfreader occasionally asks for zero bytes. gst_buffer_map() will
         * return NULL in this case. Avoid confusing the read thread by asking
         * it for zero bytes. */
        if (!*buffer)
            *buffer = gst_buffer_new_and_alloc(0);
        gst_buffer_set_size(*buffer, 0);
        GST_LOG("Returning empty buffer.");
        return GST_FLOW_OK;
    }

    pthread_mutex_lock(&parser->mutex);

    assert(!parser->read_request.size);
    parser->read_request.buffer = *buffer;
    parser->read_request.offset = offset;
    parser->read_request.size = size;
    parser->read_request.done = false;
    pthread_cond_signal(&parser->read_cond);

    /* Note that we don't unblock this wait on GST_EVENT_FLUSH_START. We expect
     * the upstream pin to flush if necessary. We should never be blocked on
     * read_thread() not running. */

    while (!parser->read_request.done)
        pthread_cond_wait(&parser->read_done_cond, &parser->mutex);

    *buffer = parser->read_request.buffer;
    ret = parser->read_request.ret;

    pthread_mutex_unlock(&parser->mutex);

    GST_LOG("Request returned %s.", gst_flow_get_name(ret));

    return ret;
}

static gboolean src_query_cb(GstPad *pad, GstObject *parent, GstQuery *query)
{
    struct wg_parser *parser = gst_pad_get_element_private(pad);
    GstFormat format;

    GST_LOG("parser %p, type %s.", parser, GST_QUERY_TYPE_NAME(query));

    switch (GST_QUERY_TYPE(query))
    {
        case GST_QUERY_DURATION:
            gst_query_parse_duration(query, &format, NULL);
            if (format == GST_FORMAT_PERCENT)
            {
                gst_query_set_duration(query, GST_FORMAT_PERCENT, GST_FORMAT_PERCENT_MAX);
                return TRUE;
            }
            else if (format == GST_FORMAT_BYTES)
            {
                gst_query_set_duration(query, GST_FORMAT_BYTES, parser->file_size);
                return TRUE;
            }
            return FALSE;

        case GST_QUERY_SEEKING:
            gst_query_parse_seeking (query, &format, NULL, NULL, NULL);
            if (format != GST_FORMAT_BYTES)
            {
                GST_WARNING("Cannot seek using format \"%s\".", gst_format_get_name(format));
                return FALSE;
            }
            gst_query_set_seeking(query, GST_FORMAT_BYTES, 1, 0, parser->file_size);
            return TRUE;

        case GST_QUERY_SCHEDULING:
            gst_query_set_scheduling(query, GST_SCHEDULING_FLAG_SEEKABLE, 1, -1, 0);
            gst_query_add_scheduling_mode(query, GST_PAD_MODE_PUSH);
            gst_query_add_scheduling_mode(query, GST_PAD_MODE_PULL);
            return TRUE;

        default:
            GST_WARNING("Unhandled query type %s.", GST_QUERY_TYPE_NAME(query));
            return FALSE;
    }
}

static void *push_data(void *arg)
{
    struct wg_parser *parser = arg;
    GstBuffer *buffer;
    guint max_size;

    GST_DEBUG("Starting push thread.");

    max_size = parser->stop_offset ? parser->stop_offset : parser->file_size;

    for (;;)
    {
        ULONG size;
        int ret;

        if (parser->next_offset >= max_size)
            break;
        size = min(16384, max_size - parser->next_offset);

        buffer = NULL;
        if ((ret = src_getrange_cb(parser->my_src, NULL, parser->next_offset, size, &buffer)) < 0)
        {
            GST_ERROR("Failed to read data, ret %s.", gst_flow_get_name(ret));
            break;
        }

        parser->next_offset += gst_buffer_get_size(buffer);

        buffer->duration = buffer->pts = -1;
        if ((ret = gst_pad_push(parser->my_src, buffer)) < 0)
        {
            GST_ERROR("Failed to push data, ret %s.", gst_flow_get_name(ret));
            break;
        }
    }

    gst_pad_push_event(parser->my_src, gst_event_new_eos());

    GST_DEBUG("Stopping push thread.");

    return NULL;
}

static gboolean activate_push(GstPad *pad, gboolean activate)
{
    struct wg_parser *parser = gst_pad_get_element_private(pad);

    if (!activate)
    {
        if (parser->push_thread)
        {
            pthread_join(parser->push_thread, NULL);
            parser->push_thread = 0;
        }
    }
    else if (!parser->push_thread)
    {
        int ret;

        if ((ret = pthread_create(&parser->push_thread, NULL, push_data, parser)))
        {
            GST_ERROR("Failed to create push thread: %s", strerror(errno));
            parser->push_thread = 0;
            return FALSE;
        }
    }
    return TRUE;
}

static gboolean src_activate_mode_cb(GstPad *pad, GstObject *parent, GstPadMode mode, gboolean activate)
{
    struct wg_parser *parser = gst_pad_get_element_private(pad);

    GST_DEBUG("%s source pad for parser %p in %s mode.",
            activate ? "Activating" : "Deactivating", parser, gst_pad_mode_get_name(mode));

    switch (mode)
    {
        case GST_PAD_MODE_PULL:
            return TRUE;
        case GST_PAD_MODE_PUSH:
            return activate_push(pad, activate);
        case GST_PAD_MODE_NONE:
            break;
    }
    return FALSE;
}

static BOOL decodebin_parser_init_gst(struct wg_parser *parser);

static GstBusSyncReply bus_handler_cb(GstBus *bus, GstMessage *msg, gpointer user)
{
    struct wg_parser *parser = user;
    const GstStructure *structure;
    gchar *dbg_info = NULL;
    GError *err = NULL;

    GST_DEBUG("parser %p, message type %s.", parser, GST_MESSAGE_TYPE_NAME(msg));

    switch (msg->type)
    {
    case GST_MESSAGE_ERROR:
        gst_message_parse_error(msg, &err, &dbg_info);
        if (parser->err_on)
        {
            fprintf(stderr, "winegstreamer error: %s: %s\n", GST_OBJECT_NAME(msg->src), err->message);
            fprintf(stderr, "winegstreamer error: %s: %s\n", GST_OBJECT_NAME(msg->src), dbg_info);
        }
        g_error_free(err);
        g_free(dbg_info);
        pthread_mutex_lock(&parser->mutex);
        parser->error = true;
        pthread_mutex_unlock(&parser->mutex);
        pthread_cond_signal(&parser->init_cond);
        break;

    case GST_MESSAGE_WARNING:
        gst_message_parse_warning(msg, &err, &dbg_info);
        if (parser->warn_on)
        {
            fprintf(stderr, "winegstreamer warning: %s: %s\n", GST_OBJECT_NAME(msg->src), err->message);
            fprintf(stderr, "winegstreamer warning: %s: %s\n", GST_OBJECT_NAME(msg->src), dbg_info);
        }
        g_error_free(err);
        g_free(dbg_info);
        break;

    case GST_MESSAGE_DURATION_CHANGED:
        pthread_mutex_lock(&parser->mutex);
        parser->has_duration = true;
        pthread_mutex_unlock(&parser->mutex);
        pthread_cond_signal(&parser->init_cond);
        break;

    case GST_MESSAGE_ELEMENT:
        structure = gst_message_get_structure(msg);
        if (gst_structure_has_name(structure, "missing-plugin"))
        {
            pthread_mutex_lock(&parser->mutex);
            if (!parser->use_mediaconv && parser->init_gst == decodebin_parser_init_gst)
            {
                GST_WARNING("Autoplugged element failed to initialise, trying again with protonvideoconvert.");
                parser->error = true;
                pthread_cond_signal(&parser->init_cond);
            }
            pthread_mutex_unlock(&parser->mutex);
        }
        break;

    default:
        break;
    }
    gst_message_unref(msg);
    return GST_BUS_DROP;
}

static gboolean src_perform_seek(struct wg_parser *parser, GstEvent *event)
{
    BOOL thread = !!parser->push_thread;
    GstSeekType cur_type, stop_type;
    GstFormat seek_format;
    GstEvent *flush_event;
    GstSeekFlags flags;
    gint64 cur, stop;
    guint32 seqnum;
    gdouble rate;

    gst_event_parse_seek(event, &rate, &seek_format, &flags,
                         &cur_type, &cur, &stop_type, &stop);

    if (seek_format != GST_FORMAT_BYTES)
    {
        GST_FIXME("Unhandled format \"%s\".", gst_format_get_name(seek_format));
        return FALSE;
    }

    seqnum = gst_event_get_seqnum(event);

    /* send flush start */
    if (flags & GST_SEEK_FLAG_FLUSH)
    {
        flush_event = gst_event_new_flush_start();
        gst_event_set_seqnum(flush_event, seqnum);
        gst_pad_push_event(parser->my_src, flush_event);
        if (thread)
            gst_pad_set_active(parser->my_src, 1);
    }

    parser->next_offset = parser->start_offset = cur;

    /* and prepare to continue streaming */
    if (flags & GST_SEEK_FLAG_FLUSH)
    {
        flush_event = gst_event_new_flush_stop(TRUE);
        gst_event_set_seqnum(flush_event, seqnum);
        gst_pad_push_event(parser->my_src, flush_event);
        if (thread)
            gst_pad_set_active(parser->my_src, 1);
    }

    return TRUE;
}

static gboolean src_event_cb(GstPad *pad, GstObject *parent, GstEvent *event)
{
    struct wg_parser *parser = gst_pad_get_element_private(pad);
    gboolean ret = TRUE;

    GST_LOG("parser %p, type \"%s\".", parser, GST_EVENT_TYPE_NAME(event));

    switch (event->type)
    {
        case GST_EVENT_SEEK:
            ret = src_perform_seek(parser, event);
            break;

        case GST_EVENT_FLUSH_START:
        case GST_EVENT_FLUSH_STOP:
        case GST_EVENT_QOS:
        case GST_EVENT_RECONFIGURE:
            break;

        default:
            GST_WARNING("Ignoring \"%s\" event.", GST_EVENT_TYPE_NAME(event));
            ret = FALSE;
            break;
    }
    gst_event_unref(event);
    return ret;
}

static void query_tags(struct wg_parser_stream *stream)
{
    const gchar *struct_name;
    GstEvent *tag_event;
    guint i, j;

    stream->tags[WG_PARSER_TAG_NAME]     = NULL;
    stream->tags[WG_PARSER_TAG_LANGUAGE] = NULL;

    i = 0;
    while ((tag_event = gst_pad_get_sticky_event(stream->their_src, GST_EVENT_TAG, i++)))
    {
        GstTagList *tag_list;

        gst_event_parse_tag(tag_event, &tag_list);

        if (!stream->tags[WG_PARSER_TAG_NAME])
        {
            /* Extract stream name from Quick Time demuxer private tag where it puts unrecognized chunks. */
            const GValue *val;
            GstSample *sample;
            GstBuffer *buf;
            gsize size;
            guint tag_count = gst_tag_list_get_tag_size(tag_list, "private-qt-tag");

            for (j = 0; j < tag_count; ++j)
            {
                if (!(val = gst_tag_list_get_value_index(tag_list, "private-qt-tag", j)))
                    continue;
                if (!GST_VALUE_HOLDS_SAMPLE(val) || !(sample = gst_value_get_sample(val)))
                    continue;
                struct_name = gst_structure_get_name(gst_sample_get_info(sample));
                if (!struct_name || strcmp(struct_name, "application/x-gst-qt-name-tag"))
                    continue;
                if (!(buf = gst_sample_get_buffer(sample)))
                    continue;
                if ((size = gst_buffer_get_size(buf)) < 8)
                    continue;
                size -= 8;
                if (!(stream->tags[WG_PARSER_TAG_NAME] = g_malloc(size + 1)))
                    continue;
                if (gst_buffer_extract(buf, 8, stream->tags[WG_PARSER_TAG_NAME], size) != size)
                {
                    g_free(stream->tags[WG_PARSER_TAG_NAME]);
                    stream->tags[WG_PARSER_TAG_NAME] = NULL;
                    continue;
                }
                stream->tags[WG_PARSER_TAG_NAME][size] = 0;
            }
        }

        if (!stream->tags[WG_PARSER_TAG_LANGUAGE])
        {
            gchar *lang_code = NULL;

            gst_tag_list_get_string(tag_list, GST_TAG_LANGUAGE_CODE, &lang_code);
            if (stream->parser->sink_caps && !strcmp(stream->parser->sink_caps, "video/quicktime"))
            {
                /* For QuickTime media, we convert the language tags to ISO 639-1. */
                const gchar *lang_code_iso_639_1 = lang_code ? gst_tag_get_language_code_iso_639_1(lang_code) : NULL;
                stream->tags[WG_PARSER_TAG_LANGUAGE] = lang_code_iso_639_1 ? g_strdup(lang_code_iso_639_1) : NULL;
                g_free(lang_code);
            }
            else
                stream->tags[WG_PARSER_TAG_LANGUAGE] = lang_code;
        }

        gst_event_unref(tag_event);
    }
}

static NTSTATUS wg_parser_connect(void *args)
{
    GstStaticPadTemplate src_template = GST_STATIC_PAD_TEMPLATE("quartz_src",
            GST_PAD_SRC, GST_PAD_ALWAYS, GST_STATIC_CAPS_ANY);
    const struct wg_parser_connect_params *params = args;
    struct wg_parser *parser = params->parser;
    const WCHAR *uri = params->uri;
    bool use_mediaconv = false;
    unsigned int i;
    int ret;

    parser->file_size = params->file_size;
    parser->sink_connected = true;
    if (uri)
    {
        parser->uri = malloc(wcslen(uri) * 3 + 1);
        ntdll_wcstoumbs(uri, wcslen(uri) + 1, parser->uri, wcslen(uri) * 3 + 1, FALSE);
    }
    else
    {
        parser->uri = NULL;
    }

    if (!parser->bus)
    {
        parser->bus = gst_bus_new();
        gst_bus_set_sync_handler(parser->bus, bus_handler_cb, parser, NULL);
    }

    parser->container = gst_bin_new(NULL);
    gst_element_set_bus(parser->container, parser->bus);
    if (parser->context)
        gst_element_set_context(parser->container, parser->context);

    parser->my_src = gst_pad_new_from_static_template(&src_template, "quartz-src");
    gst_pad_set_getrange_function(parser->my_src, src_getrange_cb);
    gst_pad_set_query_function(parser->my_src, src_query_cb);
    gst_pad_set_activatemode_function(parser->my_src, src_activate_mode_cb);
    gst_pad_set_event_function(parser->my_src, src_event_cb);
    gst_pad_set_element_private(parser->my_src, parser);

    parser->start_offset = parser->next_offset = parser->stop_offset = 0;
    parser->next_pull_offset = 0;
    parser->error = false;

    if (!parser->init_gst(parser))
        goto out;

    gst_element_set_state(parser->container, GST_STATE_PAUSED);
    ret = gst_element_get_state(parser->container, NULL, NULL, -1);

    if (ret == GST_STATE_CHANGE_FAILURE)
    {
        if (!parser->use_mediaconv && parser->init_gst == decodebin_parser_init_gst)
        {
            GST_WARNING("Failed to play media, trying again with protonvideoconvert.");
            use_mediaconv = true;
        }
        else
            GST_ERROR("Failed to play stream.\n");
        goto out;
    }

    pthread_mutex_lock(&parser->mutex);

    while (!parser->no_more_pads && !parser->error)
        pthread_cond_wait(&parser->init_cond, &parser->mutex);
    if (parser->error)
    {
        if (!parser->use_mediaconv && parser->init_gst == decodebin_parser_init_gst)
            use_mediaconv = true;
        pthread_mutex_unlock(&parser->mutex);
        goto out;
    }

    for (i = 0; i < parser->stream_count; ++i)
    {
        struct wg_parser_stream *stream = parser->streams[i];
        gint64 duration;

        /* If we received a buffer, waiting for tags or caps does not make sense anymore. */
        while ((!stream->has_caps || !stream->has_tags) && !parser->error && !stream->has_buffer)
            pthread_cond_wait(&parser->init_cond, &parser->mutex);

        /* GStreamer doesn't actually provide any guarantees about when duration
         * is available, even for seekable streams. It's basically built for
         * applications that don't care, e.g. movie players that can display
         * a duration once it's available, and update it visually if a better
         * estimate is found. This doesn't really match well with DirectShow or
         * Media Foundation, which both expect duration to be available
         * immediately on connecting, so we have to use some complex heuristics
         * to try to actually get a usable duration.
         *
         * Some elements (avidemux, wavparse, qtdemux) record duration almost
         * immediately, before fixing caps. Such elements don't send
         * duration-changed messages. Therefore always try querying duration
         * after caps have been found.
         *
         * Some elements (mpegaudioparse) send duration-changed. In the case of
         * a mp3 stream without seek tables it will not be sent immediately, but
         * only after enough frames have been parsed to form an estimate. They
         * may send it multiple times with increasingly accurate estimates, but
         * unfortunately we have no way of knowing whether another estimate will
         * be sent, so we always take the first one. We assume that if the
         * duration is not immediately available then the element will always
         * send duration-changed.
         */

        for (;;)
        {
            if (parser->error)
            {
                pthread_mutex_unlock(&parser->mutex);
                goto out;
            }
            if (gst_pad_query_duration(stream->their_src, GST_FORMAT_TIME, &duration))
            {
                stream->duration = duration / 100;
                break;
            }

            if (stream->eos)
            {
                stream->duration = 0;
                GST_WARNING("Failed to query duration.\n");
                break;
            }

            /* Elements based on GstBaseParse send duration-changed before
             * actually updating the duration in GStreamer versions prior
             * to 1.17.1. See <gstreamer.git:d28e0b4147fe7073b2>. So after
             * receiving duration-changed we have to continue polling until
             * the query succeeds. */
            if (parser->has_duration)
            {
                pthread_mutex_unlock(&parser->mutex);
                g_usleep(10000);
                pthread_mutex_lock(&parser->mutex);
            }
            else
            {
                pthread_cond_wait(&parser->init_cond, &parser->mutex);
            }
        }

        query_tags(stream);

        /* Now that we're fully initialized, enable the stream so that further
         * samples get queued instead of being discarded. We don't actually need
         * the samples (in particular, the frontend should seek before
         * attempting to read anything), but we don't want to waste CPU time
         * trying to decode them. */
        stream->enabled = true;
    }

    pthread_mutex_unlock(&parser->mutex);

    parser->next_offset = 0;
    return S_OK;

out:
    if (parser->container)
        gst_element_set_state(parser->container, GST_STATE_NULL);
    if (parser->their_sink)
    {
        gst_object_unref(parser->their_sink);
        parser->my_src = parser->their_sink = NULL;
    }

    for (i = 0; i < parser->stream_count; ++i)
        free_stream(parser->streams[i]);
    parser->stream_count = 0;
    free(parser->streams);
    parser->streams = NULL;

    if (parser->container)
    {
        gst_element_set_bus(parser->container, NULL);
        gst_object_unref(parser->container);
        parser->container = NULL;
    }

    g_free(parser->sink_caps);
    parser->sink_caps = NULL;

    pthread_mutex_lock(&parser->mutex);
    parser->sink_connected = false;
    pthread_mutex_unlock(&parser->mutex);
    pthread_cond_signal(&parser->read_cond);

    if (use_mediaconv)
    {
        HRESULT hr;
        parser->use_mediaconv = true;
        hr = wg_parser_connect(args);
        parser->use_mediaconv = false;
        return hr;
    }

    return E_FAIL;
}

static NTSTATUS wg_parser_disconnect(void *args)
{
    struct wg_parser *parser = args;
    unsigned int i;

    /* Unblock all of our streams. */
    pthread_mutex_lock(&parser->mutex);
    for (i = 0; i < parser->stream_count; ++i)
    {
        parser->streams[i]->flushing = true;
        pthread_cond_signal(&parser->streams[i]->event_empty_cond);
    }
    pthread_mutex_unlock(&parser->mutex);

    gst_element_set_state(parser->container, GST_STATE_NULL);
    gst_object_unref(parser->my_src);
    gst_object_unref(parser->their_sink);
    parser->my_src = parser->their_sink = NULL;

    pthread_mutex_lock(&parser->mutex);
    parser->sink_connected = false;
    pthread_mutex_unlock(&parser->mutex);
    pthread_cond_signal(&parser->read_cond);

    for (i = 0; i < parser->stream_count; ++i)
        free_stream(parser->streams[i]);

    parser->stream_count = 0;
    free(parser->streams);
    parser->streams = NULL;

    gst_element_set_bus(parser->container, NULL);
    gst_object_unref(parser->container);
    parser->container = NULL;

    g_free(parser->sink_caps);
    parser->sink_caps = NULL;

    return S_OK;
}

static BOOL decodebin_parser_init_gst(struct wg_parser *parser)
{
    GstElement *element;
    int ret;

    if (!(element = create_element("decodebin", "base")))
        return FALSE;

    gst_bin_add(GST_BIN(parser->container), element);
    parser->decodebin = element;

    g_object_set(element, "max-size-bytes", G_MAXUINT, NULL);
    g_signal_connect(element, "pad-added", G_CALLBACK(pad_added_cb), parser);
    g_signal_connect(element, "pad-removed", G_CALLBACK(pad_removed_cb), parser);
    g_signal_connect(element, "autoplug-select", G_CALLBACK(autoplug_select_cb), parser);
    g_signal_connect(element, "autoplug-sort", G_CALLBACK(autoplug_sort_cb), parser);
    g_signal_connect(element, "no-more-pads", G_CALLBACK(no_more_pads_cb), parser);

    parser->their_sink = gst_element_get_static_pad(element, "sink");

    pthread_mutex_lock(&parser->mutex);
    parser->no_more_pads = false;
    pthread_mutex_unlock(&parser->mutex);

    if ((ret = gst_pad_link(parser->my_src, parser->their_sink)) < 0)
    {
        GST_ERROR("Failed to link pads, error %d.", ret);
        return FALSE;
    }

    return TRUE;
}

static BOOL uridecodebin_parser_init_gst(struct wg_parser *parser)
{
    GstElement *element;

    if (!(element = create_element("uridecodebin", "base")))
        return FALSE;

    gst_bin_add(GST_BIN(parser->container), element);
    parser->decodebin = element;

    g_object_set(parser->decodebin, "uri", parser->uri, NULL);
    g_object_set(parser->decodebin, "max-size-bytes", G_MAXUINT, NULL);
    g_signal_connect(element, "pad-added", G_CALLBACK(pad_added_cb), parser);
    g_signal_connect(element, "pad-removed", G_CALLBACK(pad_removed_cb), parser);
    g_signal_connect(element, "autoplug-select", G_CALLBACK(autoplug_select_cb), parser);
    g_signal_connect(element, "autoplug-sort", G_CALLBACK(autoplug_sort_cb), parser);
    g_signal_connect(element, "no-more-pads", G_CALLBACK(no_more_pads_cb), parser);

    pthread_mutex_lock(&parser->mutex);
    parser->no_more_pads = false;
    pthread_mutex_unlock(&parser->mutex);

    return TRUE;
}

static BOOL avi_parser_init_gst(struct wg_parser *parser)
{
    GstElement *element;
    int ret;

    if (!(element = create_element("avidemux", "good")))
        return FALSE;

    gst_bin_add(GST_BIN(parser->container), element);

    g_signal_connect(element, "pad-added", G_CALLBACK(pad_added_cb), parser);
    g_signal_connect(element, "pad-removed", G_CALLBACK(pad_removed_cb), parser);
    g_signal_connect(element, "no-more-pads", G_CALLBACK(no_more_pads_cb), parser);

    parser->their_sink = gst_element_get_static_pad(element, "sink");

    pthread_mutex_lock(&parser->mutex);
    parser->no_more_pads = false;
    pthread_mutex_unlock(&parser->mutex);

    if ((ret = gst_pad_link(parser->my_src, parser->their_sink)) < 0)
    {
        GST_ERROR("Failed to link pads, error %d.", ret);
        return FALSE;
    }

    return TRUE;
}

static BOOL mpeg_audio_parser_init_gst(struct wg_parser *parser)
{
    struct wg_parser_stream *stream;
    GstElement *element;
    int ret;

    if (!(element = create_element("mpegaudioparse", "good")))
        return FALSE;

    gst_bin_add(GST_BIN(parser->container), element);

    parser->their_sink = gst_element_get_static_pad(element, "sink");
    if ((ret = gst_pad_link(parser->my_src, parser->their_sink)) < 0)
    {
        GST_ERROR("Failed to link sink pads, error %d.", ret);
        return FALSE;
    }

    if (!(stream = create_stream(parser, NULL)))
        return FALSE;

    gst_object_ref(stream->their_src = gst_element_get_static_pad(element, "src"));
    if ((ret = gst_pad_link(stream->their_src, stream->my_sink)) < 0)
    {
        GST_ERROR("Failed to link source pads, error %d.", ret);
        return FALSE;
    }
    gst_pad_set_active(stream->my_sink, 1);

    parser->no_more_pads = true;

    return TRUE;
}

static BOOL wave_parser_init_gst(struct wg_parser *parser)
{
    struct wg_parser_stream *stream;
    GstElement *element;
    int ret;

    if (!(element = create_element("wavparse", "good")))
        return FALSE;

    gst_bin_add(GST_BIN(parser->container), element);

    parser->their_sink = gst_element_get_static_pad(element, "sink");
    if ((ret = gst_pad_link(parser->my_src, parser->their_sink)) < 0)
    {
        GST_ERROR("Failed to link sink pads, error %d.", ret);
        return FALSE;
    }

    if (!(stream = create_stream(parser, NULL)))
        return FALSE;

    stream->their_src = gst_element_get_static_pad(element, "src");
    gst_object_ref(stream->their_src);
    if ((ret = gst_pad_link(stream->their_src, stream->my_sink)) < 0)
    {
        GST_ERROR("Failed to link source pads, error %d.", ret);
        return FALSE;
    }
    gst_pad_set_active(stream->my_sink, 1);

    parser->no_more_pads = true;

    return TRUE;
}

static NTSTATUS wg_parser_create(void *args)
{
    static const init_gst_cb init_funcs[] =
    {
        [WG_PARSER_DECODEBIN] = decodebin_parser_init_gst,
        [WG_PARSER_AVIDEMUX] = avi_parser_init_gst,
        [WG_PARSER_MPEGAUDIOPARSE] = mpeg_audio_parser_init_gst,
        [WG_PARSER_WAVPARSE] = wave_parser_init_gst,
        [WG_PARSER_URIDECODEBIN] = uridecodebin_parser_init_gst,
    };

    struct wg_parser_create_params *params = args;
    struct wg_parser *parser;

    if (!(parser = calloc(1, sizeof(*parser))))
        return E_OUTOFMEMORY;
    if ((parser->use_opengl = params->use_opengl && gl_display))
    {
        if ((parser->context = gst_context_new(GST_GL_DISPLAY_CONTEXT_TYPE, false)))
            gst_context_set_gl_display(parser->context, gl_display);
        else
        {
            GST_ERROR("Failed to create parser context");
            parser->use_opengl = FALSE;
        }
    }

    pthread_mutex_init(&parser->mutex, NULL);
    pthread_cond_init(&parser->init_cond, NULL);
    pthread_cond_init(&parser->read_cond, NULL);
    pthread_cond_init(&parser->read_done_cond, NULL);
    parser->init_gst = init_funcs[params->type];
    parser->err_on = params->err_on;
    parser->warn_on = params->warn_on;
    GST_DEBUG("Created winegstreamer parser %p.", parser);
    params->parser = parser;
    return S_OK;
}

static NTSTATUS wg_parser_destroy(void *args)
{
    struct wg_parser *parser = args;

    if (parser->bus)
    {
        gst_bus_set_sync_handler(parser->bus, NULL, NULL, NULL);
        gst_object_unref(parser->bus);
    }

    if (parser->context)
        gst_context_unref(parser->context);

    pthread_mutex_destroy(&parser->mutex);
    pthread_cond_destroy(&parser->init_cond);
    pthread_cond_destroy(&parser->read_cond);
    pthread_cond_destroy(&parser->read_done_cond);

    free(parser->uri);
    free(parser);
    return S_OK;
}

const unixlib_entry_t __wine_unix_call_funcs[] =
{
#define X(name) [unix_ ## name] = name
    X(wg_init_gstreamer),

    X(wg_parser_create),
    X(wg_parser_destroy),

    X(wg_parser_connect),
    X(wg_parser_disconnect),

    X(wg_parser_get_next_read_offset),
    X(wg_parser_push_data),

    X(wg_parser_get_stream_count),
    X(wg_parser_get_stream),

    X(wg_parser_stream_get_preferred_format),
    X(wg_parser_stream_enable),
    X(wg_parser_stream_disable),

    X(wg_parser_stream_get_buffer),
    X(wg_parser_stream_copy_buffer),
    X(wg_parser_stream_release_buffer),
    X(wg_parser_stream_notify_qos),

    X(wg_parser_stream_get_duration),
    X(wg_parser_stream_get_tag),
    X(wg_parser_stream_seek),

    X(wg_transform_create),
    X(wg_transform_destroy),
    X(wg_transform_set_output_format),

    X(wg_transform_push_data),
    X(wg_transform_read_data),
    X(wg_transform_get_status),
<<<<<<< HEAD
    X(wg_transform_drain),

    X(wg_source_create),
    X(wg_source_destroy),
    X(wg_source_get_status),
    X(wg_source_push_data),
    X(wg_source_get_stream_format),
    X(wg_source_get_stream_tag),
=======
>>>>>>> 6eb373f5
};<|MERGE_RESOLUTION|>--- conflicted
+++ resolved
@@ -93,14 +93,9 @@
     bool use_mediaconv;
     bool use_opengl;
 
-<<<<<<< HEAD
-    GstContext *context;
-    bool using_qtdemux;
-=======
     bool unlimited_buffering;
 
     gchar *sink_caps;
->>>>>>> 6eb373f5
 };
 
 struct wg_parser_stream
@@ -505,11 +500,7 @@
 {
     struct wg_parser *parser = user;
     const char *name = gst_element_factory_get_longname(fact);
-<<<<<<< HEAD
-    struct wg_parser *parser = user;
-=======
     const char *klass = gst_element_factory_get_klass(fact);
->>>>>>> 6eb373f5
 
     GST_INFO("Using \"%s\".", name);
 
@@ -527,15 +518,10 @@
         GST_WARNING("Disabled video acceleration since it breaks in wine.");
         return GST_AUTOPLUG_SELECT_SKIP;
     }
-<<<<<<< HEAD
-    if (!strcmp(name, "QuickTime demuxer"))
-        parser->using_qtdemux = true;
-=======
 
     if (!parser->sink_caps && strstr(klass, GST_ELEMENT_FACTORY_KLASS_DEMUXER))
         parser->sink_caps = g_strdup(gst_structure_get_name(gst_caps_get_structure(caps, 0)));
 
->>>>>>> 6eb373f5
     return GST_AUTOPLUG_SELECT_TRY;
 }
 
@@ -1970,15 +1956,4 @@
     X(wg_transform_push_data),
     X(wg_transform_read_data),
     X(wg_transform_get_status),
-<<<<<<< HEAD
-    X(wg_transform_drain),
-
-    X(wg_source_create),
-    X(wg_source_destroy),
-    X(wg_source_get_status),
-    X(wg_source_push_data),
-    X(wg_source_get_stream_format),
-    X(wg_source_get_stream_tag),
-=======
->>>>>>> 6eb373f5
 };