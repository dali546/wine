--- conflicted
+++ resolved
@@ -346,16 +346,9 @@
         case WG_MAJOR_TYPE_AUDIO_MPEG4:
         case WG_MAJOR_TYPE_AUDIO_WMA:
         case WG_MAJOR_TYPE_VIDEO_CINEPAK:
-<<<<<<< HEAD
-        case WG_MAJOR_TYPE_VIDEO_WMV:
-        case WG_MAJOR_TYPE_VIDEO_INDEO:
-            if (!(element = find_element(GST_ELEMENT_FACTORY_TYPE_DECODER, src_caps, raw_caps))
-                    || !append_element(transform->container, element, &first, &last))
-=======
         case WG_MAJOR_TYPE_VIDEO_INDEO:
             if (!(element = transform_find_element(GST_ELEMENT_FACTORY_TYPE_DECODER, src_caps, raw_caps))
                     || !transform_append_element(transform, element, &first, &last))
->>>>>>> 6eb373f5
             {
                 gst_caps_unref(raw_caps);
                 goto out;
