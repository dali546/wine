--- conflicted
+++ resolved
@@ -89,11 +89,7 @@
 
     struct wg_format input_format;
     struct wg_format output_format;
-<<<<<<< HEAD
-    DMO_OUTPUT_DATA_BUFFER output;
-=======
     GUID output_subtype;
->>>>>>> 6eb373f5
 };
 
 static bool wg_format_is_set(struct wg_format *format)
@@ -430,29 +426,6 @@
 static HRESULT WINAPI media_object_GetOutputType(IMediaObject *iface, DWORD index, DWORD type_index,
         DMO_MEDIA_TYPE *type)
 {
-<<<<<<< HEAD
-    struct wmv_decoder *impl = impl_from_IMediaObject(iface);
-    struct wg_format format = impl->output_format;
-
-    FIXME("iface %p, index %lu, type_index %lu, type %p semi-stub!\n", iface, index, type_index, type);
-
-    if (type_index >= ARRAY_SIZE(video_formats))
-        return VFW_E_NO_TYPES;
-
-    format.major_type = WG_MAJOR_TYPE_VIDEO;
-    format.u.video.format = video_formats[index];
-    if (!format.u.video.width)
-        format.u.video.width = 1920;
-    if (!format.u.video.height)
-        format.u.video.height = 1080;
-    if (!format.u.video.fps_d)
-        format.u.video.fps_d = 1;
-    if (!format.u.video.fps_n)
-        format.u.video.fps_n = 1;
-
-    if (!amt_from_wg_format((AM_MEDIA_TYPE *)type, &format, false))
-        return VFW_E_NO_TYPES;
-=======
     struct wmv_decoder *decoder = impl_from_IMediaObject(iface);
     VIDEOINFOHEADER *info;
     const GUID *subtype;
@@ -503,7 +476,6 @@
     info->bmiHeader.biBitCount = wmv_decoder_output_types[type_index].bpp;
     info->bmiHeader.biCompression = wmv_decoder_output_types[type_index].compression;
     info->bmiHeader.biSizeImage = image_size;
->>>>>>> 6eb373f5
 
     return S_OK;
 }
@@ -554,33 +526,6 @@
 static HRESULT WINAPI media_object_SetOutputType(IMediaObject *iface, DWORD index,
         const DMO_MEDIA_TYPE *type, DWORD flags)
 {
-<<<<<<< HEAD
-    struct wmv_decoder *impl = impl_from_IMediaObject(iface);
-    struct wg_format wg_format;
-    DWORD i;
-
-    FIXME("iface %p, index %lu, type %p, flags %#lx semi-stub!\n", iface, index, type, flags);
-
-    if (flags & DMO_SET_TYPEF_CLEAR)
-    {
-        memset(&impl->output_format, 0, sizeof(impl->output_format));
-        return S_OK;
-    }
-
-    if (!amt_to_wg_format((const AM_MEDIA_TYPE *)type, &wg_format))
-        return VFW_E_INVALIDMEDIATYPE;
-
-    if (wg_format.major_type != WG_MAJOR_TYPE_VIDEO)
-        return VFW_E_INVALIDMEDIATYPE;
-    for (i = 0; i < ARRAY_SIZE(video_formats); ++i)
-        if (wg_format.u.video.format == video_formats[i])
-            break;
-    if (i == ARRAY_SIZE(video_formats))
-        return VFW_E_INVALIDMEDIATYPE;
-
-    if (!(flags & DMO_SET_TYPEF_TEST_ONLY))
-        impl->output_format = wg_format;
-=======
     struct wmv_decoder *decoder = impl_from_IMediaObject(iface);
     struct wg_format wg_format;
     unsigned int i;
@@ -620,7 +565,6 @@
         decoder->output_subtype = type->subtype;
         decoder->output_format = wg_format;
     }
->>>>>>> 6eb373f5
 
     return S_OK;
 }
@@ -647,26 +591,6 @@
 
 static HRESULT WINAPI media_object_GetOutputSizeInfo(IMediaObject *iface, DWORD index, DWORD *size, DWORD *alignment)
 {
-<<<<<<< HEAD
-    struct wmv_decoder *impl = impl_from_IMediaObject(iface);
-    AM_MEDIA_TYPE mt;
-
-    TRACE("iface %p, index %lu, size %p, alignment %p semi-stub!\n", iface, index, size, alignment);
-
-    if (!amt_from_wg_format(&mt, &impl->output_format, false))
-        return VFW_E_INVALIDMEDIATYPE;
-
-    if (!IsEqualGUID(&mt.formattype, &FORMAT_VideoInfo))
-        *size = mt.lSampleSize;
-    else
-    {
-        VIDEOINFOHEADER *format = (VIDEOINFOHEADER *)mt.pbFormat;
-        *size = format->bmiHeader.biSizeImage;
-    }
-    FreeMediaType(&mt);
-
-    *alignment = 1;
-=======
     struct wmv_decoder *decoder = impl_from_IMediaObject(iface);
     HRESULT hr;
 
@@ -685,7 +609,6 @@
     }
     *alignment = 1;
 
->>>>>>> 6eb373f5
     return S_OK;
 }
 
