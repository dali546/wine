--- conflicted
+++ resolved
@@ -109,10 +109,6 @@
     "VK_EXT_metal_objects",
     "VK_EXT_physical_device_drm",
     "VK_GOOGLE_surfaceless_query",
-<<<<<<< HEAD
-    "VK_KHR_external_fence_fd",
-=======
->>>>>>> 6eb373f5
     "VK_SEC_amigo_profiling", # Angle specific.
 
     # Extensions which require callback handling
@@ -127,15 +123,12 @@
 # winevulkan may nonetheless use, or extensions we want to generate headers for
 # but not expose to applications (useful for test commits)
 UNEXPOSED_EXTENSIONS = {
-<<<<<<< HEAD
-=======
     "VK_KHR_external_memory_win32",
     "VK_EXT_external_memory_dma_buf",
     "VK_EXT_image_drm_format_modifier",
     "VK_KHR_external_fence_fd",
     "VK_KHR_external_memory_fd",
     "VK_KHR_external_semaphore_fd",
->>>>>>> 6eb373f5
 }
 
 # The Vulkan loader provides entry-points for core functionality and important
@@ -214,12 +207,7 @@
     "vkCreateCommandPool" : {"dispatch": True, "driver" : False, "thunk" : ThunkType.NONE, "loader_thunk" : ThunkType.PRIVATE, "extra_param" : "client_ptr"},
     "vkCreateFence" : {"dispatch": True, "driver" : False, "thunk" : ThunkType.NONE},
     "vkDestroyCommandPool" : {"dispatch": True, "driver" : False, "thunk" : ThunkType.NONE, "loader_thunk" : ThunkType.PRIVATE},
-<<<<<<< HEAD
-    "vkDestroyDevice" : {"dispatch" : True, "driver" : False, "thunk" : ThunkType.NONE, "loader_thunk" : ThunkType.PRIVATE},
-    "vkDestroyFence" : {"dispatch" : True, "driver" : False, "thunk": ThunkType.NONE},
-=======
     "vkDestroyDevice" : {"dispatch" : True, "driver" : True, "thunk" : ThunkType.NONE, "loader_thunk" : ThunkType.PRIVATE},
->>>>>>> 6eb373f5
     "vkFreeCommandBuffers" : {"dispatch" : True, "driver" : False, "thunk" : ThunkType.NONE, "loader_thunk" : ThunkType.PRIVATE},
     "vkGetDeviceProcAddr" : {"dispatch" : False, "driver" : True, "thunk" : ThunkType.NONE, "loader_thunk" : ThunkType.NONE},
     "vkGetDeviceQueue" : {"dispatch": True, "driver" : False, "thunk" : ThunkType.NONE},
@@ -256,21 +244,11 @@
     "vkGetPhysicalDeviceWin32PresentationSupportKHR" : {"dispatch" : True, "driver" : True, "thunk" : ThunkType.PUBLIC},
 
     # VK_KHR_swapchain
-<<<<<<< HEAD
-    "vkCreateSwapchainKHR" : {"dispatch" : True, "driver" : True, "thunk" : ThunkType.NONE, "loader_thunk" : ThunkType.PRIVATE, "extra_param" : "client_ptr"},
-    "vkDestroySwapchainKHR" : {"dispatch" : True, "driver" : True, "thunk" : ThunkType.NONE, "loader_thunk" : ThunkType.PRIVATE},
-    "vkGetSwapchainImagesKHR": {"dispatch" : True, "driver" : True, "thunk" : ThunkType.NONE},
-    "vkQueuePresentKHR": {"dispatch" : True, "driver" : True, "thunk" : ThunkType.NONE},
-
-    "vkAcquireNextImageKHR" : {"dispatch" : True, "driver" : True, "thunk" : ThunkType.PUBLIC},
-    "vkAcquireNextImage2KHR": {"dispatch" : True, "driver" : True, "thunk" : ThunkType.PUBLIC},
-=======
     "vkAcquireNextImageKHR": {"dispatch" : True, "driver" : True, "thunk" : ThunkType.PUBLIC},
     "vkCreateSwapchainKHR" : {"dispatch" : True, "driver" : True, "thunk" : ThunkType.PUBLIC},
     "vkDestroySwapchainKHR" : {"dispatch" : True, "driver" : True, "thunk" : ThunkType.PUBLIC},
     "vkGetSwapchainImagesKHR": {"dispatch" : True, "driver" : True, "thunk" : ThunkType.PUBLIC},
     "vkQueuePresentKHR": {"dispatch" : True, "driver" : True, "thunk" : ThunkType.PUBLIC},
->>>>>>> 6eb373f5
 
     # VK_KHR_external_fence_capabilities
     "vkGetPhysicalDeviceExternalFencePropertiesKHR" : {"dispatch" : False, "driver" : False, "thunk" : ThunkType.NONE},
@@ -2494,22 +2472,7 @@
 
             body += "        default:\n"
             if self.direction == Direction.INPUT:
-<<<<<<< HEAD
-                body += ident + "if ((in_header->sType >> 16) == 0x7ead)\n"
-                body += ident + "{\n"
-                body += ident + "    VkBaseOutStructure *out_ext = conversion_context_alloc(ctx, 32);\n";
-                body += ident + "    memcpy(out_ext, in_header, 32);\n";
-                body += ident + "    out_ext->pNext = NULL;\n";
-                body += ident + "    out_header->pNext = (void *)out_ext;\n";
-                body += ident + "    out_header = (void *)out_ext;\n";
-                body += ident + "}\n"
-                body += ident + "else\n"
-                body += ident + "{\n"
-                body += ident + "    FIXME(\"Unhandled sType %u.\\n\", in_header->sType);\n"
-                body += ident + "}\n"
-=======
                 body += ident + "FIXME(\"Unhandled sType %u.\\n\", in_header->sType);\n"
->>>>>>> 6eb373f5
             body += "            break;\n"
             body += "        }\n"
             body += "    }\n"
