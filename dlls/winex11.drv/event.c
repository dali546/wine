/*
 * X11 event driver
 *
 * Copyright 1993 Alexandre Julliard
 *	     1999 Noel Borthwick
 *
 * This library is free software; you can redistribute it and/or
 * modify it under the terms of the GNU Lesser General Public
 * License as published by the Free Software Foundation; either
 * version 2.1 of the License, or (at your option) any later version.
 *
 * This library is distributed in the hope that it will be useful,
 * but WITHOUT ANY WARRANTY; without even the implied warranty of
 * MERCHANTABILITY or FITNESS FOR A PARTICULAR PURPOSE.  See the GNU
 * Lesser General Public License for more details.
 *
 * You should have received a copy of the GNU Lesser General Public
 * License along with this library; if not, write to the Free Software
 * Foundation, Inc., 51 Franklin St, Fifth Floor, Boston, MA 02110-1301, USA
 */

#if 0
#pragma makedep unix
#endif

#include "config.h"

#include <poll.h>
#include <X11/Xatom.h>
#include <X11/keysym.h>
#include <X11/Xlib.h>
#include <X11/Xresource.h>
#include <X11/Xutil.h>
#ifdef HAVE_X11_EXTENSIONS_XINPUT2_H
#include <X11/extensions/XInput2.h>
#endif

#include <assert.h>
#include <stdarg.h>
#include <string.h>

#include "x11drv.h"
#include "shlobj.h"  /* DROPFILES */
#include "shellapi.h"

#include "wine/server.h"
#include "wine/debug.h"

WINE_DEFAULT_DEBUG_CHANNEL(event);
WINE_DECLARE_DEBUG_CHANNEL(xdnd);

extern BOOL ximInComposeMode;

#define DndNotDnd       -1    /* OffiX drag&drop */
#define DndUnknown      0
#define DndRawData      1
#define DndFile         2
#define DndFiles        3
#define DndText         4
#define DndDir          5
#define DndLink         6
#define DndExe          7

#define DndEND          8

#define DndURL          128   /* KDE drag&drop */

#define XEMBED_EMBEDDED_NOTIFY        0
#define XEMBED_WINDOW_ACTIVATE        1
#define XEMBED_WINDOW_DEACTIVATE      2
#define XEMBED_REQUEST_FOCUS          3
#define XEMBED_FOCUS_IN               4
#define XEMBED_FOCUS_OUT              5
#define XEMBED_FOCUS_NEXT             6
#define XEMBED_FOCUS_PREV             7
#define XEMBED_MODALITY_ON            10
#define XEMBED_MODALITY_OFF           11
#define XEMBED_REGISTER_ACCELERATOR   12
#define XEMBED_UNREGISTER_ACCELERATOR 13
#define XEMBED_ACTIVATE_ACCELERATOR   14

Bool (*pXGetEventData)( Display *display, XEvent /*XGenericEventCookie*/ *event ) = NULL;
void (*pXFreeEventData)( Display *display, XEvent /*XGenericEventCookie*/ *event ) = NULL;

  /* Event handlers */
static BOOL X11DRV_FocusIn( HWND hwnd, XEvent *event );
static BOOL X11DRV_FocusOut( HWND hwnd, XEvent *event );
static BOOL X11DRV_Expose( HWND hwnd, XEvent *event );
static BOOL X11DRV_MapNotify( HWND hwnd, XEvent *event );
static BOOL X11DRV_UnmapNotify( HWND hwnd, XEvent *event );
static BOOL X11DRV_ReparentNotify( HWND hwnd, XEvent *event );
static BOOL X11DRV_ConfigureNotify( HWND hwnd, XEvent *event );
static BOOL X11DRV_PropertyNotify( HWND hwnd, XEvent *event );
static BOOL X11DRV_ClientMessage( HWND hwnd, XEvent *event );
static BOOL X11DRV_GravityNotify( HWND hwnd, XEvent *event );

#define MAX_EVENT_HANDLERS 128

static x11drv_event_handler handlers[MAX_EVENT_HANDLERS] =
{
    NULL,                     /*  0 reserved */
    NULL,                     /*  1 reserved */
    X11DRV_KeyEvent,          /*  2 KeyPress */
    X11DRV_KeyEvent,          /*  3 KeyRelease */
    X11DRV_ButtonPress,       /*  4 ButtonPress */
    X11DRV_ButtonRelease,     /*  5 ButtonRelease */
    X11DRV_MotionNotify,      /*  6 MotionNotify */
    X11DRV_EnterNotify,       /*  7 EnterNotify */
    NULL,                     /*  8 LeaveNotify */
    X11DRV_FocusIn,           /*  9 FocusIn */
    X11DRV_FocusOut,          /* 10 FocusOut */
    X11DRV_KeymapNotify,      /* 11 KeymapNotify */
    X11DRV_Expose,            /* 12 Expose */
    NULL,                     /* 13 GraphicsExpose */
    NULL,                     /* 14 NoExpose */
    NULL,                     /* 15 VisibilityNotify */
    NULL,                     /* 16 CreateNotify */
    X11DRV_DestroyNotify,     /* 17 DestroyNotify */
    X11DRV_UnmapNotify,       /* 18 UnmapNotify */
    X11DRV_MapNotify,         /* 19 MapNotify */
    NULL,                     /* 20 MapRequest */
    X11DRV_ReparentNotify,    /* 21 ReparentNotify */
    X11DRV_ConfigureNotify,   /* 22 ConfigureNotify */
    NULL,                     /* 23 ConfigureRequest */
    X11DRV_GravityNotify,     /* 24 GravityNotify */
    NULL,                     /* 25 ResizeRequest */
    NULL,                     /* 26 CirculateNotify */
    NULL,                     /* 27 CirculateRequest */
    X11DRV_PropertyNotify,    /* 28 PropertyNotify */
    X11DRV_SelectionClear,    /* 29 SelectionClear */
    X11DRV_SelectionRequest,  /* 30 SelectionRequest */
    NULL,                     /* 31 SelectionNotify */
    NULL,                     /* 32 ColormapNotify */
    X11DRV_ClientMessage,     /* 33 ClientMessage */
    X11DRV_MappingNotify,     /* 34 MappingNotify */
    X11DRV_GenericEvent       /* 35 GenericEvent */
};

static const char * event_names[MAX_EVENT_HANDLERS] =
{
    NULL, NULL, "KeyPress", "KeyRelease", "ButtonPress", "ButtonRelease",
    "MotionNotify", "EnterNotify", "LeaveNotify", "FocusIn", "FocusOut",
    "KeymapNotify", "Expose", "GraphicsExpose", "NoExpose", "VisibilityNotify",
    "CreateNotify", "DestroyNotify", "UnmapNotify", "MapNotify", "MapRequest",
    "ReparentNotify", "ConfigureNotify", "ConfigureRequest", "GravityNotify", "ResizeRequest",
    "CirculateNotify", "CirculateRequest", "PropertyNotify", "SelectionClear", "SelectionRequest",
    "SelectionNotify", "ColormapNotify", "ClientMessage", "MappingNotify", "GenericEvent"
};

int xinput2_opcode = 0;

static pthread_mutex_t input_cs = PTHREAD_MUTEX_INITIALIZER;
static pthread_cond_t input_cond = PTHREAD_COND_INITIALIZER;
static Display *input_display;

/* wait for the input thread to startup and return the input display */
static Display *x11drv_input_display(void)
{
    if (input_thread_hack && !input_display)
    {
        pthread_mutex_lock( &input_cs );
        while (!input_display) pthread_cond_wait( &input_cond, &input_cs );
        pthread_mutex_unlock( &input_cs );
    }

    return input_display;
}

/* set the input display and notify waiters */
static void x11drv_set_input_display( Display *display )
{
    if (input_display) return;

    pthread_mutex_lock( &input_cs );
    input_display = display;
    pthread_mutex_unlock( &input_cs );
    pthread_cond_broadcast( &input_cond );
}

/* add a window to the windows we get input for */
void x11drv_input_add_window( HWND hwnd, Window window )
{
    long mask = KeyPressMask | KeyReleaseMask | KeymapStateMask;
    Display *display = x11drv_input_display();

    if (!input_thread_hack) return;

    TRACE( "display %p, window %p/%lx\n", display, hwnd, window );

    pthread_mutex_lock( &input_cs );
    XSaveContext( display, window, winContext, (char *)hwnd );
    pthread_mutex_unlock( &input_cs );

    XSelectInput( display, window, mask );
    XFlush( display );
}

/* remove a window from the windows we get input for */
void x11drv_input_remove_window( Window window )
{
    Display *display = x11drv_input_display();

    if (!input_thread_hack) return;

    TRACE( "display %p, window %lx\n", display, window );

    XSelectInput( display, window, 0 );
    XFlush( display );

    pthread_mutex_lock( &input_cs );
    XDeleteContext( display, window, winContext );
    pthread_mutex_unlock( &input_cs );
}

/* return the name of an X event */
static const char *dbgstr_event( int type )
{
    if (type < MAX_EVENT_HANDLERS && event_names[type]) return event_names[type];
    return wine_dbg_sprintf( "Unknown event %d", type );
}

static inline void get_event_data( XEvent *event )
{
#if defined(GenericEvent) && defined(HAVE_XEVENT_XCOOKIE)
    if (event->xany.type != GenericEvent) return;
    if (!pXGetEventData || !pXGetEventData( event->xany.display, event )) event->xcookie.data = NULL;
#endif
}

static inline void free_event_data( XEvent *event )
{
#if defined(GenericEvent) && defined(HAVE_XEVENT_XCOOKIE)
    if (event->xany.type != GenericEvent) return;
    if (event->xcookie.data) pXFreeEventData( event->xany.display, event );
#endif
}

/***********************************************************************
 *           xembed_request_focus
 */
static void xembed_request_focus( Display *display, Window window, DWORD timestamp )
{
    XEvent xev;

    xev.xclient.type = ClientMessage;
    xev.xclient.window = window;
    xev.xclient.message_type = x11drv_atom(_XEMBED);
    xev.xclient.serial = 0;
    xev.xclient.display = display;
    xev.xclient.send_event = True;
    xev.xclient.format = 32;

    xev.xclient.data.l[0] = timestamp;
    xev.xclient.data.l[1] = XEMBED_REQUEST_FOCUS;
    xev.xclient.data.l[2] = 0;
    xev.xclient.data.l[3] = 0;
    xev.xclient.data.l[4] = 0;

    XSendEvent(display, window, False, NoEventMask, &xev);
    XFlush( display );
}

/***********************************************************************
 *           X11DRV_register_event_handler
 *
 * Register a handler for a given event type.
 * If already registered, overwrite the previous handler.
 */
void X11DRV_register_event_handler( int type, x11drv_event_handler handler, const char *name )
{
    assert( type < MAX_EVENT_HANDLERS );
    assert( !handlers[type] || handlers[type] == handler );
    handlers[type] = handler;
    event_names[type] = name;
    TRACE("registered handler %p for event %d %s\n", handler, type, debugstr_a(name) );
}


/***********************************************************************
 *           filter_event
 */
static Bool filter_event( Display *display, XEvent *event, char *arg )
{
    ULONG_PTR mask = (ULONG_PTR)arg;

    if ((mask & QS_ALLINPUT) == QS_ALLINPUT) return 1;

    switch(event->type)
    {
    case KeyPress:
    case KeyRelease:
    case KeymapNotify:
    case MappingNotify:
        return (mask & (QS_KEY|QS_HOTKEY)) != 0;
    case ButtonPress:
    case ButtonRelease:
        return (mask & QS_MOUSEBUTTON) != 0;
#ifdef GenericEvent
    case GenericEvent:
#ifdef HAVE_X11_EXTENSIONS_XINPUT2_H
        if (event->xcookie.extension == xinput2_opcode)
        {
            switch (event->xcookie.evtype)
            {
            case XI_RawButtonPress:
            case XI_RawButtonRelease:
                return (mask & QS_MOUSEBUTTON) != 0;
            case XI_RawMotion:
            case XI_RawTouchBegin:
            case XI_RawTouchUpdate:
            case XI_RawTouchEnd:
                return (mask & QS_INPUT) != 0;
            case XI_DeviceChanged:
                return (mask & (QS_INPUT|QS_MOUSEBUTTON)) != 0;
            }
        }
#endif
        return (mask & QS_SENDMESSAGE) != 0;
#endif
    case MotionNotify:
    case EnterNotify:
    case LeaveNotify:
        return (mask & QS_MOUSEMOVE) != 0;
    case Expose:
        return (mask & QS_PAINT) != 0;
    case FocusIn:
    case FocusOut:
    case MapNotify:
    case UnmapNotify:
    case ConfigureNotify:
    case PropertyNotify:
    case ClientMessage:
        return (mask & QS_POSTMESSAGE) != 0;
    default:
        return (mask & QS_SENDMESSAGE) != 0;
    }
}


enum event_merge_action
{
    MERGE_DISCARD,  /* discard the old event */
    MERGE_HANDLE,   /* handle the old event */
    MERGE_KEEP,     /* keep the old event for future merging */
    MERGE_IGNORE    /* ignore the new event, keep the old one */
};

/***********************************************************************
 *           merge_raw_motion_events
 */
#ifdef HAVE_X11_EXTENSIONS_XINPUT2_H
static enum event_merge_action merge_raw_motion_events( XIRawEvent *prev, XIRawEvent *next )
{
    int i, j, k;
    unsigned char mask;

    if (!prev->valuators.mask_len) return MERGE_HANDLE;
    if (!next->valuators.mask_len) return MERGE_HANDLE;

    mask = prev->valuators.mask[0] | next->valuators.mask[0];
    if (mask == next->valuators.mask[0])  /* keep next */
    {
        for (i = j = k = 0; i < 8; i++)
        {
            if (XIMaskIsSet( prev->valuators.mask, i ))
                next->valuators.values[j] += prev->valuators.values[k++];
            if (XIMaskIsSet( next->valuators.mask, i )) j++;
        }
        TRACE( "merging duplicate GenericEvent\n" );
        return MERGE_DISCARD;
    }
    if (mask == prev->valuators.mask[0])  /* keep prev */
    {
        for (i = j = k = 0; i < 8; i++)
        {
            if (XIMaskIsSet( next->valuators.mask, i ))
                prev->valuators.values[j] += next->valuators.values[k++];
            if (XIMaskIsSet( prev->valuators.mask, i )) j++;
        }
        TRACE( "merging duplicate GenericEvent\n" );
        return MERGE_IGNORE;
    }
    /* can't merge events with disjoint masks */
    return MERGE_HANDLE;
}
#endif

static int try_grab_pointer( Display *display )
{
    if (!grab_pointer)
        return 1;

    /* if we are already clipping the cursor in the current thread, we should not
     * call XGrabPointer here or it would change the confine-to window. */
    if (clipping_cursor && x11drv_thread_data()->clip_hwnd)
        return 1;

    if (XGrabPointer( display, root_window, False, 0, GrabModeAsync, GrabModeAsync,
                      None, None, CurrentTime ) != GrabSuccess)
        return 0;

    XUngrabPointer( display, CurrentTime );
    XFlush( display );
    return 1;
}

/***********************************************************************
 *           merge_events
 *
 * Try to merge 2 consecutive events.
 */
static enum event_merge_action merge_events( XEvent *prev, XEvent *next )
{
#ifdef HAVE_X11_EXTENSIONS_XINPUT2_H
    struct x11drv_thread_data *thread_data = x11drv_thread_data();
#endif

    switch (prev->type)
    {
    case ConfigureNotify:
        switch (next->type)
        {
        case ConfigureNotify:
            if (prev->xany.window == next->xany.window)
            {
                TRACE( "discarding duplicate ConfigureNotify for window %lx\n", prev->xany.window );
                return MERGE_DISCARD;
            }
            break;
        case Expose:
        case PropertyNotify:
            return MERGE_KEEP;
        }
        break;
    case MotionNotify:
        switch (next->type)
        {
        case MotionNotify:
            if (prev->xany.window == next->xany.window)
            {
                TRACE( "discarding duplicate MotionNotify for window %lx\n", prev->xany.window );
                return MERGE_DISCARD;
            }
            break;
#ifdef HAVE_X11_EXTENSIONS_XINPUT2_H
        case GenericEvent:
            if (next->xcookie.extension != xinput2_opcode) break;
            if (next->xcookie.evtype != XI_RawMotion) break;
            if (thread_data->xi2_rawinput_only) break;
            if (thread_data->warp_serial) break;
            return MERGE_KEEP;
        }
        break;
    case GenericEvent:
        if (prev->xcookie.extension != xinput2_opcode) break;
        if (prev->xcookie.evtype != XI_RawMotion) break;
        if (thread_data->xi2_rawinput_only) break;
        switch (next->type)
        {
        case GenericEvent:
            if (next->xcookie.extension != xinput2_opcode) break;
            if (next->xcookie.evtype != XI_RawMotion) break;
            if (thread_data->warp_serial) break;
            return merge_raw_motion_events( prev->xcookie.data, next->xcookie.data );
#endif
        }
        break;
    }
    return MERGE_HANDLE;
}


/***********************************************************************
 *           call_event_handler
 */
static inline BOOL call_event_handler( Display *display, XEvent *event )
{
    HWND hwnd;
    XEvent *prev;
    struct x11drv_thread_data *thread_data;
    BOOL ret;

    if (!handlers[event->type])
    {
        TRACE( "%s for win %lx, ignoring\n", dbgstr_event( event->type ), event->xany.window );
        return FALSE;  /* no handler, ignore it */
    }

    pthread_mutex_lock( &input_cs );
#ifdef GenericEvent
    if (event->type == GenericEvent) hwnd = 0; else
#endif
    if (XFindContext( display, event->xany.window, winContext, (char **)&hwnd ) != 0)
        hwnd = 0;  /* not for a registered window */
    pthread_mutex_unlock( &input_cs );
    if (!hwnd && event->xany.window == root_window) hwnd = NtUserGetDesktopWindow();

    TRACE( "%lu %s for hwnd/window %p/%lx\n",
           event->xany.serial, dbgstr_event( event->type ), hwnd, event->xany.window );
    thread_data = x11drv_thread_data();
    prev = thread_data->current_event;
    thread_data->current_event = event;
    ret = handlers[event->type]( hwnd, event );
    thread_data->current_event = prev;
    return ret;
}


/***********************************************************************
 *           process_events
 */
static BOOL process_events( Display *display, ULONG_PTR arg )
{
    XEvent event, prev_event;
    int count = 0;
    BOOL queued = FALSE, overlay_enabled = FALSE, steam_keyboard_opened = FALSE;
    enum event_merge_action action = MERGE_DISCARD;
    ULONG_PTR overlay_filter = QS_KEY | QS_MOUSEBUTTON | QS_MOUSEMOVE;
    ULONG_PTR keyboard_filter = QS_MOUSEBUTTON | QS_MOUSEMOVE;
    LARGE_INTEGER timeout = {0};

    if (NtWaitForSingleObject(steam_overlay_event, FALSE, &timeout) == WAIT_OBJECT_0)
        overlay_enabled = TRUE;
    if (NtWaitForSingleObject(steam_keyboard_event, FALSE, &timeout) == WAIT_OBJECT_0)
        steam_keyboard_opened = TRUE;

    prev_event.type = 0;
    while (XCheckIfEvent( display, &event, filter_event, (char *)arg ))
    {
        switch (event.type)
        {
        case KeyPress:
        case KeyRelease:
        case KeymapNotify:
            if (input_thread_hack && display != x11drv_input_display()) continue;
            break;
        }

        count++;
        if (overlay_enabled && filter_event( display, &event, (char *)overlay_filter )) continue;
        if (steam_keyboard_opened && filter_event( display, &event, (char *)keyboard_filter )) continue;
        if (XFilterEvent( &event, None ))
        {
            /*
             * SCIM on linux filters key events strangely. It does not filter the
             * KeyPress events for these keys however it does filter the
             * KeyRelease events. This causes wine to become very confused as
             * to the keyboard state.
             *
             * We need to let those KeyRelease events be processed so that the
             * keyboard state is correct.
             */
            if (event.type == KeyRelease)
            {
                KeySym keysym = 0;
                XKeyEvent *keyevent = &event.xkey;

                XLookupString(keyevent, NULL, 0, &keysym, NULL);
                if (!(keysym == XK_Shift_L ||
                    keysym == XK_Shift_R ||
                    keysym == XK_Control_L ||
                    keysym == XK_Control_R ||
                    keysym == XK_Alt_R ||
                    keysym == XK_Alt_L ||
                    keysym == XK_Meta_R ||
                    keysym == XK_Meta_L))
                        continue; /* not a key we care about, ignore it */
            }
            else
                continue;  /* filtered, ignore it */
        }
        get_event_data( &event );
        if (prev_event.type) action = merge_events( &prev_event, &event );
        switch( action )
        {
        case MERGE_HANDLE:  /* handle prev, keep new */
            queued |= call_event_handler( display, &prev_event );
            /* fall through */
        case MERGE_DISCARD:  /* discard prev, keep new */
            free_event_data( &prev_event );
            prev_event = event;
            break;
        case MERGE_KEEP:  /* handle new, keep prev for future merging */
            queued |= call_event_handler( display, &event );
            /* fall through */
        case MERGE_IGNORE: /* ignore new, keep prev for future merging */
            free_event_data( &event );
            break;
        }
    }
    if (prev_event.type) queued |= call_event_handler( display, &prev_event );
    free_event_data( &prev_event );
    XFlush( gdi_display );
    if (count) TRACE( "processed %d events, returning %d\n", count, queued );
    return queued;
}


/***********************************************************************
 *           ProcessEvents   (X11DRV.@)
 */
BOOL X11DRV_ProcessEvents( DWORD mask )
{
    struct x11drv_thread_data *data = x11drv_thread_data();

    if (!data) return FALSE;
    if (data->current_event) mask = 0;  /* don't process nested events */

<<<<<<< HEAD
    if (process_events( data->display, mask )) ret = count - 1;
    else if (count || !timeout || timeout->QuadPart)
    {
        ret = NtWaitForMultipleObjects( count, handles, !(flags & MWMO_WAITALL),
                                        !!(flags & MWMO_ALERTABLE), timeout );
        if (ret == count - 1) process_events( data->display, mask );
    }
    else ret = WAIT_TIMEOUT;

    return ret;
=======
    return process_events( data->display, filter_event, mask );
>>>>>>> 6eb373f5
}

/***********************************************************************
 *           x11drv_time_to_ticks
 *
 * Make our timer and the X timer line up as best we can
 *  Pass 0 to retrieve the current adjustment value (times -1)
 */
DWORD x11drv_time_to_ticks( Time time )
{
  static DWORD adjust = 0;
  DWORD now = NtGetTickCount();
  DWORD ret;

  if (! adjust && time != 0)
  {
    ret = now;
    adjust = time - now;
  }
  else
  {
      /* If we got an event in the 'future', then our clock is clearly wrong. 
         If we got it more than 10000 ms in the future, then it's most likely
         that the clock has wrapped.  */

      ret = time - adjust;
      if (ret > now && ((ret - now) < 10000) && time != 0)
      {
        adjust += ret - now;
        ret    -= ret - now;
      }
  }

  return ret;

}

/*******************************************************************
 *         can_activate_window
 *
 * Check if we can activate the specified window.
 */
static inline BOOL can_activate_window( HWND hwnd )
{
    LONG style = NtUserGetWindowLongW( hwnd, GWL_STYLE );
    RECT rect;

    if (!(style & WS_VISIBLE)) return FALSE;
    if ((style & (WS_POPUP|WS_CHILD)) == WS_CHILD) return FALSE;
    if (style & WS_MINIMIZE) return FALSE;
    if (NtUserGetWindowLongW( hwnd, GWL_EXSTYLE ) & WS_EX_NOACTIVATE) return FALSE;
    if (hwnd == NtUserGetDesktopWindow()) return FALSE;
    if (NtUserGetWindowRect( hwnd, &rect ) && IsRectEmpty( &rect )) return FALSE;
    return !(style & WS_DISABLED);
}


/**********************************************************************
 *              set_input_focus
 *
 * Try to force focus for embedded or non-managed windows.
 */
static void set_input_focus( struct x11drv_win_data *data )
{
    XWindowChanges changes;
    DWORD timestamp;

    if (!data->whole_window) return;

    if (x11drv_time_to_ticks(0))
        /* ICCCM says don't use CurrentTime, so try to use last message time if possible */
        /* FIXME: this is not entirely correct */
        timestamp = NtUserGetThreadInfo()->message_time - x11drv_time_to_ticks(0);
    else
        timestamp = CurrentTime;

    /* Set X focus and install colormap */
    changes.stack_mode = Above;
    XConfigureWindow( data->display, data->whole_window, CWStackMode, &changes );

    if (data->embedder)
        xembed_request_focus( data->display, data->embedder, timestamp );
    else
        XSetInputFocus( data->display, data->whole_window, RevertToParent, timestamp );

}

/**********************************************************************
 *              set_focus
 */
static void set_focus( XEvent *xev, HWND hwnd, Time time )
{
    HWND focus;
    Window win;
    GUITHREADINFO threadinfo;

    if (!try_grab_pointer( xev->xany.display ))
    {
        /* ask the foreground window to release its grab before trying to get ours */
        send_message( NtUserGetForegroundWindow(), WM_X11DRV_RELEASE_CURSOR, 0, 0 );
        XSendEvent( xev->xany.display, xev->xany.window, False, 0, xev );
        return;
    }
    else
    {
        TRACE( "setting foreground window to %p\n", hwnd );
        NtUserSetForegroundWindow( hwnd );
    }

    threadinfo.cbSize = sizeof(threadinfo);
    NtUserGetGUIThreadInfo( 0, &threadinfo );
    focus = threadinfo.hwndFocus;
    if (!focus) focus = threadinfo.hwndActive;
    if (focus) focus = NtUserGetAncestor( focus, GA_ROOT );
    win = X11DRV_get_whole_window(focus);

    if (win)
    {
        TRACE( "setting focus to %p (%lx) time=%ld\n", focus, win, time );
        XSetInputFocus( xev->xany.display, win, RevertToParent, time );
    }
}


/**********************************************************************
 *              handle_manager_message
 */
static void handle_manager_message( HWND hwnd, XEvent *xev )
{
    XClientMessageEvent *event = &xev->xclient;

    if (hwnd != NtUserGetDesktopWindow()) return;

    if (systray_atom && event->data.l[1] == systray_atom)
    {
        struct systray_change_owner_params params;

        TRACE( "new owner %lx\n", event->data.l[2] );

        params.event_handle = (UINT_PTR)event;
        x11drv_client_func( client_func_systray_change_owner, &params, sizeof(params) );
    }
}


/**********************************************************************
 *              handle_wm_protocols
 */
static void handle_wm_protocols( HWND hwnd, XEvent *xev )
{
    XClientMessageEvent *event = &xev->xclient;
    Atom protocol = (Atom)event->data.l[0];
    Time event_time = (Time)event->data.l[1];

    if (!protocol) return;

    if (protocol == x11drv_atom(WM_DELETE_WINDOW))
    {
        update_user_time( event_time );

        if (hwnd == NtUserGetDesktopWindow())
        {
            /* The desktop window does not have a close button that we can
             * pretend to click. Therefore, we simply send it a close command. */
            send_message( hwnd, WM_SYSCOMMAND, SC_CLOSE, 0 );
            return;
        }

        /* Ignore the delete window request if the window has been disabled
         * and we are in managed mode. This is to disallow applications from
         * being closed by the window manager while in a modal state.
         */
        if (NtUserIsWindowEnabled( hwnd ))
        {
            HMENU hSysMenu;

            if (NtUserGetClassLongW( hwnd, GCL_STYLE ) & CS_NOCLOSE) return;
            hSysMenu = NtUserGetSystemMenu( hwnd, FALSE );
            if (hSysMenu)
            {
                UINT state = NtUserThunkedMenuItemInfo( hSysMenu, SC_CLOSE, MF_BYCOMMAND,
                                                        NtUserGetMenuState, NULL, NULL );
                if (state == 0xFFFFFFFF || (state & (MF_DISABLED | MF_GRAYED)))
                    return;
            }
            if (get_active_window() != hwnd)
            {
                LRESULT ma = send_message( hwnd, WM_MOUSEACTIVATE,
                                           (WPARAM)NtUserGetAncestor( hwnd, GA_ROOT ),
                                           MAKELPARAM( HTCLOSE, WM_NCLBUTTONDOWN ) );
                switch(ma)
                {
                    case MA_NOACTIVATEANDEAT:
                    case MA_ACTIVATEANDEAT:
                        return;
                    case MA_NOACTIVATE:
                        break;
                    case MA_ACTIVATE:
                    case 0:
                        NtUserSetActiveWindow( hwnd );
                        break;
                    default:
                        WARN( "unknown WM_MOUSEACTIVATE code %d\n", (int) ma );
                        break;
                }
            }

            NtUserPostMessage( hwnd, WM_SYSCOMMAND, SC_CLOSE, 0 );
        }
    }
    else if (protocol == x11drv_atom(WM_TAKE_FOCUS))
    {
        HWND last_focus = x11drv_thread_data()->last_focus;

        TRACE( "got take focus msg for %p, enabled=%d, visible=%d (style %08x), focus=%p, active=%p, fg=%p, last=%p\n",
               hwnd, NtUserIsWindowEnabled(hwnd), NtUserIsWindowVisible(hwnd),
               (int)NtUserGetWindowLongW(hwnd, GWL_STYLE),
               get_focus(), get_active_window(), NtUserGetForegroundWindow(), last_focus );

        if (can_activate_window(hwnd))
        {
            /* simulate a mouse click on the menu to find out
             * whether the window wants to be activated */
            LRESULT ma = send_message( hwnd, WM_MOUSEACTIVATE,
                                       (WPARAM)NtUserGetAncestor( hwnd, GA_ROOT ),
                                       MAKELONG( HTMENU, WM_LBUTTONDOWN ) );
            if (ma != MA_NOACTIVATEANDEAT && ma != MA_NOACTIVATE)
            {
                set_focus( xev, hwnd, event_time );
                return;
            }
        }
        else if (hwnd == NtUserGetDesktopWindow())
        {
            hwnd = NtUserGetForegroundWindow();
            if (!hwnd) hwnd = last_focus;
            if (!hwnd) hwnd = NtUserGetDesktopWindow();
            set_focus( xev, hwnd, event_time );
            return;
        }
        /* try to find some other window to give the focus to */
        hwnd = get_focus();
        if (hwnd) hwnd = NtUserGetAncestor( hwnd, GA_ROOT );
        if (!hwnd) hwnd = get_active_window();
        if (!hwnd) hwnd = last_focus;
        if (hwnd && can_activate_window(hwnd)) set_focus( xev, hwnd, event_time );
    }
    else if (protocol == x11drv_atom(_NET_WM_PING))
    {
      XClientMessageEvent xev;
      xev = *event;
      
      TRACE("NET_WM Ping\n");
      xev.window = DefaultRootWindow(xev.display);
      XSendEvent(xev.display, xev.window, False, SubstructureRedirectMask | SubstructureNotifyMask, (XEvent*)&xev);
    }
}


static const char * const focus_details[] =
{
    "NotifyAncestor",
    "NotifyVirtual",
    "NotifyInferior",
    "NotifyNonlinear",
    "NotifyNonlinearVirtual",
    "NotifyPointer",
    "NotifyPointerRoot",
    "NotifyDetailNone"
};

static const char * const focus_modes[] =
{
    "NotifyNormal",
    "NotifyGrab",
    "NotifyUngrab",
    "NotifyWhileGrabbed"
};

/**********************************************************************
 *              X11DRV_FocusIn
 */
static BOOL X11DRV_FocusIn( HWND hwnd, XEvent *xev )
{
    XFocusChangeEvent *event = &xev->xfocus;
    XIC xic;

    if (!hwnd) return FALSE;

    TRACE( "win %p xwin %lx detail=%s mode=%s\n", hwnd, event->window, focus_details[event->detail], focus_modes[event->mode] );

    if (event->detail == NotifyPointer) return FALSE;
    if (hwnd == NtUserGetDesktopWindow()) return FALSE;

    x11drv_thread_data()->keymapnotify_hwnd = hwnd;

    /* Focus was just restored but it can be right after super was
     * pressed and gnome-shell needs a bit of time to respond and
     * toggle the activity view. If we grab the cursor right away
     * it will cancel it and super key will do nothing.
     */
    if (event->mode == NotifyUngrab && wm_is_mutter(event->display))
    {
        LARGE_INTEGER timeout = {.QuadPart = 100 * -10000};
        NtDelayExecution( FALSE, &timeout );
    }

    if (!try_grab_pointer( event->display ))
    {
        /* ask the desktop window to release its grab before trying to get ours */
        send_message( NtUserGetDesktopWindow(), WM_X11DRV_RELEASE_CURSOR, 0, 0 );
        XSendEvent( event->display, event->window, False, 0, xev );
        return FALSE;
    }

    /* ask the foreground window to re-apply the current ClipCursor rect */
    if (!send_message_timeout( NtUserGetForegroundWindow(), WM_X11DRV_CLIP_CURSOR_REQUEST, 0, 0,
                               SMTO_NOTIMEOUTIFNOTHUNG, 500, NULL ) &&
        RtlGetLastWin32Error() == ERROR_TIMEOUT)
        ERR( "WM_X11DRV_CLIP_CURSOR_REQUEST timed out.\n" );

    /* ignore wm specific NotifyUngrab / NotifyGrab events w.r.t focus */
    if (event->mode == NotifyGrab || event->mode == NotifyUngrab) return FALSE;

    if ((xic = X11DRV_get_ic( hwnd ))) XSetICFocus( xic );
    if (use_take_focus)
    {
        if (hwnd == NtUserGetForegroundWindow()) clip_fullscreen_window( hwnd, FALSE );
        return TRUE;
    }

    if (!can_activate_window(hwnd))
    {
        HWND hwnd = get_focus();
        if (hwnd) hwnd = NtUserGetAncestor( hwnd, GA_ROOT );
        if (!hwnd) hwnd = get_active_window();
        if (!hwnd) hwnd = x11drv_thread_data()->last_focus;
        if (hwnd && can_activate_window(hwnd)) set_focus( xev, hwnd, CurrentTime );
        return TRUE;
    }

    NtUserSetForegroundWindow( hwnd );
    return TRUE;
}

/**********************************************************************
 *              focus_out
 */
static void focus_out( Display *display , HWND hwnd )
 {
    HWND hwnd_tmp;
    Window focus_win;
    int revert;
    XIC xic;
    struct x11drv_win_data *data;

    if (ximInComposeMode) return;

    data = get_win_data(hwnd);
    if(data){
        LARGE_INTEGER frequency, counter;
        ULONGLONG now;
        NtQueryPerformanceCounter( &counter, &frequency );
        now = 1000 * counter.QuadPart / frequency.QuadPart;
        if(data->take_focus_back > 0 &&
                now >= data->take_focus_back &&
                now - data->take_focus_back < 1000){
            data->take_focus_back = 0;
            TRACE("workaround mutter bug, taking focus back\n");
            XSetInputFocus( data->display, data->whole_window, RevertToParent, CurrentTime);
            release_win_data(data);
            /* don't inform win32 client */
            return;
        }
        data->take_focus_back = 0;
        release_win_data(data);
    }

    x11drv_thread_data()->last_focus = hwnd;
    if ((xic = X11DRV_get_ic( hwnd ))) XUnsetICFocus( xic );

    if (is_virtual_desktop())
    {
        if (hwnd == NtUserGetDesktopWindow()) reset_clipping_window();
        return;
    }
    if (hwnd != NtUserGetForegroundWindow()) return;
    if (!(NtUserGetWindowLongW( hwnd, GWL_STYLE ) & WS_MINIMIZE))
        send_message( hwnd, WM_CANCELMODE, 0, 0 );

    /* don't reset the foreground window, if the window which is
       getting the focus is a Wine window */

    XGetInputFocus( display, &focus_win, &revert );
    if (focus_win)
    {
        if (XFindContext( display, focus_win, winContext, (char **)&hwnd_tmp ) != 0)
            focus_win = 0;
    }

    if (!focus_win)
    {
        /* Abey : 6-Oct-99. Check again if the focus out window is the
           Foreground window, because in most cases the messages sent
           above must have already changed the foreground window, in which
           case we don't have to change the foreground window to 0 */
        if (hwnd == NtUserGetForegroundWindow())
        {
            TRACE( "lost focus, setting fg to desktop\n" );
            NtUserSetForegroundWindow( NtUserGetDesktopWindow() );
        }
    }
 }

/**********************************************************************
 *              X11DRV_FocusOut
 *
 * Note: only top-level windows get FocusOut events.
 */
static BOOL X11DRV_FocusOut( HWND hwnd, XEvent *xev )
{
    XFocusChangeEvent *event = &xev->xfocus;

    TRACE( "win %p xwin %lx detail=%s mode=%s\n", hwnd, event->window, focus_details[event->detail], focus_modes[event->mode] );

    if (event->detail == NotifyPointer)
    {
        if (!hwnd && event->window == x11drv_thread_data()->clip_window) reset_clipping_window();
        return TRUE;
    }
    if (!hwnd) return FALSE;

    if (hwnd == NtUserGetForegroundWindow()) ungrab_clipping_window();

    /* ignore wm specific NotifyUngrab / NotifyGrab events w.r.t focus */
    if (event->mode == NotifyGrab || event->mode == NotifyUngrab) return FALSE;

    focus_out( event->display, hwnd );
    return TRUE;
}


/***********************************************************************
 *           X11DRV_Expose
 */
static BOOL X11DRV_Expose( HWND hwnd, XEvent *xev )
{
    XExposeEvent *event = &xev->xexpose;
    RECT rect, abs_rect;
    POINT pos;
    struct x11drv_win_data *data;
    HRGN surface_region = 0;
    UINT flags = RDW_INVALIDATE | RDW_ERASE | RDW_FRAME | RDW_ALLCHILDREN;

    TRACE( "win %p (%lx) %d,%d %dx%d\n",
           hwnd, event->window, event->x, event->y, event->width, event->height );

    if (event->window != root_window)
    {
        pos.x = event->x;
        pos.y = event->y;
    }
    else pos = root_to_virtual_screen( event->x, event->y );

    if (!(data = get_win_data( hwnd ))) return FALSE;

    rect.left   = pos.x;
    rect.top    = pos.y;
    rect.right  = pos.x + event->width;
    rect.bottom = pos.y + event->height;

    if (layered_window_client_hack && event->window == data->client_window)
        OffsetRect( &rect, data->client_rect.left - data->whole_rect.left,
                    data->client_rect.top - data->whole_rect.top );
    if (layered_window_client_hack || event->window != data->client_window)
    {
        if (data->surface)
        {
            surface_region = expose_surface( data->surface, &rect );
            if (!surface_region) flags = 0;
            else NtGdiOffsetRgn( surface_region, data->whole_rect.left - data->client_rect.left,
                                 data->whole_rect.top - data->client_rect.top );

            if (data->vis.visualid != default_visual.visualid)
                data->surface->funcs->flush( data->surface );
        }
        OffsetRect( &rect, data->whole_rect.left - data->client_rect.left,
                    data->whole_rect.top - data->client_rect.top );
    }

    if (event->window != root_window)
    {
        if (NtUserGetWindowLongW( data->hwnd, GWL_EXSTYLE ) & WS_EX_LAYOUTRTL)
            mirror_rect( &data->client_rect, &rect );
        abs_rect = rect;
        NtUserMapWindowPoints( hwnd, 0, (POINT *)&abs_rect, 2 );

        SERVER_START_REQ( update_window_zorder )
        {
            req->window      = wine_server_user_handle( hwnd );
            req->rect.left   = abs_rect.left;
            req->rect.top    = abs_rect.top;
            req->rect.right  = abs_rect.right;
            req->rect.bottom = abs_rect.bottom;
            wine_server_call( req );
        }
        SERVER_END_REQ;
    }
    else flags &= ~RDW_ALLCHILDREN;

    release_win_data( data );

    if (flags) NtUserRedrawWindow( hwnd, &rect, surface_region, flags );
    if (surface_region) NtGdiDeleteObjectApp( surface_region );
    return TRUE;
}


/**********************************************************************
 *		X11DRV_MapNotify
 */
static BOOL X11DRV_MapNotify( HWND hwnd, XEvent *event )
{
    struct x11drv_win_data *data;

    x11drv_input_add_window( hwnd, event->xany.window );

    if (event->xany.window == x11drv_thread_data()->clip_window) return TRUE;

    if (!(data = get_win_data( hwnd ))) return FALSE;

    if (!data->managed && !data->embedded && data->mapped)
    {
        HWND hwndFocus = get_focus();
        if (hwndFocus && NtUserIsChild( hwnd, hwndFocus ))
            set_input_focus( data );
    }
    release_win_data( data );
    return TRUE;
}


/**********************************************************************
 *		X11DRV_UnmapNotify
 */
static BOOL X11DRV_UnmapNotify( HWND hwnd, XEvent *event )
{
    x11drv_input_remove_window( event->xany.window );
    return TRUE;
}


/***********************************************************************
 *           reparent_notify
 */
static void reparent_notify( Display *display, HWND hwnd, Window xparent, int x, int y )
{
    HWND parent, old_parent;
    DWORD style;

    style = NtUserGetWindowLongW( hwnd, GWL_STYLE );
    if (xparent == root_window)
    {
        parent = NtUserGetDesktopWindow();
        style = (style & ~WS_CHILD) | WS_POPUP;
    }
    else
    {
        if (!(parent = create_foreign_window( display, xparent ))) return;
        style = (style & ~WS_POPUP) | WS_CHILD;
    }

    NtUserShowWindow( hwnd, SW_HIDE );
    old_parent = NtUserSetParent( hwnd, parent );
    NtUserSetWindowLong( hwnd, GWL_STYLE, style, FALSE );
    NtUserSetWindowPos( hwnd, HWND_TOP, x, y, 0, 0,
                        SWP_NOACTIVATE | SWP_NOSIZE | SWP_NOCOPYBITS |
                        ((style & WS_VISIBLE) ? SWP_SHOWWINDOW : 0) );

    /* make old parent destroy itself if it no longer has children */
    if (old_parent != NtUserGetDesktopWindow()) NtUserPostMessage( old_parent, WM_CLOSE, 0, 0 );
}


/***********************************************************************
 *           X11DRV_ReparentNotify
 */
static BOOL X11DRV_ReparentNotify( HWND hwnd, XEvent *xev )
{
    XReparentEvent *event = &xev->xreparent;
    struct x11drv_win_data *data;

    if (!(data = get_win_data( hwnd ))) return FALSE;

    if (!data->embedded)
    {
        release_win_data( data );
        return FALSE;
    }

    if (data->whole_window)
    {
        if (event->parent == root_window)
        {
            TRACE( "%p/%lx reparented to root\n", hwnd, data->whole_window );
            data->embedder = 0;
            release_win_data( data );
            send_message( hwnd, WM_CLOSE, 0, 0 );
            return TRUE;
        }
        data->embedder = event->parent;
    }

    TRACE( "%p/%lx reparented to %lx\n", hwnd, data->whole_window, event->parent );
    release_win_data( data );

    reparent_notify( event->display, hwnd, event->parent, event->x, event->y );
    return TRUE;
}


/***********************************************************************
 *		X11DRV_ConfigureNotify
 */
static BOOL X11DRV_ConfigureNotify( HWND hwnd, XEvent *xev )
{
    XConfigureEvent *event = &xev->xconfigure;
    struct x11drv_win_data *data;
    RECT rect;
    POINT pos;
    UINT flags;
    HWND parent;
    BOOL root_coords;
    int cx, cy, x = event->x, y = event->y;
    DWORD style;

    if (!hwnd) return FALSE;
    if (!(data = get_win_data( hwnd ))) return FALSE;
    if (!data->mapped || data->iconic) goto done;
    if (data->whole_window && !data->managed) goto done;
    /* ignore synthetic events on foreign windows */
    if (event->send_event && !data->whole_window) goto done;
    if (data->configure_serial && (long)(data->configure_serial - event->serial) > 0)
    {
        TRACE( "win %p/%lx event %d,%d,%dx%d ignoring old serial %lu/%lu\n",
               hwnd, data->whole_window, event->x, event->y, event->width, event->height,
               event->serial, data->configure_serial );
        goto done;
    }
    if (data->pending_fullscreen)
    {
        TRACE( "win %p/%lx event %d,%d,%dx%d pending_fullscreen is pending, so ignoring\n", hwnd,
               data->whole_window, event->x, event->y, event->width, event->height );
        goto done;
    }

    /* Get geometry */

    parent = NtUserGetAncestor( hwnd, GA_PARENT );
    root_coords = event->send_event;  /* synthetic events are always in root coords */

    if (!root_coords && parent == NtUserGetDesktopWindow()) /* normal event, map coordinates to the root */
    {
        Window child;
        XTranslateCoordinates( event->display, event->window, root_window,
                               0, 0, &x, &y, &child );
        root_coords = TRUE;
    }

    if (!root_coords)
    {
        pos.x = x;
        pos.y = y;
    }
    else pos = root_to_virtual_screen( x, y );

    if (data->fs_hack)
    {
        MONITORINFO info = {.cbSize = sizeof(MONITORINFO)};
        HMONITOR monitor;

        monitor = fs_hack_monitor_from_hwnd( hwnd );
        NtUserGetMonitorInfo( monitor, &info );
        rect = info.rcMonitor;
        TRACE( "monitor %p rect: %s\n", monitor, wine_dbgstr_rect( &rect ) );
    }
    else
    {
        X11DRV_X_to_window_rect( data, &rect, pos.x, pos.y, event->width, event->height );
        if (root_coords) NtUserMapWindowPoints( 0, parent, (POINT *)&rect, 2 );
    }

    TRACE( "win %p/%lx new X rect %d,%d,%dx%d (event %d,%d,%dx%d)\n",
           hwnd, data->whole_window, (int)rect.left, (int)rect.top,
           (int)(rect.right-rect.left), (int)(rect.bottom-rect.top),
           event->x, event->y, event->width, event->height );

    /* Compare what has changed */

    {
        const char *steamgameid = getenv( "SteamGameId" );

        if (steamgameid && !strcmp( steamgameid, "590380" ))
        {
            /* Into The Breach is extremely picky about the size of its window. */
            if (NtUserIsWindowRectFullScreen( &data->whole_rect ) && NtUserIsWindowRectFullScreen( &rect ))
            {
                TRACE( "window is fullscreen and new size is also fullscreen, so preserving window size\n" );
                rect.right = rect.left + (data->whole_rect.right - data->whole_rect.left);
                rect.bottom = rect.top + (data->whole_rect.bottom - data->whole_rect.top);
            }
        }
    }

    x     = rect.left;
    y     = rect.top;
    cx    = rect.right - rect.left;
    cy    = rect.bottom - rect.top;
    flags = SWP_NOACTIVATE | SWP_NOZORDER;

    if (!data->whole_window) flags |= SWP_NOCOPYBITS;  /* we can't copy bits of foreign windows */

    if (data->window_rect.left == x && data->window_rect.top == y) flags |= SWP_NOMOVE;
    else
        TRACE( "%p moving from (%d,%d) to (%d,%d)\n",
               hwnd, (int)data->window_rect.left, (int)data->window_rect.top, x, y );

    if ((data->window_rect.right - data->window_rect.left == cx &&
         data->window_rect.bottom - data->window_rect.top == cy) ||
        IsRectEmpty( &data->window_rect ))
        flags |= SWP_NOSIZE;
    else
        TRACE( "%p resizing from (%dx%d) to (%dx%d)\n",
               hwnd, (int)(data->window_rect.right - data->window_rect.left),
               (int)(data->window_rect.bottom - data->window_rect.top), cx, cy );

    style = NtUserGetWindowLongW( data->hwnd, GWL_STYLE );
    if ((style & WS_CAPTION) == WS_CAPTION || !NtUserIsWindowRectFullScreen( &data->whole_rect ))
    {
        read_net_wm_states( event->display, data );
        if ((data->net_wm_state & (1 << NET_WM_STATE_MAXIMIZED)))
        {
            if (!(style & WS_MAXIMIZE))
            {
                TRACE( "win %p/%lx is maximized\n", data->hwnd, data->whole_window );
                release_win_data( data );
                send_message( data->hwnd, WM_SYSCOMMAND, SC_MAXIMIZE, 0 );
                return TRUE;
            }
        }
        else if (style & WS_MAXIMIZE)
        {
            TRACE( "window %p/%lx is no longer maximized\n", data->hwnd, data->whole_window );
            release_win_data( data );
            send_message( data->hwnd, WM_SYSCOMMAND, SC_RESTORE, 0 );
            return TRUE;
        }
    }

    if ((flags & (SWP_NOSIZE | SWP_NOMOVE)) != (SWP_NOSIZE | SWP_NOMOVE))
    {
        release_win_data( data );
        NtUserSetWindowPos( hwnd, 0, x, y, cx, cy, flags );
        return TRUE;
    }

done:
    release_win_data( data );
    return FALSE;
}


/**********************************************************************
 *           X11DRV_GravityNotify
 */
static BOOL X11DRV_GravityNotify( HWND hwnd, XEvent *xev )
{
    XGravityEvent *event = &xev->xgravity;
    struct x11drv_win_data *data = get_win_data( hwnd );
    RECT window_rect;
    int x, y;

    if (!data) return FALSE;

    if (data->whole_window)  /* only handle this for foreign windows */
    {
        release_win_data( data );
        return FALSE;
    }

    x = event->x + data->window_rect.left - data->whole_rect.left;
    y = event->y + data->window_rect.top - data->whole_rect.top;

    TRACE( "win %p/%lx new X pos %d,%d (event %d,%d)\n",
           hwnd, data->whole_window, x, y, event->x, event->y );

    window_rect = data->window_rect;
    release_win_data( data );

    if (window_rect.left != x || window_rect.top != y)
        NtUserSetWindowPos( hwnd, 0, x, y, 0, 0, SWP_NOSIZE | SWP_NOZORDER | SWP_NOACTIVATE | SWP_NOCOPYBITS );

    return TRUE;
}


/***********************************************************************
 *           get_window_wm_state
 */
static int get_window_wm_state( Display *display, Window window )
{
    struct
    {
        CARD32 state;
        XID     icon;
    } *state;
    Atom type;
    int format, ret = -1;
    unsigned long count, remaining;

    if (!XGetWindowProperty( display, window, x11drv_atom(WM_STATE), 0,
                             sizeof(*state)/sizeof(CARD32), False, x11drv_atom(WM_STATE),
                             &type, &format, &count, &remaining, (unsigned char **)&state ))
    {
        if (type == x11drv_atom(WM_STATE) && get_property_size( format, count ) >= sizeof(*state))
            ret = state->state;
        XFree( state );
    }
    return ret;
}


/***********************************************************************
 *           handle_wm_state_notify
 *
 * Handle a PropertyNotify for WM_STATE.
 */
static void handle_wm_state_notify( HWND hwnd, XPropertyEvent *event, BOOL update_window )
{
    struct x11drv_win_data *data = get_win_data( hwnd );
    UINT style;

    if (!data) return;

    switch(event->state)
    {
    case PropertyDelete:
        TRACE( "%p/%lx: WM_STATE deleted from %d\n", data->hwnd, data->whole_window, data->wm_state );
        data->wm_state = WithdrawnState;
        break;
    case PropertyNewValue:
        {
            int old_state = data->wm_state;
            int new_state = get_window_wm_state( event->display, data->whole_window );
            if (new_state != -1 && new_state != data->wm_state)
            {
                TRACE( "%p/%lx: new WM_STATE %d from %d\n",
                       data->hwnd, data->whole_window, new_state, old_state );
                data->wm_state = new_state;
                /* ignore the initial state transition out of withdrawn state */
                /* metacity does Withdrawn->NormalState->IconicState when mapping an iconic window */
                if (!old_state) goto done;
            }
        }
        break;
    }

    if (!update_window || !data->managed || !data->mapped) goto done;

    style = NtUserGetWindowLongW( data->hwnd, GWL_STYLE );

    if (data->iconic && data->wm_state == NormalState)  /* restore window */
    {
        data->iconic = FALSE;
        read_net_wm_states( event->display, data );
        if ((style & WS_CAPTION) == WS_CAPTION && (data->net_wm_state & (1 << NET_WM_STATE_MAXIMIZED)))
        {
            if ((style & WS_MAXIMIZEBOX) && !(style & WS_DISABLED))
            {
                TRACE( "restoring to max %p/%lx\n", data->hwnd, data->whole_window );
                release_win_data( data );
                send_message( hwnd, WM_SYSCOMMAND, SC_MAXIMIZE, 0 );
                return;
            }
            TRACE( "not restoring to max win %p/%lx style %08x\n", data->hwnd, data->whole_window, style );
        }
        else
        {
            if (style & (WS_MINIMIZE | WS_MAXIMIZE))
            {
                TRACE( "restoring win %p/%lx\n", data->hwnd, data->whole_window );
                release_win_data( data );
                if ((style & (WS_MINIMIZE | WS_VISIBLE)) == (WS_MINIMIZE | WS_VISIBLE))
                    NtUserSetForegroundWindow( hwnd );
                send_message( hwnd, WM_SYSCOMMAND, SC_RESTORE, 0 );
                return;
            }
            TRACE( "not restoring win %p/%lx style %08x\n", data->hwnd, data->whole_window, style );
        }
    }
    else if (!data->iconic && data->wm_state == IconicState)
    {
        data->iconic = TRUE;
        if ((style & WS_MINIMIZEBOX) && !(style & WS_DISABLED))
        {
            TRACE( "minimizing win %p/%lx\n", data->hwnd, data->whole_window );
            release_win_data( data );
            send_message( hwnd, WM_SYSCOMMAND, SC_MINIMIZE, 0 );
            return;
        }
        TRACE( "not minimizing win %p/%lx style %08x\n", data->hwnd, data->whole_window, style );
    }
done:
    release_win_data( data );
}


static void handle__net_wm_state_notify( HWND hwnd, XPropertyEvent *event )
{
    struct x11drv_win_data *data = get_win_data( hwnd );

    if (data->pending_fullscreen)
    {
        read_net_wm_states( event->display, data );
        if (data->net_wm_state & (1 << NET_WM_STATE_FULLSCREEN))
        {
            data->pending_fullscreen = FALSE;
            TRACE( "PropertyNotify _NET_WM_STATE, now %#x, pending_fullscreen no longer pending.\n", (UINT)data->net_wm_state );
        }
        else TRACE( "PropertyNotify _NET_WM_STATE, now %#x, pending_fullscreen still pending.\n", (UINT)data->net_wm_state );
    }

    release_win_data( data );
}

static int handle_gamescope_focused_app_error( Display *dpy, XErrorEvent *event, void *arg )
{
    WARN( "Failed to read GAMESCOPE_FOCUSED_APP property, ignoring.\n" );
    return 1;
}

static void handle_gamescope_focused_app( XPropertyEvent *event )
{
    static const char *sgi = NULL;
    static BOOL steam_keyboard_opened;

    unsigned long count, remaining, *property;
    int format, app_id, focused_app_id;
    BOOL keyboard_opened;
    Atom type;

    if (!sgi && !(sgi = getenv( "SteamGameId" ))) return;
    app_id = atoi( sgi );

    X11DRV_expect_error( event->display, handle_gamescope_focused_app_error, NULL );
    XGetWindowProperty( event->display, DefaultRootWindow( event->display ), x11drv_atom( GAMESCOPE_FOCUSED_APP ),
                        0, ~0UL, False, XA_CARDINAL, &type, &format, &count, &remaining, (unsigned char **)&property );
    if (X11DRV_check_error()) focused_app_id = app_id;
    else
    {
        if (!property) focused_app_id = app_id;
        else focused_app_id = *property;
        XFree( property );
    }

    keyboard_opened = app_id != focused_app_id;
    if (steam_keyboard_opened == keyboard_opened) return;
    steam_keyboard_opened = keyboard_opened;

    FIXME( "HACK: Got app id %u, focused app %u\n", app_id, focused_app_id );
    if (keyboard_opened)
    {
        FIXME( "HACK: Steam Keyboard is opened, filtering events.\n" );
        NtSetEvent( steam_keyboard_event, NULL );
    }
    else
    {
        FIXME( "HACK: Steam Keyboard is closed, stopping events filter.\n" );
        NtResetEvent( steam_keyboard_event, NULL );
    }
}

/***********************************************************************
 *           X11DRV_PropertyNotify
 */
static BOOL X11DRV_PropertyNotify( HWND hwnd, XEvent *xev )
{
    XPropertyEvent *event = &xev->xproperty;
    char *name;

    if (event->atom == x11drv_atom( GAMESCOPE_FOCUSED_APP )) handle_gamescope_focused_app( event );

    if (!hwnd) return FALSE;

    name = XGetAtomName( event->display, event->atom );
    if (name)
    {
        TRACE( "win %p PropertyNotify atom: %s, state: 0x%x\n", hwnd, name, event->state );
        XFree( name );
    }

    if (event->atom == x11drv_atom(WM_STATE)) handle_wm_state_notify( hwnd, event, TRUE );
    else if (event->atom == x11drv_atom( _NET_WM_STATE )) handle__net_wm_state_notify( hwnd, event );
    return TRUE;
}


/* event filter to wait for a WM_STATE change notification on a window */
static Bool is_wm_state_notify( Display *display, XEvent *event, XPointer arg )
{
    if (event->xany.window != (Window)arg) return 0;
    return (event->type == DestroyNotify ||
            (event->type == PropertyNotify && event->xproperty.atom == x11drv_atom(WM_STATE)));
}

/***********************************************************************
 *           wait_for_withdrawn_state
 */
void wait_for_withdrawn_state( HWND hwnd, BOOL set )
{
    Display *display = thread_display();
    struct x11drv_win_data *data;
    DWORD end = NtGetTickCount() + 2000;

    TRACE( "waiting for window %p to become %swithdrawn\n", hwnd, set ? "" : "not " );

    for (;;)
    {
        XEvent event;
        Window window;
        int count = 0;

        if (!(data = get_win_data( hwnd ))) break;
        if (!data->managed || data->embedded || data->display != display) break;
        if (!(window = data->whole_window)) break;
        if (!data->mapped == !set)
        {
            TRACE( "window %p/%lx now %smapped\n", hwnd, window, data->mapped ? "" : "un" );
            break;
        }
        if ((data->wm_state == WithdrawnState) != !set)
        {
            TRACE( "window %p/%lx state now %d\n", hwnd, window, data->wm_state );
            break;
        }
        release_win_data( data );

        while (XCheckIfEvent( display, &event, is_wm_state_notify, (char *)window ))
        {
            count++;
            if (XFilterEvent( &event, None )) continue;  /* filtered, ignore it */
            if (event.type == DestroyNotify) call_event_handler( display, &event );
            else handle_wm_state_notify( hwnd, &event.xproperty, FALSE );
        }

        if (!count)
        {
            struct pollfd pfd;
            int timeout = end - NtGetTickCount();

            pfd.fd = ConnectionNumber(display);
            pfd.events = POLLIN;
            if (timeout <= 0 || poll( &pfd, 1, timeout ) != 1)
            {
                FIXME( "window %p/%lx wait timed out\n", hwnd, window );
                return;
            }
        }
    }
    release_win_data( data );
}


/*****************************************************************
 *		SetFocus   (X11DRV.@)
 *
 * Set the X focus.
 */
void X11DRV_SetFocus( HWND hwnd )
{
    struct x11drv_win_data *data;

    HWND parent;

    for (;;)
    {
        if (!(data = get_win_data( hwnd ))) return;
        if (data->embedded) break;
        parent = NtUserGetAncestor( hwnd, GA_PARENT );
        if (!parent || parent == NtUserGetDesktopWindow()) break;
        release_win_data( data );
        hwnd = parent;
    }
    if (!data->managed || data->embedder) set_input_focus( data );
    release_win_data( data );
}


static HWND find_drop_window( HWND hQueryWnd, LPPOINT lpPt )
{
    RECT tempRect;

    if (!NtUserIsWindowEnabled(hQueryWnd)) return 0;
    
    NtUserGetWindowRect(hQueryWnd, &tempRect);

    if(!PtInRect(&tempRect, *lpPt)) return 0;

    if (!(NtUserGetWindowLongW( hQueryWnd, GWL_STYLE ) & WS_MINIMIZE))
    {
        POINT pt = *lpPt;
        NtUserScreenToClient( hQueryWnd, &pt );
        NtUserGetClientRect( hQueryWnd, &tempRect );

        if (PtInRect( &tempRect, pt))
        {
            HWND ret = NtUserChildWindowFromPointEx( hQueryWnd, pt.x, pt.y,
                                                     CWP_SKIPINVISIBLE|CWP_SKIPDISABLED );
            if (ret && ret != hQueryWnd)
            {
                ret = find_drop_window( ret, lpPt );
                if (ret) return ret;
            }
        }
    }

    if(!(NtUserGetWindowLongW( hQueryWnd, GWL_EXSTYLE ) & WS_EX_ACCEPTFILES)) return 0;
    
    NtUserScreenToClient( hQueryWnd, lpPt );

    return hQueryWnd;
}

static void post_drop( HWND hwnd, DROPFILES *drop, ULONG size )
{
    drop->fWide = HandleToUlong( hwnd ); /* abuse fWide to pass window handle */
    x11drv_client_func( client_func_dnd_post_drop, drop, size );
}

/**********************************************************************
 *           EVENT_DropFromOffix
 *
 * don't know if it still works (last Changelog is from 96/11/04)
 */
static void EVENT_DropFromOffiX( HWND hWnd, XClientMessageEvent *event )
{
    struct x11drv_win_data *data;
    POINT pt;
    unsigned long	data_length;
    unsigned long	aux_long;
    unsigned char*	p_data = NULL;
    Atom atom_aux;
    int x, y, cx, cy, dummy, format;
    Window		win, w_aux_root, w_aux_child;

    if (!(data = get_win_data( hWnd ))) return;
    ERR( "TODO: fs hack\n" );
    cx = data->whole_rect.right - data->whole_rect.left;
    cy = data->whole_rect.bottom - data->whole_rect.top;
    win = data->whole_window;
    release_win_data( data );

    XQueryPointer( event->display, win, &w_aux_root, &w_aux_child,
                   &x, &y, &dummy, &dummy, (unsigned int*)&aux_long);
    pt = root_to_virtual_screen( x, y );

    /* find out drop point and drop window */
    if (pt.x < 0 || pt.y < 0 || pt.x > cx || pt.y > cy)
    {
	if (!(NtUserGetWindowLongW( hWnd, GWL_EXSTYLE ) & WS_EX_ACCEPTFILES)) return;
	pt.x = pt.y = 0;
    }
    else
    {
        if (!find_drop_window( hWnd, &pt )) return;
    }

    XGetWindowProperty( event->display, DefaultRootWindow(event->display),
                        x11drv_atom(DndSelection), 0, 65535, FALSE,
                        AnyPropertyType, &atom_aux, &format,
                        &data_length, &aux_long, &p_data);

    if (!aux_long && p_data)  /* don't bother if > 64K */
    {
        DROPFILES *drop;
        size_t drop_size;

        drop = file_list_to_drop_files( p_data, get_property_size( format, data_length ), &drop_size );
        if (drop)
        {
            post_drop( hWnd, drop, drop_size );
            free( drop );
        }
    }

    if (p_data) XFree(p_data);
}

/**********************************************************************
 *           EVENT_DropURLs
 *
 * drop items are separated by \n
 * each item is prefixed by its mime type
 *
 * event->data.l[3], event->data.l[4] contains drop x,y position
 */
static void EVENT_DropURLs( HWND hWnd, XClientMessageEvent *event )
{
  struct x11drv_win_data *win_data;
  unsigned long	data_length;
  unsigned long	aux_long;
  unsigned char	*p_data = NULL; /* property data */
  int		x, y;
  DROPFILES *drop;
  int format;
  union {
    Atom	atom_aux;
    int         i;
    Window      w_aux;
    unsigned int u;
  }		u; /* unused */

  if (!(NtUserGetWindowLongW( hWnd, GWL_EXSTYLE ) & WS_EX_ACCEPTFILES)) return;

  XGetWindowProperty( event->display, DefaultRootWindow(event->display),
                      x11drv_atom(DndSelection), 0, 65535, FALSE,
                      AnyPropertyType, &u.atom_aux, &format,
                      &data_length, &aux_long, &p_data);
  if (aux_long)
    WARN("property too large, truncated!\n");
  TRACE("urls=%s\n", p_data);

  if (!aux_long && p_data) /* don't bother if > 64K */
  {
      size_t drop_size;
      drop = uri_list_to_drop_files( p_data, get_property_size( format, data_length ), &drop_size );

      if (drop)
      {
          XQueryPointer( event->display, root_window, &u.w_aux, &u.w_aux,
                         &x, &y, &u.i, &u.i, &u.u);
          drop->pt = root_to_virtual_screen( x, y );

          if ((win_data = get_win_data( hWnd )))
          {
              drop->fNC =
                  (drop->pt.x < (win_data->client_rect.left - win_data->whole_rect.left)  ||
                   drop->pt.y < (win_data->client_rect.top - win_data->whole_rect.top)    ||
                   drop->pt.x > (win_data->client_rect.right - win_data->whole_rect.left) ||
                   drop->pt.y > (win_data->client_rect.bottom - win_data->whole_rect.top) );
              release_win_data( win_data );
          }

          post_drop( hWnd, drop, drop_size );
          free( drop );
      }
  }
  if (p_data) XFree( p_data );
}


/**********************************************************************
 *              handle_xembed_protocol
 */
static void handle_xembed_protocol( HWND hwnd, XEvent *xev )
{
    XClientMessageEvent *event = &xev->xclient;

    switch (event->data.l[1])
    {
    case XEMBED_EMBEDDED_NOTIFY:
        {
            struct x11drv_win_data *data = get_win_data( hwnd );
            if (!data) break;

            TRACE( "win %p/%lx XEMBED_EMBEDDED_NOTIFY owner %lx\n", hwnd, event->window, event->data.l[3] );
            data->embedder = event->data.l[3];

            /* window has been marked as embedded before (e.g. systray) */
            if (data->embedded || !data->embedder /* broken QX11EmbedContainer implementation */)
            {
                release_win_data( data );
                break;
            }

            make_window_embedded( data );
            release_win_data( data );
            reparent_notify( event->display, hwnd, event->data.l[3], 0, 0 );
        }
        break;

    case XEMBED_WINDOW_DEACTIVATE:
        TRACE( "win %p/%lx XEMBED_WINDOW_DEACTIVATE message\n", hwnd, event->window );
        focus_out( event->display, NtUserGetAncestor( hwnd, GA_ROOT ) );
        break;

    case XEMBED_FOCUS_OUT:
        TRACE( "win %p/%lx XEMBED_FOCUS_OUT message\n", hwnd, event->window );
        focus_out( event->display, NtUserGetAncestor( hwnd, GA_ROOT ) );
        break;

    case XEMBED_MODALITY_ON:
        TRACE( "win %p/%lx XEMBED_MODALITY_ON message\n", hwnd, event->window );
        NtUserEnableWindow( hwnd, FALSE );
        break;

    case XEMBED_MODALITY_OFF:
        TRACE( "win %p/%lx XEMBED_MODALITY_OFF message\n", hwnd, event->window );
        NtUserEnableWindow( hwnd, TRUE );
        break;

    default:
        TRACE( "win %p/%lx XEMBED message %lu(%lu)\n",
               hwnd, event->window, event->data.l[1], event->data.l[2] );
        break;
    }
}


/**********************************************************************
 *              handle_dnd_protocol
 */
static void handle_dnd_protocol( HWND hwnd, XEvent *xev )
{
    XClientMessageEvent *event = &xev->xclient;
    Window root, child;
    int root_x, root_y, child_x, child_y;
    unsigned int u;

    /* query window (drag&drop event contains only drag window) */
    XQueryPointer( event->display, root_window, &root, &child,
                   &root_x, &root_y, &child_x, &child_y, &u);
    if (XFindContext( event->display, child, winContext, (char **)&hwnd ) != 0) hwnd = 0;
    if (!hwnd) return;
    if (event->data.l[0] == DndFile || event->data.l[0] == DndFiles)
        EVENT_DropFromOffiX(hwnd, event);
    else if (event->data.l[0] == DndURL)
        EVENT_DropURLs(hwnd, event);
}


/**************************************************************************
 *           handle_xdnd_enter_event
 *
 * Handle an XdndEnter event.
 */
static void handle_xdnd_enter_event( HWND hWnd, XEvent *xev )
{
    XClientMessageEvent *event = &xev->xclient;
    struct format_entry *data;
    unsigned long count = 0;
    Atom *xdndtypes;
    size_t size;
    int version;

    version = (event->data.l[1] & 0xFF000000) >> 24;

    TRACE( "ver(%d) check-XdndTypeList(%ld) data=%ld,%ld,%ld,%ld,%ld\n",
           version, (event->data.l[1] & 1),
           event->data.l[0], event->data.l[1], event->data.l[2],
           event->data.l[3], event->data.l[4] );

    if (version > WINE_XDND_VERSION)
    {
        ERR("ignoring unsupported XDND version %d\n", version);
        return;
    }

    /* If the source supports more than 3 data types we retrieve
     * the entire list. */
    if (event->data.l[1] & 1)
    {
        Atom acttype;
        int actfmt;
        unsigned long bytesret;

        /* Request supported formats from source window */
        XGetWindowProperty( event->display, event->data.l[0], x11drv_atom(XdndTypeList),
                            0, 65535, FALSE, AnyPropertyType, &acttype, &actfmt, &count,
                            &bytesret, (unsigned char **)&xdndtypes );
    }
    else
    {
        count = 3;
        xdndtypes = (Atom *)&event->data.l[2];
    }

    if (TRACE_ON(xdnd))
    {
        unsigned int i;

        for (i = 0; i < count; i++)
        {
            if (xdndtypes[i] != 0)
            {
                char * pn = XGetAtomName( event->display, xdndtypes[i] );
                TRACE( "XDNDEnterAtom %ld: %s\n", xdndtypes[i], pn );
                XFree( pn );
            }
        }
    }

    data = import_xdnd_selection( event->display, event->window, x11drv_atom(XdndSelection),
                                  xdndtypes, count, &size );
    if (data)
    {
        x11drv_client_func( client_func_dnd_enter_event, data, size );
        free( data );
    }

    if (event->data.l[1] & 1)
        XFree(xdndtypes);
}


static DWORD xdnd_action_to_drop_effect( long action )
{
    /* In Windows, nothing but the given effects is allowed.
     * In X the given action is just a hint, and you can always
     * XdndActionCopy and XdndActionPrivate, so be more permissive. */
    if (action == x11drv_atom(XdndActionCopy))
        return DROPEFFECT_COPY;
    else if (action == x11drv_atom(XdndActionMove))
        return DROPEFFECT_MOVE | DROPEFFECT_COPY;
    else if (action == x11drv_atom(XdndActionLink))
        return DROPEFFECT_LINK | DROPEFFECT_COPY;
    else if (action == x11drv_atom(XdndActionAsk))
        /* FIXME: should we somehow ask the user what to do here? */
        return DROPEFFECT_COPY | DROPEFFECT_MOVE | DROPEFFECT_LINK;

    FIXME( "unknown action %ld, assuming DROPEFFECT_COPY\n", action );
    return DROPEFFECT_COPY;
}


static long drop_effect_to_xdnd_action( UINT effect )
{
    if (effect == DROPEFFECT_COPY)
        return x11drv_atom(XdndActionCopy);
    else if (effect == DROPEFFECT_MOVE)
        return x11drv_atom(XdndActionMove);
    else if (effect == DROPEFFECT_LINK)
        return x11drv_atom(XdndActionLink);
    else if (effect == DROPEFFECT_NONE)
        return None;

    FIXME( "unknown drop effect %u, assuming XdndActionCopy\n", effect );
    return x11drv_atom(XdndActionCopy);
}


static void handle_xdnd_position_event( HWND hwnd, XEvent *xev )
{
    XClientMessageEvent *event = &xev->xclient;
    struct dnd_position_event_params params;
    XClientMessageEvent e;
    UINT effect;

    params.hwnd = HandleToUlong( hwnd );
    params.point = root_to_virtual_screen( event->data.l[2] >> 16, event->data.l[2] & 0xFFFF );
    params.effect = effect = xdnd_action_to_drop_effect( event->data.l[4] );

    effect = x11drv_client_func( client_func_dnd_position_event, &params, sizeof(params) );

    TRACE( "actionRequested(%ld) chosen(0x%x) at x(%d),y(%d)\n",
           event->data.l[4], effect, (int)params.point.x, (int)params.point.y );

    /*
     * Let source know if we're accepting the drop by
     * sending a status message.
     */
    e.type = ClientMessage;
    e.display = event->display;
    e.window = event->data.l[0];
    e.message_type = x11drv_atom(XdndStatus);
    e.format = 32;
    e.data.l[0] = event->window;
    e.data.l[1] = !!effect;
    e.data.l[2] = 0; /* Empty Rect */
    e.data.l[3] = 0; /* Empty Rect */
    e.data.l[4] = drop_effect_to_xdnd_action( effect );
    XSendEvent( event->display, event->data.l[0], False, NoEventMask, (XEvent *)&e );
}


static void handle_xdnd_drop_event( HWND hwnd, XEvent *xev )
{
    XClientMessageEvent *event = &xev->xclient;
    XClientMessageEvent e;
    DWORD effect;

    effect = x11drv_client_call( client_dnd_drop_event, HandleToUlong( hwnd ));

    /* Tell the target we are finished. */
    memset( &e, 0, sizeof(e) );
    e.type = ClientMessage;
    e.display = event->display;
    e.window = event->data.l[0];
    e.message_type = x11drv_atom(XdndFinished);
    e.format = 32;
    e.data.l[0] = event->window;
    e.data.l[1] = !!effect;
    e.data.l[2] = drop_effect_to_xdnd_action( effect );
    XSendEvent( event->display, event->data.l[0], False, NoEventMask, (XEvent *)&e );
}


static void handle_xdnd_leave_event( HWND hwnd, XEvent *xev )
{
    x11drv_client_call( client_dnd_leave_event, 0 );
}


struct client_message_handler
{
    int    atom;                     /* protocol atom */
    void (*handler)(HWND, XEvent *); /* corresponding handler function */
};

static const struct client_message_handler client_messages[] =
{
    { XATOM_MANAGER,      handle_manager_message },
    { XATOM_WM_PROTOCOLS, handle_wm_protocols },
    { XATOM__XEMBED,      handle_xembed_protocol },
    { XATOM_DndProtocol,  handle_dnd_protocol },
    { XATOM_XdndEnter,    handle_xdnd_enter_event },
    { XATOM_XdndPosition, handle_xdnd_position_event },
    { XATOM_XdndDrop,     handle_xdnd_drop_event },
    { XATOM_XdndLeave,    handle_xdnd_leave_event }
};


/**********************************************************************
 *           X11DRV_ClientMessage
 */
static BOOL X11DRV_ClientMessage( HWND hwnd, XEvent *xev )
{
    XClientMessageEvent *event = &xev->xclient;
    unsigned int i;

    if (!hwnd) return FALSE;

    if (event->format != 32)
    {
        WARN( "Don't know how to handle format %d\n", event->format );
        return FALSE;
    }

    for (i = 0; i < ARRAY_SIZE( client_messages ); i++)
    {
        if (event->message_type == X11DRV_Atoms[client_messages[i].atom - FIRST_XATOM])
        {
            client_messages[i].handler( hwnd, xev );
            return TRUE;
        }
    }
    TRACE( "no handler found for %ld\n", event->message_type );
    return FALSE;
}

NTSTATUS x11drv_input_thread( void *arg )
{
    struct x11drv_thread_data *data = x11drv_init_thread_data();

    x11drv_set_input_display( data->display );

    for (;;)
    {
        XEvent event;
        XPeekEvent( data->display, &event );
        process_events( data->display, QS_ALLINPUT );
    }

    return 0;
}<|MERGE_RESOLUTION|>--- conflicted
+++ resolved
@@ -606,20 +606,7 @@
     if (!data) return FALSE;
     if (data->current_event) mask = 0;  /* don't process nested events */
 
-<<<<<<< HEAD
-    if (process_events( data->display, mask )) ret = count - 1;
-    else if (count || !timeout || timeout->QuadPart)
-    {
-        ret = NtWaitForMultipleObjects( count, handles, !(flags & MWMO_WAITALL),
-                                        !!(flags & MWMO_ALERTABLE), timeout );
-        if (ret == count - 1) process_events( data->display, mask );
-    }
-    else ret = WAIT_TIMEOUT;
-
-    return ret;
-=======
     return process_events( data->display, filter_event, mask );
->>>>>>> 6eb373f5
 }
 
 /***********************************************************************
