/*
 * X11 mouse driver
 *
 * Copyright 1998 Ulrich Weigand
 * Copyright 2007 Henri Verbeet
 *
 * This library is free software; you can redistribute it and/or
 * modify it under the terms of the GNU Lesser General Public
 * License as published by the Free Software Foundation; either
 * version 2.1 of the License, or (at your option) any later version.
 *
 * This library is distributed in the hope that it will be useful,
 * but WITHOUT ANY WARRANTY; without even the implied warranty of
 * MERCHANTABILITY or FITNESS FOR A PARTICULAR PURPOSE.  See the GNU
 * Lesser General Public License for more details.
 *
 * You should have received a copy of the GNU Lesser General Public
 * License along with this library; if not, write to the Free Software
 * Foundation, Inc., 51 Franklin St, Fifth Floor, Boston, MA 02110-1301, USA
 */

#if 0
#pragma makedep unix
#endif

#include "config.h"

#include <math.h>
#include <dlfcn.h>
#include <X11/Xlib.h>
#include <X11/cursorfont.h>
#include <stdarg.h>
#ifdef HAVE_X11_EXTENSIONS_XINPUT_H
#include <X11/extensions/XInput.h>
#endif
#ifdef HAVE_X11_EXTENSIONS_XINPUT2_H
#include <X11/extensions/XInput2.h>
#endif

#ifdef SONAME_LIBXCURSOR
# include <X11/Xcursor/Xcursor.h>
static void *xcursor_handle;
# define MAKE_FUNCPTR(f) static typeof(f) * p##f
MAKE_FUNCPTR(XcursorImageCreate);
MAKE_FUNCPTR(XcursorImageDestroy);
MAKE_FUNCPTR(XcursorImageLoadCursor);
MAKE_FUNCPTR(XcursorImagesCreate);
MAKE_FUNCPTR(XcursorImagesDestroy);
MAKE_FUNCPTR(XcursorImagesLoadCursor);
MAKE_FUNCPTR(XcursorLibraryLoadCursor);
# undef MAKE_FUNCPTR
#endif /* SONAME_LIBXCURSOR */

#define NONAMELESSUNION
#define OEMRESOURCE

#include "x11drv.h"
#include "winreg.h"
#include "wine/server.h"
#include "wine/debug.h"

WINE_DEFAULT_DEBUG_CHANNEL(cursor);

/**********************************************************************/

#ifndef Button6Mask
#define Button6Mask (1<<13)
#endif
#ifndef Button7Mask
#define Button7Mask (1<<14)
#endif

#define NB_BUTTONS   9     /* Windows can handle 5 buttons and the wheel too */

static const UINT button_down_flags[NB_BUTTONS] =
{
    MOUSEEVENTF_LEFTDOWN,
    MOUSEEVENTF_MIDDLEDOWN,
    MOUSEEVENTF_RIGHTDOWN,
    MOUSEEVENTF_WHEEL,
    MOUSEEVENTF_WHEEL,
    MOUSEEVENTF_XDOWN,  /* FIXME: horizontal wheel */
    MOUSEEVENTF_XDOWN,
    MOUSEEVENTF_XDOWN,
    MOUSEEVENTF_XDOWN
};

static const UINT button_up_flags[NB_BUTTONS] =
{
    MOUSEEVENTF_LEFTUP,
    MOUSEEVENTF_MIDDLEUP,
    MOUSEEVENTF_RIGHTUP,
    0,
    0,
    MOUSEEVENTF_XUP,
    MOUSEEVENTF_XUP,
    MOUSEEVENTF_XUP,
    MOUSEEVENTF_XUP
};

static const UINT button_down_data[NB_BUTTONS] =
{
    0,
    0,
    0,
    WHEEL_DELTA,
    -WHEEL_DELTA,
    XBUTTON1,
    XBUTTON2,
    XBUTTON1,
    XBUTTON2
};

static const UINT button_up_data[NB_BUTTONS] =
{
    0,
    0,
    0,
    0,
    0,
    XBUTTON1,
    XBUTTON2,
    XBUTTON1,
    XBUTTON2
};

XContext cursor_context = 0;

static HWND cursor_window;
static HCURSOR last_cursor;
static DWORD last_cursor_change;
static RECT clip_rect;
static Cursor create_cursor( HANDLE handle );

#ifdef HAVE_X11_EXTENSIONS_XINPUT2_H
static BOOL xinput2_available;
static BOOL broken_rawevents;
#define MAKE_FUNCPTR(f) static typeof(f) * p##f
MAKE_FUNCPTR(XIGetClientPointer);
MAKE_FUNCPTR(XIFreeDeviceInfo);
MAKE_FUNCPTR(XIQueryDevice);
MAKE_FUNCPTR(XIQueryVersion);
MAKE_FUNCPTR(XISelectEvents);
#undef MAKE_FUNCPTR
#endif

#ifdef HAVE_X11_EXTENSIONS_XINPUT_H
#define MAKE_FUNCPTR(f) static typeof(f) * p##f
MAKE_FUNCPTR(XOpenDevice);
MAKE_FUNCPTR(XCloseDevice);
MAKE_FUNCPTR(XGetDeviceButtonMapping);
#undef MAKE_FUNCPTR
#endif

static HWND get_clip_hwnd(void)
{
    static const WCHAR messageW[] = {'M','e','s','s','a','g','e',0};
    struct x11drv_thread_data *data = x11drv_thread_data();
    UNICODE_STRING class_name;
    HWND ret;

    if (data->cached_clip_hwnd)
    {
        ret = data->cached_clip_hwnd;
        data->cached_clip_hwnd = NULL;
        return ret;
    }
    RtlInitUnicodeString( &class_name, messageW );
    return NtUserCreateWindowEx( 0, &class_name, &class_name, NULL, 0, 0, 0, 0, 0,
                                 HWND_MESSAGE, 0, NtCurrentTeb()->Peb->ImageBaseAddress,
                                 NULL, 0, NULL, 0, FALSE );
}

static void release_clip_hwnd( HWND hwnd )
{
    struct x11drv_thread_data *data = x11drv_thread_data();

    if (data->cached_clip_hwnd)
        NtUserDestroyWindow( data->cached_clip_hwnd );
    data->cached_clip_hwnd = hwnd;
}

/***********************************************************************
 *		X11DRV_Xcursor_Init
 *
 * Load the Xcursor library for use.
 */
void X11DRV_Xcursor_Init(void)
{
#ifdef SONAME_LIBXCURSOR
    xcursor_handle = dlopen(SONAME_LIBXCURSOR, RTLD_NOW);
    if (!xcursor_handle)
    {
        WARN("Xcursor failed to load.  Using fallback code.\n");
        return;
    }
#define LOAD_FUNCPTR(f) p##f = dlsym(xcursor_handle, #f)

    LOAD_FUNCPTR(XcursorImageCreate);
    LOAD_FUNCPTR(XcursorImageDestroy);
    LOAD_FUNCPTR(XcursorImageLoadCursor);
    LOAD_FUNCPTR(XcursorImagesCreate);
    LOAD_FUNCPTR(XcursorImagesDestroy);
    LOAD_FUNCPTR(XcursorImagesLoadCursor);
    LOAD_FUNCPTR(XcursorLibraryLoadCursor);
#undef LOAD_FUNCPTR
#endif /* SONAME_LIBXCURSOR */
}


/***********************************************************************
 *		get_empty_cursor
 */
static Cursor get_empty_cursor(void)
{
    static Cursor cursor;
    static const char data[] = { 0 };

    if (!cursor)
    {
        XColor bg;
        Pixmap pixmap;

        bg.red = bg.green = bg.blue = 0x0000;
        pixmap = XCreateBitmapFromData( gdi_display, root_window, data, 1, 1 );
        if (pixmap)
        {
            Cursor new = XCreatePixmapCursor( gdi_display, pixmap, pixmap, &bg, &bg, 0, 0 );
            if (InterlockedCompareExchangePointer( (void **)&cursor, (void *)new, 0 ))
                XFreeCursor( gdi_display, new );
            XFreePixmap( gdi_display, pixmap );
        }
    }
    return cursor;
}

/***********************************************************************
 *		set_window_cursor
 */
void set_window_cursor( Window window, HCURSOR handle )
{
    Cursor cursor, prev;

    if (!handle) cursor = get_empty_cursor();
    else if (XFindContext( gdi_display, (XID)handle, cursor_context, (char **)&cursor ))
    {
        /* try to create it */
        if (!(cursor = create_cursor( handle ))) return;

        XLockDisplay( gdi_display );
        if (!XFindContext( gdi_display, (XID)handle, cursor_context, (char **)&prev ))
        {
            /* someone else was here first */
            XFreeCursor( gdi_display, cursor );
            cursor = prev;
        }
        else
        {
            XSaveContext( gdi_display, (XID)handle, cursor_context, (char *)cursor );
            TRACE( "cursor %p created %lx\n", handle, cursor );
        }
        XUnlockDisplay( gdi_display );
    }

    XDefineCursor( gdi_display, window, cursor );
    /* make the change take effect immediately */
    XFlush( gdi_display );
}

/***********************************************************************
 *              sync_window_cursor
 */
void sync_window_cursor( Window window )
{
    HCURSOR cursor;

    SERVER_START_REQ( set_cursor )
    {
        req->flags = 0;
        wine_server_call( req );
        cursor = reply->prev_count >= 0 ? wine_server_ptr_handle( reply->prev_handle ) : 0;
    }
    SERVER_END_REQ;

    set_window_cursor( window, cursor );
}

struct mouse_button_mapping
{
    int deviceid;
    unsigned int button_count;
    unsigned char buttons[256];
};

static struct mouse_button_mapping *pointer_mapping;
static struct mouse_button_mapping *device_mapping;

static void update_pointer_mapping( Display *display )
{
    struct mouse_button_mapping *tmp;

    if (!(tmp = malloc( sizeof(*tmp) )))
    {
        WARN("Unable to allocate device mapping.\n");
        return;
    }

    tmp->button_count = ARRAY_SIZE( tmp->buttons );
    tmp->button_count = XGetPointerMapping( display, tmp->buttons, tmp->button_count );

    free( InterlockedExchangePointer( (void**)&pointer_mapping, tmp ) );
}

static void update_device_mapping( Display *display, int deviceid )
{
#ifdef HAVE_X11_EXTENSIONS_XINPUT_H
    struct mouse_button_mapping *tmp;
    XDevice *device;

    if (!(device = pXOpenDevice( display, deviceid )))
    {
        WARN( "Unable to open cursor device %d\n", deviceid );
        return;
    }

    if (!(tmp = malloc( sizeof(*tmp) )))
    {
        WARN( "Unable to allocate device mapping.\n" );
        pXCloseDevice( display, device );
        return;
    }

    tmp->deviceid = deviceid;
    tmp->button_count = ARRAY_SIZE( tmp->buttons );
    tmp->button_count = pXGetDeviceButtonMapping( display, device, tmp->buttons, tmp->button_count );

    free( InterlockedExchangePointer( (void**)&device_mapping, tmp ) );

    pXCloseDevice( display, device );
#endif
}

void X11DRV_InitMouse( Display *display )
{
    update_pointer_mapping( display );
}

#ifdef HAVE_X11_EXTENSIONS_XINPUT2_H
/***********************************************************************
 *              update_relative_valuators
 */
static void update_relative_valuators( XIAnyClassInfo **classes, int num_classes )
{
    struct x11drv_thread_data *thread_data = x11drv_thread_data();
    XIValuatorClassInfo *valuator;

    thread_data->x_valuator.number = -1;
    thread_data->y_valuator.number = -1;

    while (num_classes--)
    {
        valuator = (XIValuatorClassInfo *)classes[num_classes];
        if (classes[num_classes]->type != XIValuatorClass) continue;
        if (valuator->number == 0) thread_data->x_valuator = *valuator;
        if (valuator->number == 1) thread_data->y_valuator = *valuator;
    }

    if (thread_data->x_valuator.number < 0 || thread_data->y_valuator.number < 0)
        WARN( "X/Y axis valuators not found, ignoring RawMotion events\n" );
    else if (thread_data->x_valuator.mode != thread_data->y_valuator.mode)
    {
        WARN( "Relative/Absolute mismatch between X/Y axis, ignoring RawMotion events\n" );
        thread_data->x_valuator.number = -1;
        thread_data->y_valuator.number = -1;
    }

    thread_data->x_valuator.value = 0;
    thread_data->y_valuator.value = 0;
}


/***********************************************************************
 *              X11DRV_XInput2_Init
 */
void X11DRV_XInput2_Init(void)
{
#ifdef HAVE_X11_EXTENSIONS_XINPUT2_H
    struct x11drv_thread_data *data = x11drv_thread_data();
    int major = 2, minor = 2;

    if (xinput2_available && pXIQueryVersion( data->display, &major, &minor ) == Success &&
        pXIGetClientPointer( data->display, None, &data->xi2_core_pointer ))
        TRACE( "XInput2 %d.%d available\n", major, minor );
    else
    {
        data->xi2_core_pointer = 0;
        WARN( "XInput 2.2 not available\n" );
    }
#endif
}


/***********************************************************************
 *              X11DRV_XInput2_Enable
 */
void X11DRV_XInput2_Enable( Display *display, Window window, long event_mask )
{
    struct x11drv_thread_data *data = x11drv_thread_data();
    unsigned char mask_bits[XIMaskLen(XI_LASTEVENT)];
    BOOL raw = (window == None);
    XIDeviceInfo *pointer_info;
    XIEventMask mask;
    int count;

    mask.mask     = mask_bits;
    mask.mask_len = sizeof(mask_bits);
    mask.deviceid = XIAllMasterDevices;
    memset( mask_bits, 0, sizeof(mask_bits) );

    if (NtUserGetWindowThread( NtUserGetDesktopWindow(), NULL ) == GetCurrentThreadId())
        data->xi2_rawinput_only = TRUE;
    else
        data->xi2_rawinput_only = FALSE;

    /* FIXME: steam overlay doesn't like if we use XI2 for non-raw events */

    if (event_mask & PointerMotionMask)
    {
        XISetMask( mask_bits, XI_DeviceChanged );
        if (raw)
        {
            XISetMask( mask_bits, XI_RawMotion );
            XISetMask( mask_bits, XI_RawTouchBegin );
            XISetMask( mask_bits, XI_RawTouchUpdate );
            XISetMask( mask_bits, XI_RawTouchEnd );
        }
    }
    if (event_mask & ButtonPressMask)
    {
        XISetMask( mask_bits, XI_DeviceChanged );
        if (raw) XISetMask( mask_bits, XI_RawButtonPress );
    }
    if (event_mask & ButtonReleaseMask)
    {
        XISetMask( mask_bits, XI_DeviceChanged );
        if (raw) XISetMask( mask_bits, XI_RawButtonRelease );
    }

    pXISelectEvents( display, raw ? DefaultRootWindow( display ) : window, &mask, 1 );
    if (!raw) XSelectInput( display, window, event_mask );

    pointer_info = pXIQueryDevice( data->display, data->xi2_core_pointer, &count );
    update_relative_valuators( pointer_info->classes, pointer_info->num_classes );
    pXIFreeDeviceInfo( pointer_info );
}

#endif

/***********************************************************************
 *		grab_clipping_window
 *
 * Start a pointer grab on the clip window.
 */
static BOOL grab_clipping_window( const RECT *clip )
{
#ifdef HAVE_X11_EXTENSIONS_XINPUT2_H
    struct x11drv_thread_data *data = x11drv_thread_data();
<<<<<<< HEAD
=======
    UNICODE_STRING class_name = RTL_CONSTANT_STRING( messageW );
>>>>>>> 6eb373f5
    Window clip_window;
    HWND msg_hwnd = 0;
    POINT pos;
    RECT real_clip;

    if (NtUserGetWindowThread( NtUserGetDesktopWindow(), NULL ) == GetCurrentThreadId())
        return TRUE;  /* don't clip in the desktop process */

    if (!data) return FALSE;
    if (!(clip_window = init_clip_window())) return TRUE;

<<<<<<< HEAD
    if (!(msg_hwnd = get_clip_hwnd()))
=======
    if (!(msg_hwnd = NtUserCreateWindowEx( 0, &class_name, &class_name, NULL, 0, 0, 0, 0, 0,
                                           HWND_MESSAGE, 0, NtCurrentTeb()->Peb->ImageBaseAddress,
                                           NULL, 0, NULL, 0, FALSE )))
>>>>>>> 6eb373f5
        return TRUE;

    /* enable XInput2 unless we are already clipping */
    if (!data->clip_hwnd) X11DRV_XInput2_Enable( data->display, None, PointerMotionMask );

    TRACE( "clipping to %s win %lx\n", wine_dbgstr_rect(clip), clip_window );

    if (!data->clip_hwnd) XUnmapWindow( data->display, clip_window );

    TRACE( "user clip rect %s\n", wine_dbgstr_rect( clip ) );

    real_clip = *clip;
    fs_hack_rect_user_to_real( &real_clip );

    pos = virtual_screen_to_root( clip->left, clip->top );

    TRACE( "setting real clip to %s x (%d,%d)\n", wine_dbgstr_point( &pos ),
           (int)real_clip.right - (int)real_clip.left,
           (int)real_clip.bottom - (int)real_clip.top );

    XMoveResizeWindow( data->display, clip_window, pos.x, pos.y,
                       max( 1, real_clip.right - real_clip.left ),
                       max( 1, real_clip.bottom - real_clip.top ) );
    XMapWindow( data->display, clip_window );

    /* if the rectangle is shrinking we may get a pointer warp */
    if (!data->clip_hwnd || clip->left > clip_rect.left || clip->top > clip_rect.top ||
        clip->right < clip_rect.right || clip->bottom < clip_rect.bottom)
        data->warp_serial = NextRequest( data->display );

    if (!XGrabPointer( data->display, clip_window, False,
                       PointerMotionMask | ButtonPressMask | ButtonReleaseMask,
                       GrabModeAsync, GrabModeAsync, clip_window, None, CurrentTime ))
        clipping_cursor = TRUE;

    if (!clipping_cursor)
    {
        X11DRV_XInput2_Enable( data->display, None, 0 );
        release_clip_hwnd( msg_hwnd );
        return FALSE;
    }
    clip_rect = *clip;
    if (!data->clip_hwnd) sync_window_cursor( clip_window );
    InterlockedExchangePointer( (void **)&cursor_window, msg_hwnd );
    data->clip_hwnd = msg_hwnd;
    send_notify_message( NtUserGetDesktopWindow(), WM_X11DRV_CLIP_CURSOR_NOTIFY, 0, (LPARAM)msg_hwnd );
    return TRUE;
#else
    WARN( "XInput2 was not available at compile time\n" );
    return FALSE;
#endif
}

/***********************************************************************
 *		ungrab_clipping_window
 *
 * Release the pointer grab on the clip window.
 */
void ungrab_clipping_window(void)
{
    Display *display = thread_init_display();
    Window clip_window = init_clip_window();

    if (!clip_window) return;

    TRACE( "no longer clipping\n" );
    XUnmapWindow( display, clip_window );
    if (clipping_cursor)
    {
        XUngrabPointer( display, CurrentTime );
        XFlush( display );
    }
    clipping_cursor = FALSE;
    send_notify_message( NtUserGetDesktopWindow(), WM_X11DRV_CLIP_CURSOR_NOTIFY, 0, 0 );
}

/***********************************************************************
 *		reset_clipping_window
 *
 * Forcibly reset the window clipping on external events.
 */
void reset_clipping_window(void)
{
    ungrab_clipping_window();
    NtUserClipCursor( NULL );  /* make sure the clip rectangle is reset too */
}

/***********************************************************************
 *             clip_cursor_notify
 *
 * Notification function called upon receiving a WM_X11DRV_CLIP_CURSOR_NOTIFY.
 */
LRESULT clip_cursor_notify( HWND hwnd, HWND prev_clip_hwnd, HWND new_clip_hwnd )
{
    struct x11drv_thread_data *data = x11drv_init_thread_data();

    if (hwnd == NtUserGetDesktopWindow())  /* change the clip window stored in the desktop process */
    {
        static HWND clip_hwnd;

        HWND prev = clip_hwnd;
        clip_hwnd = new_clip_hwnd;
        if (prev || new_clip_hwnd) TRACE( "clip hwnd changed from %p to %p\n", prev, new_clip_hwnd );
        if (prev) send_notify_message( prev, WM_X11DRV_CLIP_CURSOR_NOTIFY, (WPARAM)prev, 0 );
    }
    else if (hwnd == data->clip_hwnd)  /* this is a notification that clipping has been reset */
    {
        TRACE( "clip hwnd reset from %p\n", hwnd );
        data->clip_hwnd = 0;
        data->clip_reset = NtGetTickCount();
        X11DRV_XInput2_Enable( data->display, None, 0 );
        release_clip_hwnd( hwnd );
    }
    else if (prev_clip_hwnd)
    {
        /* This is a notification send by the desktop window to an old
         * dangling clip window.
         */
        TRACE( "destroying old clip hwnd %p\n", prev_clip_hwnd );
        release_clip_hwnd( prev_clip_hwnd );
    }
    return 0;
}

/***********************************************************************
 *		clip_fullscreen_window
 *
 * Turn on clipping if the active window is fullscreen.
 */
BOOL clip_fullscreen_window( HWND hwnd, BOOL reset )
{
    struct x11drv_win_data *data;
    struct x11drv_thread_data *thread_data;
    MONITORINFO monitor_info;
    HMONITOR monitor;
    DWORD style;
    BOOL fullscreen;

    if (hwnd == NtUserGetDesktopWindow()) return FALSE;
    style = NtUserGetWindowLongW( hwnd, GWL_STYLE );
    if (!(style & WS_VISIBLE)) return FALSE;
    if ((style & (WS_POPUP | WS_CHILD)) == WS_CHILD) return FALSE;
    /* maximized windows don't count as full screen */
    if ((style & WS_MAXIMIZE) && (style & WS_CAPTION) == WS_CAPTION) return FALSE;
    if (!(data = get_win_data( hwnd ))) return FALSE;
    fullscreen = NtUserIsWindowRectFullScreen( &data->whole_rect );
    release_win_data( data );
    if (!fullscreen) return FALSE;
    if (!(thread_data = x11drv_thread_data())) return FALSE;
    if (!reset) {
        if (NtGetTickCount() - thread_data->clip_reset < 1000) return FALSE;
        if (!reset && clipping_cursor && thread_data->clip_hwnd) return FALSE;  /* already clipping */
    }
    monitor = NtUserMonitorFromWindow( hwnd, MONITOR_DEFAULTTONEAREST );
    if (!monitor) return FALSE;
    monitor_info.cbSize = sizeof(monitor_info);
    if (!NtUserGetMonitorInfo( monitor, &monitor_info )) return FALSE;
    if (!grab_fullscreen)
    {
        RECT virtual_rect = NtUserGetVirtualScreenRect();
        if (!EqualRect( &monitor_info.rcMonitor, &virtual_rect )) return FALSE;
        if (is_virtual_desktop()) return FALSE;
    }
    TRACE( "win %p clipping fullscreen\n", hwnd );
    return grab_clipping_window( &monitor_info.rcMonitor );
}


/***********************************************************************
 *		is_old_motion_event
 */
static BOOL is_old_motion_event( unsigned long serial )
{
    struct x11drv_thread_data *thread_data = x11drv_thread_data();

    if (!thread_data->warp_serial) return FALSE;
    if ((long)(serial - thread_data->warp_serial) < 0) return TRUE;
    thread_data->warp_serial = 0;  /* we caught up now */
    return FALSE;
}


/***********************************************************************
 *		map_event_coords
 *
 * Map the input event coordinates so they're relative to the desktop.
 */
static void map_event_coords( HWND hwnd, Window window, Window event_root, int x_root, int y_root, INPUT *input )
{
    struct x11drv_thread_data *thread_data;
    struct x11drv_win_data *data;
    POINT pt = { input->u.mi.dx, input->u.mi.dy };

    TRACE( "hwnd %p, window %lx, event_root %lx, x_root %d, y_root %d, input %p\n", hwnd, window, event_root,
           x_root, y_root, input );

    if (!hwnd)
    {
        thread_data = x11drv_thread_data();
        if (!thread_data->clip_hwnd) return;
        if (thread_data->clip_window != window) return;
        pt.x = clip_rect.left;
        pt.y = clip_rect.top;
        fs_hack_point_user_to_real( &pt );

        pt.x += input->u.mi.dx;
        pt.y += input->u.mi.dy;
        fs_hack_point_real_to_user( &pt );
    }
    else if ((data = get_win_data( hwnd )))
    {
        if (data->fs_hack) fs_hack_point_real_to_user( &pt );
        if (window == root_window) pt = root_to_virtual_screen( pt.x, pt.y );
        else if (event_root == root_window) pt = root_to_virtual_screen( x_root, y_root );
        else
        {
            if (window == data->whole_window)
            {
                pt.x += data->whole_rect.left - data->client_rect.left;
                pt.y += data->whole_rect.top - data->client_rect.top;
            }

            if (NtUserGetWindowLongW( hwnd, GWL_EXSTYLE ) & WS_EX_LAYOUTRTL)
                pt.x = data->client_rect.right - data->client_rect.left - 1 - pt.x;
            NtUserMapWindowPoints( hwnd, 0, &pt, 1 );
        }
        release_win_data( data );
    }

    TRACE( "mapped %s to %s\n", wine_dbgstr_point( (POINT *)&input->u.mi.dx ), wine_dbgstr_point( &pt ) );

    input->u.mi.dx = pt.x;
    input->u.mi.dy = pt.y;
}



/***********************************************************************
 *		send_mouse_input
 *
 * Update the various window states on a mouse event.
 */
static void send_mouse_input( HWND hwnd, Window window, unsigned int state, INPUT *input )
{
    struct x11drv_win_data *data;
    Window win = 0;

    input->type = INPUT_MOUSE;

    if (!hwnd)
    {
        struct x11drv_thread_data *thread_data = x11drv_thread_data();
        HWND clip_hwnd = thread_data->clip_hwnd;

        if (!clip_hwnd) return;
        if (thread_data->clip_window != window) return;
        if (InterlockedExchangePointer( (void **)&cursor_window, clip_hwnd ) != clip_hwnd ||
            input->u.mi.time - last_cursor_change > 100)
        {
            sync_window_cursor( window );
            last_cursor_change = input->u.mi.time;
        }
        __wine_send_input( hwnd, input, NULL );
        return;
    }

    if (!(data = get_win_data( hwnd ))) return;
    win = data->whole_window;
    release_win_data( data );
    if (InterlockedExchangePointer( (void **)&cursor_window, hwnd ) != hwnd ||
        input->u.mi.time - last_cursor_change > 100)
    {
        sync_window_cursor( win );
        last_cursor_change = input->u.mi.time;
    }

    if (hwnd != NtUserGetDesktopWindow())
    {
        hwnd = NtUserGetAncestor( hwnd, GA_ROOT );
        if ((input->u.mi.dwFlags & (MOUSEEVENTF_LEFTDOWN|MOUSEEVENTF_RIGHTDOWN)) && hwnd == NtUserGetForegroundWindow())
            clip_fullscreen_window( hwnd, FALSE );
    }

    /* update the wine server Z-order */

    if (hwnd != x11drv_thread_data()->grab_hwnd &&
        /* ignore event if a button is pressed, since the mouse is then grabbed too */
        !(state & (Button1Mask|Button2Mask|Button3Mask|Button4Mask|Button5Mask|Button6Mask|Button7Mask)))
    {
        RECT rect = { input->u.mi.dx, input->u.mi.dy, input->u.mi.dx + 1, input->u.mi.dy + 1 };

        SERVER_START_REQ( update_window_zorder )
        {
            req->window      = wine_server_user_handle( hwnd );
            req->rect.left   = rect.left;
            req->rect.top    = rect.top;
            req->rect.right  = rect.right;
            req->rect.bottom = rect.bottom;
            wine_server_call( req );
        }
        SERVER_END_REQ;
    }

    __wine_send_input( hwnd, input, NULL );
}

#ifdef SONAME_LIBXCURSOR

/***********************************************************************
 *              create_xcursor_frame
 *
 * Use Xcursor to create a frame of an X cursor from a Windows one.
 */
static XcursorImage *create_xcursor_frame( HDC hdc, const ICONINFOEXW *iinfo, HANDLE icon,
                                           HBITMAP hbmColor, unsigned char *color_bits, int color_size,
                                           HBITMAP hbmMask, unsigned char *mask_bits, int mask_size,
                                           int width, int height, int istep )
{
    XcursorImage *image, *ret = NULL;
    DWORD delay_jiffies, num_steps;
    int x, y, i;
    BOOL has_alpha = FALSE;
    XcursorPixel *ptr;

    image = pXcursorImageCreate( width, height );
    if (!image)
    {
        ERR("X11 failed to produce a cursor frame!\n");
        return NULL;
    }

    image->xhot = iinfo->xHotspot;
    image->yhot = iinfo->yHotspot;

    image->delay = 100; /* fallback delay, 100 ms */
    if (NtUserGetCursorFrameInfo(icon, istep, &delay_jiffies, &num_steps) != 0)
        image->delay = (100 * delay_jiffies) / 6; /* convert jiffies (1/60s) to milliseconds */
    else
        WARN("Failed to retrieve animated cursor frame-rate for frame %d.\n", istep);

    /* draw the cursor frame to a temporary buffer then copy it into the XcursorImage */
    memset( color_bits, 0x00, color_size );
    NtGdiSelectBitmap( hdc, hbmColor );
    if (!NtUserDrawIconEx( hdc, 0, 0, icon, width, height, istep, NULL, DI_NORMAL ))
    {
        TRACE("Could not draw frame %d (walk past end of frames).\n", istep);
        goto cleanup;
    }
    memcpy( image->pixels, color_bits, color_size );

    /* check if the cursor frame was drawn with an alpha channel */
    for (i = 0, ptr = image->pixels; i < width * height; i++, ptr++)
        if ((has_alpha = (*ptr & 0xff000000) != 0)) break;

    /* if no alpha channel was drawn then generate it from the mask */
    if (!has_alpha)
    {
        unsigned int width_bytes = (width + 31) / 32 * 4;

        /* draw the cursor mask to a temporary buffer */
        memset( mask_bits, 0xFF, mask_size );
        NtGdiSelectBitmap( hdc, hbmMask );
        if (!NtUserDrawIconEx( hdc, 0, 0, icon, width, height, istep, NULL, DI_MASK ))
        {
            ERR("Failed to draw frame mask %d.\n", istep);
            goto cleanup;
        }
        /* use the buffer to directly modify the XcursorImage alpha channel */
        for (y = 0, ptr = image->pixels; y < height; y++)
            for (x = 0; x < width; x++, ptr++)
                if (!((mask_bits[y * width_bytes + x / 8] << (x % 8)) & 0x80))
                    *ptr |= 0xff000000;
    }
    ret = image;

cleanup:
    if (ret == NULL) pXcursorImageDestroy( image );
    return ret;
}

/***********************************************************************
 *              create_xcursor_cursor
 *
 * Use Xcursor to create an X cursor from a Windows one.
 */
static Cursor create_xcursor_cursor( HDC hdc, const ICONINFOEXW *iinfo, HANDLE icon, int width, int height )
{
    unsigned char *color_bits, *mask_bits;
    HBITMAP hbmColor = 0, hbmMask = 0;
    DWORD nFrames, delay_jiffies, i;
    int color_size, mask_size;
    BITMAPINFO *info = NULL;
    XcursorImages *images;
    XcursorImage **imgs;
    Cursor cursor = 0;

    /* Retrieve the number of frames to render */
    if (!NtUserGetCursorFrameInfo(icon, 0, &delay_jiffies, &nFrames)) return 0;
    if (!(imgs = calloc( 1, sizeof(XcursorImage*) * nFrames ))) return 0;

    /* Allocate all of the resources necessary to obtain a cursor frame */
    if (!(info = malloc( FIELD_OFFSET( BITMAPINFO, bmiColors[256] )))) goto cleanup;
    info->bmiHeader.biSize = sizeof(BITMAPINFOHEADER);
    info->bmiHeader.biWidth = width;
    info->bmiHeader.biHeight = -height;
    info->bmiHeader.biPlanes = 1;
    info->bmiHeader.biCompression = BI_RGB;
    info->bmiHeader.biXPelsPerMeter = 0;
    info->bmiHeader.biYPelsPerMeter = 0;
    info->bmiHeader.biClrUsed = 0;
    info->bmiHeader.biClrImportant = 0;
    info->bmiHeader.biBitCount = 32;
    color_size = width * height * 4;
    info->bmiHeader.biSizeImage = color_size;
    hbmColor = NtGdiCreateDIBSection( hdc, NULL, 0, info, DIB_RGB_COLORS, 0, 0, 0, (void **)&color_bits );
    if (!hbmColor)
    {
        ERR("Failed to create DIB section for cursor color data!\n");
        goto cleanup;
    }
    info->bmiHeader.biBitCount = 1;
    info->bmiColors[0].rgbRed      = 0;
    info->bmiColors[0].rgbGreen    = 0;
    info->bmiColors[0].rgbBlue     = 0;
    info->bmiColors[0].rgbReserved = 0;
    info->bmiColors[1].rgbRed      = 0xff;
    info->bmiColors[1].rgbGreen    = 0xff;
    info->bmiColors[1].rgbBlue     = 0xff;
    info->bmiColors[1].rgbReserved = 0;

    mask_size = ((width + 31) / 32 * 4) * height; /* width_bytes * height */
    info->bmiHeader.biSizeImage = mask_size;
    hbmMask = NtGdiCreateDIBSection( hdc, NULL, 0, info, DIB_RGB_COLORS, 0, 0, 0, (void **)&mask_bits );
    if (!hbmMask)
    {
        ERR("Failed to create DIB section for cursor mask data!\n");
        goto cleanup;
    }

    /* Create an XcursorImage for each frame of the cursor */
    for (i=0; i<nFrames; i++)
    {
        imgs[i] = create_xcursor_frame( hdc, iinfo, icon,
                                        hbmColor, color_bits, color_size,
                                        hbmMask, mask_bits, mask_size,
                                        width, height, i );
        if (!imgs[i]) goto cleanup;
    }

    /* Build an X cursor out of all of the frames */
    if (!(images = pXcursorImagesCreate( nFrames ))) goto cleanup;
    for (images->nimage = 0; images->nimage < nFrames; images->nimage++)
        images->images[images->nimage] = imgs[images->nimage];
    cursor = pXcursorImagesLoadCursor( gdi_display, images );
    pXcursorImagesDestroy( images ); /* Note: this frees each individual frame (calls XcursorImageDestroy) */
    free( imgs );
    imgs = NULL;

cleanup:
    if (imgs)
    {
        /* Failed to produce a cursor, free previously allocated frames */
        for (i=0; i<nFrames && imgs[i]; i++)
            pXcursorImageDestroy( imgs[i] );
        free( imgs );
    }
    /* Cleanup all of the resources used to obtain the frame data */
    if (hbmColor) NtGdiDeleteObjectApp( hbmColor );
    if (hbmMask) NtGdiDeleteObjectApp( hbmMask );
    free( info );
    return cursor;
}

#endif /* SONAME_LIBXCURSOR */


struct system_cursors
{
    WORD id;
    const char *names[8];
};

static const struct system_cursors user32_cursors[] =
{
    { OCR_NORMAL,      { "left_ptr" }},
    { OCR_IBEAM,       { "xterm", "text" }},
    { OCR_WAIT,        { "watch", "wait" }},
    { OCR_CROSS,       { "cross" }},
    { OCR_UP,          { "center_ptr" }},
    { OCR_SIZE,        { "fleur", "size_all" }},
    { OCR_SIZEALL,     { "fleur", "size_all" }},
    { OCR_ICON,        { "icon" }},
    { OCR_SIZENWSE,    { "top_left_corner", "nw-resize" }},
    { OCR_SIZENESW,    { "top_right_corner", "ne-resize" }},
    { OCR_SIZEWE,      { "h_double_arrow", "size_hor", "ew-resize" }},
    { OCR_SIZENS,      { "v_double_arrow", "size_ver", "ns-resize" }},
    { OCR_NO,          { "not-allowed", "forbidden", "no-drop" }},
    { OCR_HAND,        { "hand2", "pointer", "pointing-hand" }},
    { OCR_APPSTARTING, { "left_ptr_watch" }},
    { OCR_HELP,        { "question_arrow", "help" }},
    { 0 }
};

static const struct system_cursors comctl32_cursors[] =
{
    { 102, { "move", "dnd-move" }},
    { 104, { "copy", "dnd-copy" }},
    { 105, { "left_ptr" }},
    { 106, { "col-resize", "split_v" }},
    { 107, { "col-resize", "split_v" }},
    { 108, { "hand2", "pointer", "pointing-hand" }},
    { 135, { "row-resize", "split_h" }},
    { 0 }
};

static const struct system_cursors ole32_cursors[] =
{
    { 1, { "no-drop", "dnd-no-drop" }},
    { 2, { "move", "dnd-move" }},
    { 3, { "copy", "dnd-copy" }},
    { 4, { "alias", "dnd-link" }},
    { 0 }
};

static const struct system_cursors riched20_cursors[] =
{
    { 105, { "hand2", "pointer", "pointing-hand" }},
    { 107, { "right_ptr" }},
    { 109, { "copy", "dnd-copy" }},
    { 110, { "move", "dnd-move" }},
    { 111, { "no-drop", "dnd-no-drop" }},
    { 0 }
};

static const struct
{
    const struct system_cursors *cursors;
    WCHAR name[16];
} module_cursors[] =
{
    { user32_cursors, {'u','s','e','r','3','2','.','d','l','l',0} },
    { comctl32_cursors, {'c','o','m','c','t','l','3','2','.','d','l','l',0} },
    { ole32_cursors, {'o','l','e','3','2','.','d','l','l',0} },
    { riched20_cursors, {'r','i','c','h','e','d','2','0','.','d','l','l',0} }
};

struct cursor_font_fallback
{
    const char  *name;
    unsigned int shape;
};

static const struct cursor_font_fallback fallbacks[] =
{
    { "X_cursor",            XC_X_cursor },
    { "arrow",               XC_arrow },
    { "based_arrow_down",    XC_based_arrow_down },
    { "based_arrow_up",      XC_based_arrow_up },
    { "boat",                XC_boat },
    { "bogosity",            XC_bogosity },
    { "bottom_left_corner",  XC_bottom_left_corner },
    { "bottom_right_corner", XC_bottom_right_corner },
    { "bottom_side",         XC_bottom_side },
    { "bottom_tee",          XC_bottom_tee },
    { "box_spiral",          XC_box_spiral },
    { "center_ptr",          XC_center_ptr },
    { "circle",              XC_circle },
    { "clock",               XC_clock },
    { "coffee_mug",          XC_coffee_mug },
    { "col-resize",          XC_sb_h_double_arrow },
    { "cross",               XC_cross },
    { "cross_reverse",       XC_cross_reverse },
    { "crosshair",           XC_crosshair },
    { "diamond_cross",       XC_diamond_cross },
    { "dot",                 XC_dot },
    { "dotbox",              XC_dotbox },
    { "double_arrow",        XC_double_arrow },
    { "draft_large",         XC_draft_large },
    { "draft_small",         XC_draft_small },
    { "draped_box",          XC_draped_box },
    { "exchange",            XC_exchange },
    { "fleur",               XC_fleur },
    { "gobbler",             XC_gobbler },
    { "gumby",               XC_gumby },
    { "h_double_arrow",      XC_sb_h_double_arrow },
    { "hand1",               XC_hand1 },
    { "hand2",               XC_hand2 },
    { "heart",               XC_heart },
    { "icon",                XC_icon },
    { "iron_cross",          XC_iron_cross },
    { "left_ptr",            XC_left_ptr },
    { "left_side",           XC_left_side },
    { "left_tee",            XC_left_tee },
    { "leftbutton",          XC_leftbutton },
    { "ll_angle",            XC_ll_angle },
    { "lr_angle",            XC_lr_angle },
    { "man",                 XC_man },
    { "middlebutton",        XC_middlebutton },
    { "mouse",               XC_mouse },
    { "pencil",              XC_pencil },
    { "pirate",              XC_pirate },
    { "plus",                XC_plus },
    { "question_arrow",      XC_question_arrow },
    { "right_ptr",           XC_right_ptr },
    { "right_side",          XC_right_side },
    { "right_tee",           XC_right_tee },
    { "rightbutton",         XC_rightbutton },
    { "row-resize",          XC_sb_v_double_arrow },
    { "rtl_logo",            XC_rtl_logo },
    { "sailboat",            XC_sailboat },
    { "sb_down_arrow",       XC_sb_down_arrow },
    { "sb_h_double_arrow",   XC_sb_h_double_arrow },
    { "sb_left_arrow",       XC_sb_left_arrow },
    { "sb_right_arrow",      XC_sb_right_arrow },
    { "sb_up_arrow",         XC_sb_up_arrow },
    { "sb_v_double_arrow",   XC_sb_v_double_arrow },
    { "shuttle",             XC_shuttle },
    { "sizing",              XC_sizing },
    { "spider",              XC_spider },
    { "spraycan",            XC_spraycan },
    { "star",                XC_star },
    { "target",              XC_target },
    { "tcross",              XC_tcross },
    { "top_left_arrow",      XC_top_left_arrow },
    { "top_left_corner",     XC_top_left_corner },
    { "top_right_corner",    XC_top_right_corner },
    { "top_side",            XC_top_side },
    { "top_tee",             XC_top_tee },
    { "trek",                XC_trek },
    { "ul_angle",            XC_ul_angle },
    { "umbrella",            XC_umbrella },
    { "ur_angle",            XC_ur_angle },
    { "v_double_arrow",      XC_sb_v_double_arrow },
    { "watch",               XC_watch },
    { "xterm",               XC_xterm }
};

static int fallback_cmp( const void *key, const void *member )
{
    const struct cursor_font_fallback *fallback = member;
    return strcmp( key, fallback->name );
}

static int find_fallback_shape( const char *name )
{
    struct cursor_font_fallback *fallback;

    if ((fallback = bsearch( name, fallbacks, ARRAY_SIZE( fallbacks ),
                             sizeof(*fallback), fallback_cmp )))
        return fallback->shape;
    return -1;
}

/***********************************************************************
 *		create_xcursor_system_cursor
 *
 * Create an X cursor for a system cursor.
 */
static Cursor create_xcursor_system_cursor( const ICONINFOEXW *info )
{
    const struct system_cursors *cursors;
    const WCHAR *module;
    unsigned int i;
    Cursor cursor = 0;
    HKEY key;
    const char * const *names = NULL;
    WCHAR *p, name[MAX_PATH * 2];
    char valueA[64];

    if (!info->szModName[0]) return 0;

    p = wcsrchr( info->szModName, '\\' );
    wcscpy( name, p ? p + 1 : info->szModName );
    p = name + lstrlenW( name );
    *p++ = ',';
    if (info->szResName[0]) wcscpy( p, info->szResName );
    else
    {
        char buf[16];
        sprintf( buf, "%hu", info->wResID );
        asciiz_to_unicode( p, buf );
    }
    valueA[0] = 0;

    /* @@ Wine registry key: HKCU\Software\Wine\X11 Driver\Cursors */
    if ((key = open_hkcu_key( "Software\\Wine\\X11 Driver\\Cursors" )))
    {
        char buffer[4096];
        KEY_VALUE_PARTIAL_INFORMATION *value = (void *)buffer;
        DWORD size = query_reg_value( key, NULL, value, sizeof(buffer) );
        NtClose( key );
        if (size && value->Type == REG_SZ)
        {
            const WCHAR *valueW = (const WCHAR *)value->Data;
            if (!valueW[0]) return 0; /* force standard cursor */
            if (!ntdll_wcstoumbs( valueW, lstrlenW(valueW) + 1, valueA, sizeof(valueA), FALSE ))
                valueA[0] = 0;
            goto done;
        }
    }

    if (info->szResName[0]) goto done;  /* only integer resources are supported here */

    if ((module = wcsrchr( info->szModName, '\\' ))) module++;
    else module = info->szModName;
    for (i = 0; i < ARRAY_SIZE( module_cursors ); i++)
        if (!wcsicmp( module, module_cursors[i].name )) break;
    if (i == ARRAY_SIZE( module_cursors )) goto done;

    cursors = module_cursors[i].cursors;
    for (i = 0; cursors[i].id; i++)
        if (cursors[i].id == info->wResID)
        {
            strcpy( valueA, cursors[i].names[0] );
            names = cursors[i].names;
            break;
        }

done:
    if (valueA[0])
    {
#ifdef SONAME_LIBXCURSOR
        if (pXcursorLibraryLoadCursor)
        {
            if (!names)
                cursor = pXcursorLibraryLoadCursor( gdi_display, valueA );
            else
                while (*names && !cursor) cursor = pXcursorLibraryLoadCursor( gdi_display, *names++ );
        }
#endif
        if (!cursor)
        {
            int shape = find_fallback_shape( valueA );
            if (shape != -1) cursor = XCreateFontCursor( gdi_display, shape );
        }
        if (!cursor) WARN( "no system cursor found for %s mapped to %s\n",
                           debugstr_w(name), debugstr_a(valueA) );
    }
    else WARN( "no system cursor found for %s\n", debugstr_w(name) );
    return cursor;
}


/***********************************************************************
 *		create_xlib_monochrome_cursor
 *
 * Create a monochrome X cursor from a Windows one.
 */
static Cursor create_xlib_monochrome_cursor( HDC hdc, const ICONINFOEXW *icon, int width, int height )
{
    char buffer[FIELD_OFFSET( BITMAPINFO, bmiColors[256] )];
    BITMAPINFO *info = (BITMAPINFO *)buffer;
    const int and_y = 0;
    const int xor_y = height;
    unsigned int width_bytes = (width + 31) / 32 * 4;
    unsigned char *mask_bits = NULL;
    GC gc;
    XColor fg, bg;
    XVisualInfo vis = default_visual;
    Pixmap src_pixmap, bits_pixmap, mask_pixmap;
    struct gdi_image_bits bits;
    Cursor cursor = 0;

    info->bmiHeader.biSize = sizeof(BITMAPINFOHEADER);
    info->bmiHeader.biWidth = width;
    info->bmiHeader.biHeight = -height * 2;
    info->bmiHeader.biPlanes = 1;
    info->bmiHeader.biBitCount = 1;
    info->bmiHeader.biCompression = BI_RGB;
    info->bmiHeader.biSizeImage = width_bytes * height * 2;
    info->bmiHeader.biXPelsPerMeter = 0;
    info->bmiHeader.biYPelsPerMeter = 0;
    info->bmiHeader.biClrUsed = 0;
    info->bmiHeader.biClrImportant = 0;

    if (!(mask_bits = malloc( info->bmiHeader.biSizeImage ))) goto done;
    if (!NtGdiGetDIBitsInternal( hdc, icon->hbmMask, 0, height * 2, mask_bits, info,
                                 DIB_RGB_COLORS, 0, 0 )) goto done;

    vis.depth = 1;
    bits.ptr = mask_bits;
    bits.free = NULL;
    bits.is_copy = TRUE;
    if (!(src_pixmap = create_pixmap_from_image( hdc, &vis, info, &bits, DIB_RGB_COLORS ))) goto done;

    bits_pixmap = XCreatePixmap( gdi_display, root_window, width, height, 1 );
    mask_pixmap = XCreatePixmap( gdi_display, root_window, width, height, 1 );
    gc = XCreateGC( gdi_display, src_pixmap, 0, NULL );
    XSetGraphicsExposures( gdi_display, gc, False );

    /* We have to do some magic here, as cursors are not fully
     * compatible between Windows and X11. Under X11, there are
     * only 3 possible color cursor: black, white and masked. So
     * we map the 4th Windows color (invert the bits on the screen)
     * to black and an additional white bit on another place
     * (+1,+1). This require some boolean arithmetic:
     *
     *         Windows          |          X11
     * And    Xor      Result   |   Bits     Mask     Result
     *  0      0     black      |    0        1     background
     *  0      1     white      |    1        1     foreground
     *  1      0     no change  |    X        0     no change
     *  1      1     inverted   |    0        1     background
     *
     * which gives:
     *  Bits = not 'And' and 'Xor' or 'And2' and 'Xor2'
     *  Mask = not 'And' or 'Xor' or 'And2' and 'Xor2'
     */
    XSetFunction( gdi_display, gc, GXcopy );
    XCopyArea( gdi_display, src_pixmap, bits_pixmap, gc, 0, and_y, width, height, 0, 0 );
    XCopyArea( gdi_display, src_pixmap, mask_pixmap, gc, 0, and_y, width, height, 0, 0 );
    XSetFunction( gdi_display, gc, GXandReverse );
    XCopyArea( gdi_display, src_pixmap, bits_pixmap, gc, 0, xor_y, width, height, 0, 0 );
    XSetFunction( gdi_display, gc, GXorReverse );
    XCopyArea( gdi_display, src_pixmap, mask_pixmap, gc, 0, xor_y, width, height, 0, 0 );
    /* additional white */
    XSetFunction( gdi_display, gc, GXand );
    XCopyArea( gdi_display, src_pixmap, src_pixmap,  gc, 0, xor_y, width, height, 0, and_y );
    XSetFunction( gdi_display, gc, GXor );
    XCopyArea( gdi_display, src_pixmap, mask_pixmap, gc, 0, and_y, width, height, 1, 1 );
    XCopyArea( gdi_display, src_pixmap, bits_pixmap, gc, 0, and_y, width, height, 1, 1 );
    XFreeGC( gdi_display, gc );

    fg.red = fg.green = fg.blue = 0xffff;
    bg.red = bg.green = bg.blue = 0;
    cursor = XCreatePixmapCursor( gdi_display, bits_pixmap, mask_pixmap,
                                  &fg, &bg, icon->xHotspot, icon->yHotspot );
    XFreePixmap( gdi_display, src_pixmap );
    XFreePixmap( gdi_display, bits_pixmap );
    XFreePixmap( gdi_display, mask_pixmap );

done:
    free( mask_bits );
    return cursor;
}

static BOOL get_icon_info( HICON handle, ICONINFOEXW *ret )
{
    UNICODE_STRING module, res_name;
    ICONINFO info;

    module.Buffer = ret->szModName;
    module.MaximumLength = sizeof(ret->szModName) - sizeof(WCHAR);
    res_name.Buffer = ret->szResName;
    res_name.MaximumLength = sizeof(ret->szResName) - sizeof(WCHAR);
    if (!NtUserGetIconInfo( handle, &info, &module, &res_name, NULL, 0 )) return FALSE;
    ret->fIcon    = info.fIcon;
    ret->xHotspot = info.xHotspot;
    ret->yHotspot = info.yHotspot;
    ret->hbmColor = info.hbmColor;
    ret->hbmMask  = info.hbmMask;
    ret->wResID   = res_name.Length ? 0 : LOWORD( res_name.Buffer );
    ret->szModName[module.Length] = 0;
    ret->szResName[res_name.Length] = 0;
    return TRUE;
}

/***********************************************************************
 *		create_xlib_load_mono_cursor
 *
 * Create a monochrome X cursor from a color Windows one by trying to load the monochrome resource.
 */
static Cursor create_xlib_load_mono_cursor( HDC hdc, HANDLE handle, int width, int height )
{
    Cursor cursor = None;
    HANDLE mono;
    ICONINFOEXW info;
    BITMAP bm;

    if (!(mono = CopyImage( handle, IMAGE_CURSOR, width, height, LR_MONOCHROME | LR_COPYFROMRESOURCE )))
        return None;

    if (get_icon_info( mono, &info ))
    {
        if (!info.hbmColor)
        {
            NtGdiExtGetObjectW( info.hbmMask, sizeof(bm), &bm );
            bm.bmHeight = max( 1, bm.bmHeight / 2 );
            /* make sure hotspot is valid */
            if (info.xHotspot >= bm.bmWidth || info.yHotspot >= bm.bmHeight)
            {
                info.xHotspot = bm.bmWidth / 2;
                info.yHotspot = bm.bmHeight / 2;
            }
            cursor = create_xlib_monochrome_cursor( hdc, &info, bm.bmWidth, bm.bmHeight );
        }
        else NtGdiDeleteObjectApp( info.hbmColor );
        NtGdiDeleteObjectApp( info.hbmMask );
    }
    NtUserDestroyCursor( mono, 0 );
    return cursor;
}

/***********************************************************************
 *		create_xlib_color_cursor
 *
 * Create a color X cursor from a Windows one.
 */
static Cursor create_xlib_color_cursor( HDC hdc, const ICONINFOEXW *icon, int width, int height )
{
    char buffer[FIELD_OFFSET( BITMAPINFO, bmiColors[256] )];
    BITMAPINFO *info = (BITMAPINFO *)buffer;
    XColor fg, bg;
    Cursor cursor = None;
    XVisualInfo vis = default_visual;
    Pixmap xor_pixmap, mask_pixmap;
    struct gdi_image_bits bits;
    unsigned int *color_bits = NULL, *ptr;
    unsigned char *mask_bits = NULL, *xor_bits = NULL;
    int i, x, y;
    BOOL has_alpha = FALSE;
    int rfg, gfg, bfg, rbg, gbg, bbg, fgBits, bgBits;
    unsigned int width_bytes = (width + 31) / 32 * 4;

    info->bmiHeader.biSize = sizeof(BITMAPINFOHEADER);
    info->bmiHeader.biWidth = width;
    info->bmiHeader.biHeight = -height;
    info->bmiHeader.biPlanes = 1;
    info->bmiHeader.biBitCount = 1;
    info->bmiHeader.biCompression = BI_RGB;
    info->bmiHeader.biSizeImage = width_bytes * height;
    info->bmiHeader.biXPelsPerMeter = 0;
    info->bmiHeader.biYPelsPerMeter = 0;
    info->bmiHeader.biClrUsed = 0;
    info->bmiHeader.biClrImportant = 0;

    if (!(mask_bits = malloc( info->bmiHeader.biSizeImage ))) goto done;
    if (!NtGdiGetDIBitsInternal( hdc, icon->hbmMask, 0, height, mask_bits, info,
                                 DIB_RGB_COLORS, 0, 0 )) goto done;

    info->bmiHeader.biBitCount = 32;
    info->bmiHeader.biSizeImage = width * height * 4;
    if (!(color_bits = malloc( info->bmiHeader.biSizeImage ))) goto done;
    if (!(xor_bits = calloc( 1, width_bytes * height ))) goto done;
    NtGdiGetDIBitsInternal( hdc, icon->hbmColor, 0, height, color_bits, info, DIB_RGB_COLORS, 0, 0 );

    /* compute fg/bg color and xor bitmap based on average of the color values */

    rfg = gfg = bfg = rbg = gbg = bbg = fgBits = 0;
    for (y = 0, ptr = color_bits; y < height; y++)
    {
        for (x = 0; x < width; x++, ptr++)
        {
            int red   = (*ptr >> 16) & 0xff;
            int green = (*ptr >> 8) & 0xff;
            int blue  = (*ptr >> 0) & 0xff;
            if (red + green + blue > 0x40)
            {
                rfg += red;
                gfg += green;
                bfg += blue;
                fgBits++;
                xor_bits[y * width_bytes + x / 8] |= 0x80 >> (x % 8);
            }
            else
            {
                rbg += red;
                gbg += green;
                bbg += blue;
            }
        }
    }
    if (fgBits)
    {
        fg.red   = rfg * 257 / fgBits;
        fg.green = gfg * 257 / fgBits;
        fg.blue  = bfg * 257 / fgBits;
    }
    else fg.red = fg.green = fg.blue = 0;
    bgBits = width * height - fgBits;
    if (bgBits)
    {
        bg.red   = rbg * 257 / bgBits;
        bg.green = gbg * 257 / bgBits;
        bg.blue  = bbg * 257 / bgBits;
    }
    else bg.red = bg.green = bg.blue = 0;

    info->bmiHeader.biBitCount = 1;
    info->bmiHeader.biClrUsed = 0;
    info->bmiHeader.biSizeImage = width_bytes * height;

    /* generate mask from the alpha channel if we have one */

    for (i = 0, ptr = color_bits; i < width * height; i++, ptr++)
        if ((has_alpha = (*ptr & 0xff000000) != 0)) break;

    if (has_alpha)
    {
        memset( mask_bits, 0, width_bytes * height );
        for (y = 0, ptr = color_bits; y < height; y++)
            for (x = 0; x < width; x++, ptr++)
                if ((*ptr >> 24) > 25) /* more than 10% alpha */
                    mask_bits[y * width_bytes + x / 8] |= 0x80 >> (x % 8);
    }
    else  /* invert the mask */
    {
        unsigned int j;

        ptr = (unsigned int *)mask_bits;
        for (j = 0; j < info->bmiHeader.biSizeImage / sizeof(*ptr); j++, ptr++) *ptr ^= ~0u;
    }

    vis.depth = 1;
    bits.ptr = xor_bits;
    bits.free = NULL;
    bits.is_copy = TRUE;
    if (!(xor_pixmap = create_pixmap_from_image( hdc, &vis, info, &bits, DIB_RGB_COLORS ))) goto done;

    bits.ptr = mask_bits;
    mask_pixmap = create_pixmap_from_image( hdc, &vis, info, &bits, DIB_RGB_COLORS );

    if (mask_pixmap)
    {
        cursor = XCreatePixmapCursor( gdi_display, xor_pixmap, mask_pixmap,
                                      &fg, &bg, icon->xHotspot, icon->yHotspot );
        XFreePixmap( gdi_display, mask_pixmap );
    }
    XFreePixmap( gdi_display, xor_pixmap );

done:
    free( color_bits );
    free( xor_bits );
    free( mask_bits );
    return cursor;
}

/***********************************************************************
 *		create_cursor
 *
 * Create an X cursor from a Windows one.
 */
static Cursor create_cursor( HANDLE handle )
{
    Cursor cursor = 0;
    ICONINFOEXW info;
    BITMAP bm;
    HDC hdc;

    if (!handle) return get_empty_cursor();

    if (!get_icon_info( handle, &info )) return 0;

    if (use_system_cursors && (cursor = create_xcursor_system_cursor( &info )))
    {
        NtGdiDeleteObjectApp( info.hbmColor );
        NtGdiDeleteObjectApp( info.hbmMask );
        return cursor;
    }

    NtGdiExtGetObjectW( info.hbmMask, sizeof(bm), &bm );
    if (!info.hbmColor) bm.bmHeight = max( 1, bm.bmHeight / 2 );

    /* make sure hotspot is valid */
    if (info.xHotspot >= bm.bmWidth || info.yHotspot >= bm.bmHeight)
    {
        info.xHotspot = bm.bmWidth / 2;
        info.yHotspot = bm.bmHeight / 2;
    }

    hdc = NtGdiCreateCompatibleDC( 0 );

    if (info.hbmColor)
    {
#ifdef SONAME_LIBXCURSOR
        if (pXcursorImagesLoadCursor)
            cursor = create_xcursor_cursor( hdc, &info, handle, bm.bmWidth, bm.bmHeight );
#endif
        if (!cursor) cursor = create_xlib_load_mono_cursor( hdc, handle, bm.bmWidth, bm.bmHeight );
        if (!cursor) cursor = create_xlib_color_cursor( hdc, &info, bm.bmWidth, bm.bmHeight );
        NtGdiDeleteObjectApp( info.hbmColor );
    }
    else
    {
        cursor = create_xlib_monochrome_cursor( hdc, &info, bm.bmWidth, bm.bmHeight );
    }

    NtGdiDeleteObjectApp( info.hbmMask );
    NtGdiDeleteObjectApp( hdc );
    return cursor;
}

/***********************************************************************
 *		DestroyCursorIcon (X11DRV.@)
 */
void X11DRV_DestroyCursorIcon( HCURSOR handle )
{
    Cursor cursor;

    if (!XFindContext( gdi_display, (XID)handle, cursor_context, (char **)&cursor ))
    {
        TRACE( "%p xid %lx\n", handle, cursor );
        XFreeCursor( gdi_display, cursor );
        XDeleteContext( gdi_display, (XID)handle, cursor_context );
    }
}

/***********************************************************************
 *		SetCursor (X11DRV.@)
 */
void X11DRV_SetCursor( HCURSOR handle )
{
    if (InterlockedExchangePointer( (void **)&last_cursor, handle ) != handle ||
        NtGetTickCount() - last_cursor_change > 100)
    {
        last_cursor_change = NtGetTickCount();
        if (cursor_window) send_notify_message( cursor_window, WM_X11DRV_SET_CURSOR,
                                                GetCurrentThreadId(), (LPARAM)handle );
    }
}

/***********************************************************************
 *		SetCursorPos (X11DRV.@)
 */
BOOL X11DRV_SetCursorPos( INT x, INT y )
{
    struct x11drv_thread_data *data = x11drv_init_thread_data();
    POINT pos = virtual_screen_to_root( x, y );

    TRACE( "real setting to %s\n", wine_dbgstr_point( &pos ) );

    XWarpPointer( data->display, root_window, root_window, 0, 0, 0, 0, pos.x, pos.y );
    data->warp_serial = NextRequest( data->display );
    XNoOp( data->display );
    XFlush( data->display ); /* avoids bad mouse lag in games that do their own mouse warping */
    TRACE( "warped to (fake) %d,%d serial %lu\n", x, y, data->warp_serial );
    return TRUE;
}

/***********************************************************************
 *		GetCursorPos (X11DRV.@)
 */
BOOL X11DRV_GetCursorPos(LPPOINT pos)
{
    Display *display = thread_init_display();
    LARGE_INTEGER timeout = {0};
    Window root, child;
    int rootX, rootY, winX, winY;
    unsigned int xstate;
    BOOL ret;

    if (NtWaitForSingleObject(steam_overlay_event, FALSE, &timeout) == WAIT_OBJECT_0) return TRUE;
    if (NtWaitForSingleObject(steam_keyboard_event, FALSE, &timeout) == WAIT_OBJECT_0) return TRUE;

    ret = XQueryPointer( display, root_window, &root, &child, &rootX, &rootY, &winX, &winY, &xstate );
    if (ret)
    {
        POINT old = *pos;
        *pos = root_to_virtual_screen( winX, winY );
        TRACE( "pointer at %s server pos %s\n", wine_dbgstr_point(pos), wine_dbgstr_point(&old) );
    }
    return ret;
}

/***********************************************************************
 *		ClipCursor (X11DRV.@)
 */
BOOL X11DRV_ClipCursor( LPCRECT clip )
{
    RECT virtual_rect = NtUserGetVirtualScreenRect();

    if (!clip) clip = &virtual_rect;

    if (grab_pointer)
    {
        HWND foreground = NtUserGetForegroundWindow();
        DWORD tid, pid;

        if (foreground == NtUserGetDesktopWindow())
        {
            WARN( "desktop is foreground, ignoring ClipCursor\n" );
            ungrab_clipping_window();
            return TRUE;
        }

        /* forward request to the foreground window if it's in a different thread */
        tid = NtUserGetWindowThread( foreground, &pid );
        if (tid && tid != GetCurrentThreadId() && pid == GetCurrentProcessId())
        {
            TRACE( "forwarding clip request to %p\n", foreground );
            send_notify_message( foreground, WM_X11DRV_CLIP_CURSOR_REQUEST, FALSE, FALSE );
            return TRUE;
        }

        /* we are clipping if the clip rectangle is smaller than the screen */
        if (clip->left > virtual_rect.left || clip->right < virtual_rect.right ||
            clip->top > virtual_rect.top || clip->bottom < virtual_rect.bottom)
        {
            if (grab_clipping_window( clip )) return TRUE;
        }
        else /* check if we should switch to fullscreen clipping */
        {
            struct x11drv_thread_data *data = x11drv_thread_data();
            if (data)
            {
                if ((data->clip_hwnd && EqualRect( clip, &clip_rect ) && !EqualRect(&clip_rect, &virtual_rect)) || clip_fullscreen_window( foreground, TRUE ))
                    return TRUE;
            }
        }
    }
    ungrab_clipping_window();
    return TRUE;
}

/***********************************************************************
 *             clip_cursor_request
 *
 * Function called upon receiving a WM_X11DRV_CLIP_CURSOR_REQUEST.
 */
LRESULT clip_cursor_request( HWND hwnd, BOOL fullscreen, BOOL reset )
{
    RECT clip;

    if (hwnd == NtUserGetDesktopWindow())
        WARN( "ignoring clip cursor request on desktop window.\n" );
    else if (hwnd != NtUserGetForegroundWindow())
        WARN( "ignoring clip cursor request on non-foreground window.\n" );
    else if (fullscreen)
        clip_fullscreen_window( hwnd, reset );
    else
    {
        NtUserGetClipCursor( &clip );
        X11DRV_ClipCursor( &clip );
    }

    return 0;
}

/***********************************************************************
 *           move_resize_window
 */
void move_resize_window( HWND hwnd, int dir )
{
    Display *display = thread_display();
    DWORD pt;
    POINT pos;
    int button = 0;
    XEvent xev;
    Window win, root, child;
    unsigned int xstate;

    if (!(win = X11DRV_get_whole_window( hwnd ))) return;

    pt = NtUserGetThreadInfo()->message_pos;
    pos = virtual_screen_to_root( (short)LOWORD( pt ), (short)HIWORD( pt ) );

    if (NtUserGetKeyState( VK_LBUTTON ) & 0x8000) button = 1;
    else if (NtUserGetKeyState( VK_MBUTTON ) & 0x8000) button = 2;
    else if (NtUserGetKeyState( VK_RBUTTON ) & 0x8000) button = 3;

    TRACE( "hwnd %p/%lx, pos %s, dir %d, button %d\n", hwnd, win, wine_dbgstr_point(&pos), dir, button );

    xev.xclient.type = ClientMessage;
    xev.xclient.window = win;
    xev.xclient.message_type = x11drv_atom(_NET_WM_MOVERESIZE);
    xev.xclient.serial = 0;
    xev.xclient.display = display;
    xev.xclient.send_event = True;
    xev.xclient.format = 32;
    xev.xclient.data.l[0] = pos.x; /* x coord */
    xev.xclient.data.l[1] = pos.y; /* y coord */
    xev.xclient.data.l[2] = dir; /* direction */
    xev.xclient.data.l[3] = button; /* button */
    xev.xclient.data.l[4] = 0; /* unused */

    /* need to ungrab the pointer that may have been automatically grabbed
     * with a ButtonPress event */
    XUngrabPointer( display, CurrentTime );
    XSendEvent(display, root_window, False, SubstructureNotifyMask | SubstructureRedirectMask, &xev);

    /* try to detect the end of the size/move by polling for the mouse button to be released */
    /* (some apps don't like it if we return before the size/move is done) */

    if (!button) return;
    send_message( hwnd, WM_ENTERSIZEMOVE, 0, 0 );

    for (;;)
    {
        MSG msg;
        INPUT input;
        int x, y, rootX, rootY;

        if (!XQueryPointer( display, root_window, &root, &child, &rootX, &rootY, &x, &y, &xstate )) break;

        if (!(xstate & (Button1Mask << (button - 1))))
        {
            /* fake a button release event */
            pos = root_to_virtual_screen( x, y );
            input.type = INPUT_MOUSE;
            input.u.mi.dx          = pos.x;
            input.u.mi.dy          = pos.y;
            input.u.mi.mouseData   = button_up_data[button - 1];
            input.u.mi.dwFlags     = button_up_flags[button - 1] | MOUSEEVENTF_ABSOLUTE | MOUSEEVENTF_MOVE;
            input.u.mi.time        = NtGetTickCount();
            input.u.mi.dwExtraInfo = 0;
            __wine_send_input( hwnd, &input, NULL );
        }

        while (NtUserPeekMessage( &msg, 0, 0, 0, PM_REMOVE ))
        {
            if (!NtUserCallMsgFilter( &msg, MSGF_SIZE ))
            {
                NtUserTranslateMessage( &msg, 0 );
                NtUserDispatchMessage( &msg );
            }
        }

        if (!(xstate & (Button1Mask << (button - 1)))) break;
        NtUserMsgWaitForMultipleObjectsEx( 0, NULL, 100, QS_ALLINPUT, 0 );
    }

    TRACE( "hwnd %p/%lx done\n", hwnd, win );
    send_message( hwnd, WM_EXITSIZEMOVE, 0, 0 );
}


/***********************************************************************
 *           X11DRV_ButtonPress
 */
BOOL X11DRV_ButtonPress( HWND hwnd, XEvent *xev )
{
    XButtonEvent *event = &xev->xbutton;
    int buttonNum = event->button - 1;
    INPUT input;

    if (buttonNum >= NB_BUTTONS) return FALSE;

    TRACE( "hwnd %p/%lx button %u pos %d,%d\n", hwnd, event->window, buttonNum, event->x, event->y );

    input.u.mi.dx          = event->x;
    input.u.mi.dy          = event->y;
    input.u.mi.mouseData   = button_down_data[buttonNum];
    input.u.mi.dwFlags     = button_down_flags[buttonNum] | MOUSEEVENTF_ABSOLUTE | MOUSEEVENTF_MOVE;
    input.u.mi.time        = x11drv_time_to_ticks( event->time );
    input.u.mi.dwExtraInfo = 0;

    update_user_time( event->time );
    map_event_coords( hwnd, event->window, event->root, event->x_root, event->y_root, &input );
    send_mouse_input( hwnd, event->window, event->state, &input );
    return TRUE;
}


/***********************************************************************
 *           X11DRV_ButtonRelease
 */
BOOL X11DRV_ButtonRelease( HWND hwnd, XEvent *xev )
{
    XButtonEvent *event = &xev->xbutton;
    int buttonNum = event->button - 1;
    INPUT input;

    if (buttonNum >= NB_BUTTONS || !button_up_flags[buttonNum]) return FALSE;

    TRACE( "hwnd %p/%lx button %u pos %d,%d\n", hwnd, event->window, buttonNum, event->x, event->y );

    input.u.mi.dx          = event->x;
    input.u.mi.dy          = event->y;
    input.u.mi.mouseData   = button_up_data[buttonNum];
    input.u.mi.dwFlags     = button_up_flags[buttonNum] | MOUSEEVENTF_ABSOLUTE | MOUSEEVENTF_MOVE;
    input.u.mi.time        = x11drv_time_to_ticks( event->time );
    input.u.mi.dwExtraInfo = 0;

    map_event_coords( hwnd, event->window, event->root, event->x_root, event->y_root, &input );
    send_mouse_input( hwnd, event->window, event->state, &input );
    return TRUE;
}


/***********************************************************************
 *           X11DRV_MotionNotify
 */
BOOL X11DRV_MotionNotify( HWND hwnd, XEvent *xev )
{
    XMotionEvent *event = &xev->xmotion;
    INPUT input;

    TRACE( "hwnd %p/%lx pos %d,%d is_hint %d serial %lu\n",
           hwnd, event->window, event->x, event->y, event->is_hint, event->serial );

    input.u.mi.dx          = event->x;
    input.u.mi.dy          = event->y;
    input.u.mi.mouseData   = 0;
    input.u.mi.dwFlags     = MOUSEEVENTF_MOVE | MOUSEEVENTF_ABSOLUTE;
    input.u.mi.time        = x11drv_time_to_ticks( event->time );
    input.u.mi.dwExtraInfo = 0;

    if (!hwnd && is_old_motion_event( event->serial ))
    {
        TRACE( "pos %d,%d old serial %lu, ignoring\n", event->x, event->y, event->serial );
        return FALSE;
    }
    map_event_coords( hwnd, event->window, event->root, event->x_root, event->y_root, &input );
    send_mouse_input( hwnd, event->window, event->state, &input );
    return TRUE;
}


/***********************************************************************
 *           X11DRV_EnterNotify
 */
BOOL X11DRV_EnterNotify( HWND hwnd, XEvent *xev )
{
    XCrossingEvent *event = &xev->xcrossing;
    INPUT input;

    TRACE( "hwnd %p/%lx pos %d,%d detail %d\n", hwnd, event->window, event->x, event->y, event->detail );

    x11drv_thread_data()->keymapnotify_hwnd = hwnd;

    if (hwnd == x11drv_thread_data()->grab_hwnd) return FALSE;

    /* simulate a mouse motion event */
    input.u.mi.dx          = event->x;
    input.u.mi.dy          = event->y;
    input.u.mi.mouseData   = 0;
    input.u.mi.dwFlags     = MOUSEEVENTF_MOVE | MOUSEEVENTF_ABSOLUTE;
    input.u.mi.time        = x11drv_time_to_ticks( event->time );
    input.u.mi.dwExtraInfo = 0;

    if (is_old_motion_event( event->serial ))
    {
        TRACE( "pos %d,%d old serial %lu, ignoring\n", event->x, event->y, event->serial );
        return FALSE;
    }
    map_event_coords( hwnd, event->window, event->root, event->x_root, event->y_root, &input );
    send_mouse_input( hwnd, event->window, event->state, &input );
    return TRUE;
}

#ifdef HAVE_X11_EXTENSIONS_XINPUT2_H

/***********************************************************************
 *           X11DRV_XIDeviceChangedEvent
 */
static BOOL X11DRV_XIDeviceChangedEvent( XIDeviceChangedEvent *event )
{
    struct x11drv_thread_data *data = x11drv_thread_data();

    if (event->deviceid != data->xi2_core_pointer) return FALSE;
    if (event->reason != XISlaveSwitch) return FALSE;

    update_relative_valuators( event->classes, event->num_classes );
    update_device_mapping( event->display, event->sourceid );

    return TRUE;
}

static BOOL map_raw_event_coords( XIRawEvent *event, INPUT *input, RAWINPUT *rawinput )
{
    struct x11drv_thread_data *thread_data = x11drv_thread_data();
    XIValuatorClassInfo *x = &thread_data->x_valuator, *y = &thread_data->y_valuator;
    const double *values = event->valuators.values, *raw_values = event->raw_values;
    double x_raw = 0, y_raw = 0, x_value = 0, y_value = 0, x_scale, y_scale, user_to_real_scale;
    RECT virtual_rect;
    HMONITOR monitor;
    POINT pt;
    int i;

    if (x->number < 0 || y->number < 0) return FALSE;
    if (!event->valuators.mask_len) return FALSE;
    if (event->deviceid != thread_data->xi2_core_pointer) return FALSE;

    if (x->mode == XIModeRelative && y->mode == XIModeRelative)
        input->u.mi.dwFlags &= ~(MOUSEEVENTF_ABSOLUTE | MOUSEEVENTF_VIRTUALDESK);
    else if (x->mode == XIModeAbsolute && y->mode == XIModeAbsolute)
        input->u.mi.dwFlags |= MOUSEEVENTF_ABSOLUTE;
    else
        FIXME( "Unsupported relative/absolute X/Y axis mismatch\n." );

    if (input->u.mi.dwFlags & MOUSEEVENTF_VIRTUALDESK) SetRect( &virtual_rect, 0, 0, 65535, 65535 );
    else if (wm_is_steamcompmgr( event->display )) virtual_rect = native_screen_rect;
    else virtual_rect = NtUserGetVirtualScreenRect();

    if (x->max <= x->min) x_scale = 1;
    else x_scale = (virtual_rect.right - virtual_rect.left) / (x->max - x->min);
    if (y->max <= y->min) y_scale = 1;
    else y_scale = (virtual_rect.bottom - virtual_rect.top) / (y->max - y->min);

    for (i = 0; i <= max( x->number, y->number ); i++)
    {
        if (!XIMaskIsSet( event->valuators.mask, i )) continue;
        if (i == x->number)
        {
            x_raw = *raw_values;
            x_value = *values;
            if (x->mode == XIModeRelative) x->value += x_value * x_scale;
            else x->value = (x_value - x->min) * x_scale;
        }
        if (i == y->number)
        {
            y_raw = *raw_values;
            y_value = *values;
            if (y->mode == XIModeRelative) y->value += y_value * y_scale;
            else y->value = (y_value - y->min) * y_scale;
        }
        raw_values++;
        values++;
    }

    input->u.mi.dx = round( x->value );
    input->u.mi.dy = round( y->value );

    if (x->mode != XIModeAbsolute) rawinput->data.mouse.lLastX = x_raw;
    else rawinput->data.mouse.lLastX = input->u.mi.dx;
    if (y->mode != XIModeAbsolute) rawinput->data.mouse.lLastY = y_raw;
    else rawinput->data.mouse.lLastY = input->u.mi.dy;

    TRACE( "event %f,%f value %f,%f input %d,%d\n", x_value, y_value, x->value, y->value,
           (int)input->u.mi.dx, (int)input->u.mi.dy );

    x->value -= input->u.mi.dx;
    y->value -= input->u.mi.dy;


    if (input->u.mi.dwFlags & MOUSEEVENTF_ABSOLUTE)
        fs_hack_point_real_to_user( (POINT *)&input->u.mi.dx );
    else
    {
        RECT rect;
        NtUserGetCursorPos( &pt );
        SetRect( &rect, pt.x, pt.y, pt.x + 1, pt.y + 1 );
        monitor = NtUserMonitorFromRect( &rect, MONITOR_DEFAULTTONULL );
        user_to_real_scale = fs_hack_get_user_to_real_scale( monitor );
        input->u.mi.dx = lround( (double)input->u.mi.dx / user_to_real_scale );
        input->u.mi.dy = lround( (double)input->u.mi.dy / user_to_real_scale );
    }

    return TRUE;
}


/***********************************************************************
 *           X11DRV_RawMotion
 */
static BOOL X11DRV_RawMotion( XGenericEventCookie *xev )
{
    struct x11drv_thread_data *thread_data = x11drv_thread_data();
    XIRawEvent *event = xev->data;
    RAWINPUT rawinput;
    INPUT input;

    if (broken_rawevents && is_old_motion_event( xev->serial ))
    {
        TRACE( "old serial %lu, ignoring\n", xev->serial );
        return FALSE;
    }

    input.type = INPUT_MOUSE;
    input.u.mi.mouseData   = 0;
    input.u.mi.dwFlags     = MOUSEEVENTF_MOVE | MOUSEEVENTF_VIRTUALDESK;
    input.u.mi.time        = x11drv_time_to_ticks( event->time );
    input.u.mi.dwExtraInfo = 0;
    input.u.mi.dx          = 0;
    input.u.mi.dy          = 0;
    if (!map_raw_event_coords( event, &input, &rawinput )) return FALSE;

    if (!thread_data->xi2_rawinput_only)
        __wine_send_input( 0, &input, NULL );
    else
    {
        rawinput.header.dwType = RIM_TYPEMOUSE;
        rawinput.header.dwSize = offsetof(RAWINPUT, data) + sizeof(RAWMOUSE);
        rawinput.header.hDevice = ULongToHandle(1); /* WINE_MOUSE_HANDLE */
        rawinput.header.wParam = RIM_INPUT;
        rawinput.data.mouse.usFlags = input.u.mi.dwFlags;
        rawinput.data.mouse.ulRawButtons = 0;
        rawinput.data.mouse.u.usButtonData = 0;
        rawinput.data.mouse.u.usButtonFlags = 0;
        rawinput.data.mouse.ulExtraInformation = 0;

        input.type = INPUT_HARDWARE;
        input.u.hi.uMsg = WM_INPUT;
        input.u.hi.wParamH = 0;
        input.u.hi.wParamL = 0;
        if (rawinput.data.mouse.lLastX || rawinput.data.mouse.lLastY)
            __wine_send_input( 0, &input, &rawinput );
    }

    return TRUE;
}

/***********************************************************************
 *           X11DRV_RawButtonEvent
 */
static BOOL X11DRV_RawButtonEvent( XGenericEventCookie *cookie )
{
    struct x11drv_thread_data *thread_data = x11drv_thread_data();
    XIRawEvent *event = cookie->data;
    int button = event->detail - 1;
    RAWINPUT rawinput;
    INPUT input;

    if (!device_mapping || device_mapping->deviceid != event->sourceid)
        update_device_mapping( event->display, event->sourceid );

    if (button >= 0 && device_mapping)
        button = device_mapping->buttons[button] - 1;

    if (button >= 0 && pointer_mapping)
        button = pointer_mapping->buttons[button] - 1;

    if (button < 0 || button >= NB_BUTTONS) return FALSE;
    if (event->deviceid != thread_data->xi2_core_pointer) return FALSE;

    TRACE( "raw button %u (raw: %u) %s\n", button, event->detail, event->evtype == XI_RawButtonRelease ? "up" : "down" );

    rawinput.header.dwType = RIM_TYPEMOUSE;
    rawinput.header.dwSize = offsetof(RAWINPUT, data) + sizeof(RAWMOUSE);
    rawinput.header.hDevice = ULongToHandle(1); /* WINE_MOUSE_HANDLE */
    rawinput.header.wParam = RIM_INPUT;
    if (event->evtype == XI_RawButtonRelease)
    {
        rawinput.data.mouse.usFlags = button_up_flags[button];
        rawinput.data.mouse.ulRawButtons = button_up_data[button];
    }
    else
    {
        rawinput.data.mouse.usFlags = button_down_flags[button];
        rawinput.data.mouse.ulRawButtons = button_down_data[button];
    }
    rawinput.data.mouse.u.usButtonData = 0;
    rawinput.data.mouse.u.usButtonFlags = 0;
    rawinput.data.mouse.lLastX = 0;
    rawinput.data.mouse.lLastY = 0;
    rawinput.data.mouse.ulExtraInformation = 0;

    input.type = INPUT_HARDWARE;
    input.u.hi.uMsg = WM_INPUT;
    input.u.hi.wParamH = 0;
    input.u.hi.wParamL = 0;
    if (rawinput.data.mouse.usFlags || rawinput.data.mouse.ulRawButtons)
        __wine_send_input( 0, &input, &rawinput );
    return TRUE;
}

static BOOL X11DRV_XIDeviceEvent( XIDeviceEvent *event )
{
    DWORD button = event->detail - 1;
    INPUT input;
    HWND hwnd;

    if (XFindContext( event->display, event->event, winContext, (char **)&hwnd ) != 0)
        hwnd = 0;  /* not for a registered window */
    if (!hwnd && event->event == root_window) hwnd = NtUserGetDesktopWindow();

    TRACE( "evtype %u hwnd %p/%lx pos %f,%f detail %u flags %#x serial %lu\n",
           event->evtype, hwnd, event->event, event->event_x, event->event_y, event->detail, event->flags, event->serial );

    if (!hwnd && is_old_motion_event( event->serial ))
    {
        TRACE( "pos %f,%f old serial %lu, ignoring\n", event->event_x, event->event_y, event->serial );
        return FALSE;
    }

    input.u.mi.dx          = event->event_x;
    input.u.mi.dy          = event->event_y;
    input.u.mi.mouseData   = 0;
    input.u.mi.dwFlags     = MOUSEEVENTF_MOVE | MOUSEEVENTF_ABSOLUTE;
    input.u.mi.time        = x11drv_time_to_ticks( event->time );
    input.u.mi.dwExtraInfo = 0;

    switch (event->evtype)
    {
    case XI_ButtonPress:
        if (button >= NB_BUTTONS) return FALSE;
        update_user_time( event->time );
        input.u.mi.mouseData = button_down_data[button];
        input.u.mi.dwFlags |= button_down_flags[button];
        break;
    case XI_ButtonRelease:
        if (button >= NB_BUTTONS) return FALSE;
        input.u.mi.mouseData = button_up_data[button];
        input.u.mi.dwFlags |= button_up_flags[button];
        break;
    }

    map_event_coords( hwnd, event->event, event->root, event->root_x, event->root_y, &input );
    send_mouse_input( hwnd, event->event, event->detail, &input );
    return TRUE;
}

#endif /* HAVE_X11_EXTENSIONS_XINPUT2_H */

/***********************************************************************
 *              X11DRV_XInput2_Load
 */
void X11DRV_XInput2_Load(void)
{
#if defined(SONAME_LIBXI)
    int event, error;
    void *libxi_handle = dlopen( SONAME_LIBXI, RTLD_NOW );

    if (!libxi_handle)
    {
        WARN( "couldn't load %s\n", SONAME_LIBXI );
        return;
    }
#define LOAD_FUNCPTR(f) \
    if (!(p##f = dlsym( libxi_handle, #f))) \
    { \
        WARN("Failed to load %s.\n", #f); \
        return; \
    }

#ifdef HAVE_X11_EXTENSIONS_XINPUT2_H
    LOAD_FUNCPTR(XIGetClientPointer);
    LOAD_FUNCPTR(XIFreeDeviceInfo);
    LOAD_FUNCPTR(XIQueryDevice);
    LOAD_FUNCPTR(XIQueryVersion);
    LOAD_FUNCPTR(XISelectEvents);
#endif

#ifdef HAVE_X11_EXTENSIONS_XINPUT_H
    LOAD_FUNCPTR(XOpenDevice);
    LOAD_FUNCPTR(XCloseDevice);
    LOAD_FUNCPTR(XGetDeviceButtonMapping);
#endif

#undef LOAD_FUNCPTR

    xinput2_available = XQueryExtension( gdi_display, "XInputExtension", &xinput2_opcode, &event, &error );

    /* Until version 1.10.4 rawinput was broken in XOrg, see
     * https://bugs.freedesktop.org/show_bug.cgi?id=30068 */
    broken_rawevents  = strstr(XServerVendor( gdi_display ), "X.Org") &&
                        XVendorRelease( gdi_display ) < 11004000;

#else
    TRACE( "X Input 2 support not compiled in.\n" );
#endif
}

static BOOL X11DRV_RawTouchEvent( XGenericEventCookie *xev )
{
    struct x11drv_thread_data *thread_data = x11drv_thread_data();
    XIRawEvent *event = xev->data;
    RAWINPUT rawinput =
    {
        .header =
        {
            .dwType = RIM_TYPEMOUSE,
            .dwSize = offsetof(RAWINPUT, data) + sizeof(RAWMOUSE),
            .hDevice = ULongToHandle(1), /* WINE_MOUSE_HANDLE */
            .wParam = RIM_INPUT,
        },
    };
    INPUT input =
    {
        .type = INPUT_MOUSE,
    };
    int flags = 0;
    POINT pos;

    if (!thread_data->xi2_rawinput_only) return FALSE;
    if (!map_raw_event_coords( event, &input, &rawinput )) return FALSE;
    if (!(input.u.mi.dwFlags & MOUSEEVENTF_ABSOLUTE)) return FALSE;
    pos.x = input.u.mi.dx;
    pos.y = input.u.mi.dy;

    flags = POINTER_MESSAGE_FLAG_INRANGE | POINTER_MESSAGE_FLAG_INCONTACT;
    if (!thread_data->xi2_active_touches) thread_data->xi2_primary_touchid = event->detail;
    if (thread_data->xi2_primary_touchid == event->detail) flags |= POINTER_MESSAGE_FLAG_PRIMARY;

    input.type = INPUT_HARDWARE;
    switch (event->evtype)
    {
    case XI_RawTouchBegin:
        input.u.hi.uMsg = WM_POINTERDOWN;
        flags |= POINTER_MESSAGE_FLAG_NEW;
        thread_data->xi2_active_touches++;
        TRACE("XI_RawTouchBegin detail %u pos %dx%d, flags %#x\n", event->detail, (int)pos.x, (int)pos.y, flags);
        break;
    case XI_RawTouchEnd:
        input.u.hi.uMsg = WM_POINTERUP;
        thread_data->xi2_active_touches--;
        TRACE("XI_RawTouchEnd detail %u pos %dx%d, flags %#x\n", event->detail, (int)pos.x, (int)pos.y, flags);
        break;
    case XI_RawTouchUpdate:
        input.u.hi.uMsg = WM_POINTERUPDATE;
        TRACE("XI_RawTouchUpdate detail %u pos %dx%d, flags %#x\n", event->detail, (int)pos.x, (int)pos.y, flags);
        break;
    }

    rawinput.data.mouse.usFlags = 0;
    rawinput.data.mouse.ulRawButtons = MAKELONG( event->detail, flags );
    rawinput.data.mouse.lLastX = pos.x;
    rawinput.data.mouse.lLastY = pos.y;

    __wine_send_input( 0, &input, &rawinput );
    if (!(flags & POINTER_MESSAGE_FLAG_PRIMARY)) return TRUE;

    input.type             = INPUT_MOUSE;
    input.u.mi.mouseData   = 0;
    input.u.mi.dwFlags     = MOUSEEVENTF_MOVE | MOUSEEVENTF_ABSOLUTE;
    if (event->evtype == XI_RawTouchBegin) input.u.mi.dwFlags |= MOUSEEVENTF_LEFTDOWN;
    if (event->evtype == XI_RawTouchEnd) input.u.mi.dwFlags |= MOUSEEVENTF_LEFTUP;
    input.u.mi.time        = x11drv_time_to_ticks( event->time );
    input.u.mi.dx          = rawinput.data.mouse.lLastX;
    input.u.mi.dy          = rawinput.data.mouse.lLastY;
    input.u.mi.dwExtraInfo = 0xff515700;

    rawinput.data.mouse.usFlags = input.u.mi.dwFlags;
    rawinput.data.mouse.ulRawButtons = 0;

    __wine_send_input( 0, &input, &rawinput );
    return TRUE;
}

/***********************************************************************
 *           X11DRV_GenericEvent
 */
BOOL X11DRV_GenericEvent( HWND hwnd, XEvent *xev )
{
    BOOL ret = FALSE;
#ifdef HAVE_X11_EXTENSIONS_XINPUT2_H
    XGenericEventCookie *event = &xev->xcookie;

    if (!event->data) return FALSE;
    if (event->extension != xinput2_opcode) return FALSE;

    switch (event->evtype)
    {
    case XI_DeviceChanged:
        return X11DRV_XIDeviceChangedEvent( event->data );
    case XI_RawMotion:
        ret = X11DRV_RawMotion( event );
        break;
    case XI_RawButtonPress:
    case XI_RawButtonRelease:
        ret = X11DRV_RawButtonEvent( event );
        break;
    case XI_Motion:
    case XI_ButtonPress:
    case XI_ButtonRelease:
        return X11DRV_XIDeviceEvent( event->data );

    case XI_RawTouchBegin:
    case XI_RawTouchUpdate:
    case XI_RawTouchEnd:
        ret = X11DRV_RawTouchEvent( event );
        break;

    default:
        TRACE( "Unhandled event %#x\n", event->evtype );
        break;
    }
#endif
    return ret;
}<|MERGE_RESOLUTION|>--- conflicted
+++ resolved
@@ -465,10 +465,7 @@
 {
 #ifdef HAVE_X11_EXTENSIONS_XINPUT2_H
     struct x11drv_thread_data *data = x11drv_thread_data();
-<<<<<<< HEAD
-=======
     UNICODE_STRING class_name = RTL_CONSTANT_STRING( messageW );
->>>>>>> 6eb373f5
     Window clip_window;
     HWND msg_hwnd = 0;
     POINT pos;
@@ -480,13 +477,9 @@
     if (!data) return FALSE;
     if (!(clip_window = init_clip_window())) return TRUE;
 
-<<<<<<< HEAD
-    if (!(msg_hwnd = get_clip_hwnd()))
-=======
     if (!(msg_hwnd = NtUserCreateWindowEx( 0, &class_name, &class_name, NULL, 0, 0, 0, 0, 0,
                                            HWND_MESSAGE, 0, NtCurrentTeb()->Peb->ImageBaseAddress,
                                            NULL, 0, NULL, 0, FALSE )))
->>>>>>> 6eb373f5
         return TRUE;
 
     /* enable XInput2 unless we are already clipping */
