--- conflicted
+++ resolved
@@ -459,13 +459,7 @@
 extern int xfixes_event_base DECLSPEC_HIDDEN;
 extern char *process_name DECLSPEC_HIDDEN;
 extern Display *clipboard_display DECLSPEC_HIDDEN;
-<<<<<<< HEAD
-extern WNDPROC client_foreign_window_proc;
-extern HANDLE steam_overlay_event DECLSPEC_HIDDEN;
-extern HANDLE steam_keyboard_event DECLSPEC_HIDDEN;
-=======
 extern WNDPROC client_foreign_window_proc DECLSPEC_HIDDEN;
->>>>>>> 6eb373f5
 
 /* atoms */
 
@@ -749,14 +743,7 @@
 extern BOOL clip_fullscreen_window( HWND hwnd, BOOL reset ) DECLSPEC_HIDDEN;
 extern void move_resize_window( HWND hwnd, int dir ) DECLSPEC_HIDDEN;
 extern void X11DRV_InitKeyboard( Display *display ) DECLSPEC_HIDDEN;
-<<<<<<< HEAD
-extern void X11DRV_InitMouse( Display *display ) DECLSPEC_HIDDEN;
-extern NTSTATUS X11DRV_MsgWaitForMultipleObjectsEx( DWORD count, const HANDLE *handles,
-                                                    const LARGE_INTEGER *timeout,
-                                                    DWORD mask, DWORD flags ) DECLSPEC_HIDDEN;
-=======
 extern BOOL X11DRV_ProcessEvents( DWORD mask ) DECLSPEC_HIDDEN;
->>>>>>> 6eb373f5
 extern HWND *build_hwnd_list(void) DECLSPEC_HIDDEN;
 
 typedef int (*x11drv_error_callback)( Display *display, XErrorEvent *event, void *arg );
