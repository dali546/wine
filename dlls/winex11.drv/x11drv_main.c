--- conflicted
+++ resolved
@@ -71,13 +71,7 @@
 BOOL usexvidmode = FALSE;
 BOOL usexrandr = TRUE;
 BOOL usexcomposite = TRUE;
-<<<<<<< HEAD
-BOOL use_xfixes = FALSE;
-BOOL use_xkb = TRUE;
-BOOL use_take_focus = FALSE;
-=======
 BOOL use_take_focus = TRUE;
->>>>>>> 6eb373f5
 BOOL use_primary_selection = FALSE;
 BOOL use_system_cursors = TRUE;
 BOOL show_systray = TRUE;
