--- conflicted
+++ resolved
@@ -39,16 +39,6 @@
 
 #ifdef SONAME_LIBXRANDR
 
-<<<<<<< HEAD
-#include <assert.h>
-#include <X11/Xlib.h>
-#include <X11/extensions/Xrandr.h>
-#include <dlfcn.h>
-#include <stdlib.h>
-#include "x11drv.h"
-
-=======
->>>>>>> 6eb373f5
 #define VK_NO_PROTOTYPES
 #define WINE_VK_HOST
 
