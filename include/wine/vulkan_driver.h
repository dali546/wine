/* Automatically generated from Vulkan vk.xml; DO NOT EDIT!
 *
 * This file is generated from Vulkan vk.xml file covered
 * by the following copyright and permission notice:
 *
 * Copyright 2015-2022 The Khronos Group Inc.
 *
 * SPDX-License-Identifier: Apache-2.0 OR MIT
 *
 */

#ifndef __WINE_VULKAN_DRIVER_H
#define __WINE_VULKAN_DRIVER_H

/* Wine internal vulkan driver version, needs to be bumped upon vulkan_funcs changes. */
#define WINE_VULKAN_DRIVER_VERSION 11

struct vulkan_funcs
{
    /* Vulkan global functions. These are the only calls at this point a graphics driver
     * needs to provide. Other function calls will be provided indirectly by dispatch
     * tables part of dispatchable Vulkan objects such as VkInstance or vkDevice.
     */
<<<<<<< HEAD
    VkResult (*p_vkAcquireNextImage2KHR)(VkDevice, const VkAcquireNextImageInfoKHR *, uint32_t *);
    VkResult (*p_vkAcquireNextImageKHR)(VkDevice, VkSwapchainKHR, uint64_t, VkSemaphore, VkFence, uint32_t *);
=======
    VkResult (*p_vkAcquireNextImageKHR)(VkDevice, VkSwapchainKHR, uint64_t, VkSemaphore, VkFence, uint32_t *);
    VkResult (*p_vkCreateDevice)(VkPhysicalDevice, const VkDeviceCreateInfo *, const VkAllocationCallbacks *, VkDevice *);
>>>>>>> 6eb373f5
    VkResult (*p_vkCreateInstance)(const VkInstanceCreateInfo *, const VkAllocationCallbacks *, VkInstance *);
    VkResult (*p_vkCreateSwapchainKHR)(VkDevice, const VkSwapchainCreateInfoKHR *, const VkAllocationCallbacks *, VkSwapchainKHR *);
    VkResult (*p_vkCreateWin32SurfaceKHR)(VkInstance, const VkWin32SurfaceCreateInfoKHR *, const VkAllocationCallbacks *, VkSurfaceKHR *);
    void (*p_vkDestroyDevice)(VkDevice, const VkAllocationCallbacks *);
    void (*p_vkDestroyInstance)(VkInstance, const VkAllocationCallbacks *);
    void (*p_vkDestroySurfaceKHR)(VkInstance, VkSurfaceKHR, const VkAllocationCallbacks *);
    void (*p_vkDestroySwapchainKHR)(VkDevice, VkSwapchainKHR, const VkAllocationCallbacks *);
    VkResult (*p_vkEnumerateInstanceExtensionProperties)(const char *, uint32_t *, VkExtensionProperties *);
    VkResult (*p_vkGetDeviceGroupSurfacePresentModesKHR)(VkDevice, VkSurfaceKHR, VkDeviceGroupPresentModeFlagsKHR *);
    void * (*p_vkGetDeviceProcAddr)(VkDevice, const char *);
    void * (*p_vkGetInstanceProcAddr)(VkInstance, const char *);
    VkResult (*p_vkGetPhysicalDevicePresentRectanglesKHR)(VkPhysicalDevice, VkSurfaceKHR, uint32_t *, VkRect2D *);
    VkResult (*p_vkGetPhysicalDeviceSurfaceCapabilities2KHR)(VkPhysicalDevice, const VkPhysicalDeviceSurfaceInfo2KHR *, VkSurfaceCapabilities2KHR *);
    VkResult (*p_vkGetPhysicalDeviceSurfaceCapabilitiesKHR)(VkPhysicalDevice, VkSurfaceKHR, VkSurfaceCapabilitiesKHR *);
    VkResult (*p_vkGetPhysicalDeviceSurfaceFormats2KHR)(VkPhysicalDevice, const VkPhysicalDeviceSurfaceInfo2KHR *, uint32_t *, VkSurfaceFormat2KHR *);
    VkResult (*p_vkGetPhysicalDeviceSurfaceFormatsKHR)(VkPhysicalDevice, VkSurfaceKHR, uint32_t *, VkSurfaceFormatKHR *);
    VkResult (*p_vkGetPhysicalDeviceSurfacePresentModesKHR)(VkPhysicalDevice, VkSurfaceKHR, uint32_t *, VkPresentModeKHR *);
    VkResult (*p_vkGetPhysicalDeviceSurfaceSupportKHR)(VkPhysicalDevice, uint32_t, VkSurfaceKHR, VkBool32 *);
    VkBool32 (*p_vkGetPhysicalDeviceWin32PresentationSupportKHR)(VkPhysicalDevice, uint32_t);
    VkResult (*p_vkGetSwapchainImagesKHR)(VkDevice, VkSwapchainKHR, uint32_t *, VkImage *);
    VkResult (*p_vkQueuePresentKHR)(VkQueue, const VkPresentInfoKHR *);

    /* winevulkan specific functions */
    VkSurfaceKHR (*p_wine_get_native_surface)(VkSurfaceKHR);
    /* Optional. Returns TRUE if FS hack is active, otherwise returns FALSE. If
     * it returns TRUE, then real_sz will contain the actual display
     * resolution; user_sz will contain the app's requested mode; and dst_blit
     * will contain the area to blit the user image to in real coordinates.
     * All parameters are optional. */
    VkBool32 (*query_fs_hack)(VkSurfaceKHR surface, VkExtent2D *real_sz, VkExtent2D *user_sz, VkRect2D *dst_blit, VkFilter *filter);
};

extern const struct vulkan_funcs * __wine_get_vulkan_driver(UINT version);

static inline void *get_vulkan_driver_device_proc_addr(
        const struct vulkan_funcs *vulkan_funcs, const char *name)
{
    if (!name || name[0] != 'v' || name[1] != 'k') return NULL;

    name += 2;

<<<<<<< HEAD
    if (!strcmp(name, "AcquireNextImage2KHR"))
        return vulkan_funcs->p_vkAcquireNextImage2KHR;
=======
>>>>>>> 6eb373f5
    if (!strcmp(name, "AcquireNextImageKHR"))
        return vulkan_funcs->p_vkAcquireNextImageKHR;
    if (!strcmp(name, "CreateSwapchainKHR"))
        return vulkan_funcs->p_vkCreateSwapchainKHR;
    if (!strcmp(name, "DestroyDevice"))
        return vulkan_funcs->p_vkDestroyDevice;
    if (!strcmp(name, "DestroySwapchainKHR"))
        return vulkan_funcs->p_vkDestroySwapchainKHR;
    if (!strcmp(name, "GetDeviceGroupSurfacePresentModesKHR"))
        return vulkan_funcs->p_vkGetDeviceGroupSurfacePresentModesKHR;
    if (!strcmp(name, "GetDeviceProcAddr"))
        return vulkan_funcs->p_vkGetDeviceProcAddr;
    if (!strcmp(name, "GetSwapchainImagesKHR"))
        return vulkan_funcs->p_vkGetSwapchainImagesKHR;
    if (!strcmp(name, "QueuePresentKHR"))
        return vulkan_funcs->p_vkQueuePresentKHR;

    return NULL;
}

static inline void *get_vulkan_driver_instance_proc_addr(
        const struct vulkan_funcs *vulkan_funcs, VkInstance instance, const char *name)
{
    if (!name || name[0] != 'v' || name[1] != 'k') return NULL;

    name += 2;

    if (!strcmp(name, "CreateInstance"))
        return vulkan_funcs->p_vkCreateInstance;
    if (!strcmp(name, "EnumerateInstanceExtensionProperties"))
        return vulkan_funcs->p_vkEnumerateInstanceExtensionProperties;

    if (!instance) return NULL;

    if (!strcmp(name, "CreateDevice"))
        return vulkan_funcs->p_vkCreateDevice;
    if (!strcmp(name, "CreateWin32SurfaceKHR"))
        return vulkan_funcs->p_vkCreateWin32SurfaceKHR;
    if (!strcmp(name, "DestroyInstance"))
        return vulkan_funcs->p_vkDestroyInstance;
    if (!strcmp(name, "DestroySurfaceKHR"))
        return vulkan_funcs->p_vkDestroySurfaceKHR;
    if (!strcmp(name, "GetInstanceProcAddr"))
        return vulkan_funcs->p_vkGetInstanceProcAddr;
    if (!strcmp(name, "GetPhysicalDevicePresentRectanglesKHR"))
        return vulkan_funcs->p_vkGetPhysicalDevicePresentRectanglesKHR;
    if (!strcmp(name, "GetPhysicalDeviceSurfaceCapabilities2KHR"))
        return vulkan_funcs->p_vkGetPhysicalDeviceSurfaceCapabilities2KHR;
    if (!strcmp(name, "GetPhysicalDeviceSurfaceCapabilitiesKHR"))
        return vulkan_funcs->p_vkGetPhysicalDeviceSurfaceCapabilitiesKHR;
    if (!strcmp(name, "GetPhysicalDeviceSurfaceFormats2KHR"))
        return vulkan_funcs->p_vkGetPhysicalDeviceSurfaceFormats2KHR;
    if (!strcmp(name, "GetPhysicalDeviceSurfaceFormatsKHR"))
        return vulkan_funcs->p_vkGetPhysicalDeviceSurfaceFormatsKHR;
    if (!strcmp(name, "GetPhysicalDeviceSurfacePresentModesKHR"))
        return vulkan_funcs->p_vkGetPhysicalDeviceSurfacePresentModesKHR;
    if (!strcmp(name, "GetPhysicalDeviceSurfaceSupportKHR"))
        return vulkan_funcs->p_vkGetPhysicalDeviceSurfaceSupportKHR;
    if (!strcmp(name, "GetPhysicalDeviceWin32PresentationSupportKHR"))
        return vulkan_funcs->p_vkGetPhysicalDeviceWin32PresentationSupportKHR;

    name -= 2;

    return get_vulkan_driver_device_proc_addr(vulkan_funcs, name);
}

typedef VkResult (WINAPI *PFN_native_vkCreateInstance)(const VkInstanceCreateInfo *, const VkAllocationCallbacks *, VkInstance *,
                                                       void * (*)(VkInstance, const char *), void *);
typedef VkResult (WINAPI *PFN_native_vkCreateDevice)(VkPhysicalDevice, const VkDeviceCreateInfo *, const VkAllocationCallbacks *, VkDevice *,
                                                     void * (*)(VkInstance, const char *), void *);

typedef struct VkCreateInfoWineDeviceCallback {
    VkStructureType             sType;
    const void*                 pNext;
    PFN_native_vkCreateDevice   native_create_callback;
    void*                       context;
} VkCreateInfoWineDeviceCallback;
#define VK_STRUCTURE_TYPE_CREATE_INFO_WINE_DEVICE_CALLBACK 2125312001
typedef struct VkCreateInfoWineInstanceCallback {
    VkStructureType             sType;
    const void*                 pNext;
    PFN_native_vkCreateInstance native_create_callback;
    void*                       context;
} VkCreateInfoWineInstanceCallback;
#define VK_STRUCTURE_TYPE_CREATE_INFO_WINE_INSTANCE_CALLBACK 2125312002
#endif /* __WINE_VULKAN_DRIVER_H */<|MERGE_RESOLUTION|>--- conflicted
+++ resolved
@@ -21,13 +21,8 @@
      * needs to provide. Other function calls will be provided indirectly by dispatch
      * tables part of dispatchable Vulkan objects such as VkInstance or vkDevice.
      */
-<<<<<<< HEAD
-    VkResult (*p_vkAcquireNextImage2KHR)(VkDevice, const VkAcquireNextImageInfoKHR *, uint32_t *);
-    VkResult (*p_vkAcquireNextImageKHR)(VkDevice, VkSwapchainKHR, uint64_t, VkSemaphore, VkFence, uint32_t *);
-=======
     VkResult (*p_vkAcquireNextImageKHR)(VkDevice, VkSwapchainKHR, uint64_t, VkSemaphore, VkFence, uint32_t *);
     VkResult (*p_vkCreateDevice)(VkPhysicalDevice, const VkDeviceCreateInfo *, const VkAllocationCallbacks *, VkDevice *);
->>>>>>> 6eb373f5
     VkResult (*p_vkCreateInstance)(const VkInstanceCreateInfo *, const VkAllocationCallbacks *, VkInstance *);
     VkResult (*p_vkCreateSwapchainKHR)(VkDevice, const VkSwapchainCreateInfoKHR *, const VkAllocationCallbacks *, VkSwapchainKHR *);
     VkResult (*p_vkCreateWin32SurfaceKHR)(VkInstance, const VkWin32SurfaceCreateInfoKHR *, const VkAllocationCallbacks *, VkSurfaceKHR *);
@@ -69,11 +64,6 @@
 
     name += 2;
 
-<<<<<<< HEAD
-    if (!strcmp(name, "AcquireNextImage2KHR"))
-        return vulkan_funcs->p_vkAcquireNextImage2KHR;
-=======
->>>>>>> 6eb373f5
     if (!strcmp(name, "AcquireNextImageKHR"))
         return vulkan_funcs->p_vkAcquireNextImageKHR;
     if (!strcmp(name, "CreateSwapchainKHR"))
