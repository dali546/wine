/*
 * Task termination utility
 *
 * Copyright 2008 Andrew Riedi
 * Copyright 2010 Andrew Nguyen
 *
 * This library is free software; you can redistribute it and/or
 * modify it under the terms of the GNU Lesser General Public
 * License as published by the Free Software Foundation; either
 * version 2.1 of the License, or (at your option) any later version.
 *
 * This library is distributed in the hope that it will be useful,
 * but WITHOUT ANY WARRANTY; without even the implied warranty of
 * MERCHANTABILITY or FITNESS FOR A PARTICULAR PURPOSE.  See the GNU
 * Lesser General Public License for more details.
 *
 * You should have received a copy of the GNU Lesser General Public
 * License along with this library; if not, write to the Free Software
 * Foundation, Inc., 51 Franklin St, Fifth Floor, Boston, MA 02110-1301, USA
 */

#include <stdlib.h>
#include <windows.h>
#include <tlhelp32.h>
#include <wine/debug.h>

#include "taskkill.h"

WINE_DEFAULT_DEBUG_CHANNEL(taskkill);

static BOOL force_termination = FALSE;
static BOOL kill_child_processes;

static WCHAR **task_list;
static unsigned int task_count;

static struct
{
    PROCESSENTRY32W p;
    BOOL matched;
    BOOL is_numeric;
}
*process_list;
static unsigned int process_count;

struct pid_close_info
{
    DWORD pid;
    BOOL found;
};

static int taskkill_vprintfW(const WCHAR *msg, va_list va_args)
{
    int wlen;
    DWORD count;
    WCHAR msg_buffer[8192];

    wlen = FormatMessageW(FORMAT_MESSAGE_FROM_STRING, msg, 0, 0, msg_buffer,
                          ARRAY_SIZE(msg_buffer), &va_args);

    if (!WriteConsoleW(GetStdHandle(STD_OUTPUT_HANDLE), msg_buffer, wlen, &count, NULL))
    {
        DWORD len;
        char *msgA;

        /* On Windows WriteConsoleW() fails if the output is redirected. So fall
         * back to WriteFile() using OEM code page.
         */
        len = WideCharToMultiByte(GetOEMCP(), 0, msg_buffer, wlen,
            NULL, 0, NULL, NULL);
        msgA = malloc(len);
        if (!msgA)
            return 0;

        WideCharToMultiByte(GetOEMCP(), 0, msg_buffer, wlen, msgA, len, NULL, NULL);
        WriteFile(GetStdHandle(STD_OUTPUT_HANDLE), msgA, len, &count, FALSE);
        free(msgA);
    }

    return count;
}

static int WINAPIV taskkill_printfW(const WCHAR *msg, ...)
{
    va_list va_args;
    int len;

    va_start(va_args, msg);
    len = taskkill_vprintfW(msg, va_args);
    va_end(va_args);

    return len;
}

static int WINAPIV taskkill_message_printfW(int msg, ...)
{
    va_list va_args;
    WCHAR msg_buffer[8192];
    int len;

    LoadStringW(GetModuleHandleW(NULL), msg, msg_buffer, ARRAY_SIZE(msg_buffer));

    va_start(va_args, msg);
    len = taskkill_vprintfW(msg_buffer, va_args);
    va_end(va_args);

    return len;
}

static int taskkill_message(int msg)
{
    WCHAR msg_buffer[8192];

    LoadStringW(GetModuleHandleW(NULL), msg, msg_buffer, ARRAY_SIZE(msg_buffer));

    return taskkill_printfW(L"%1", msg_buffer);
}

/* Post WM_CLOSE to all top-level windows belonging to the process with specified PID. */
static BOOL CALLBACK pid_enum_proc(HWND hwnd, LPARAM lParam)
{
    struct pid_close_info *info = (struct pid_close_info *)lParam;
    DWORD hwnd_pid;

    GetWindowThreadProcessId(hwnd, &hwnd_pid);

    if (hwnd_pid == info->pid)
    {
        PostMessageW(hwnd, WM_CLOSE, 0, 0);
        info->found = TRUE;
    }

    return TRUE;
}

static BOOL enumerate_processes(void)
{
    unsigned int alloc_count = 128;
    void *realloc_list;
    HANDLE snapshot;

    snapshot = CreateToolhelp32Snapshot(TH32CS_SNAPPROCESS, 0);
    if (snapshot == INVALID_HANDLE_VALUE)
        return FALSE;

    process_list = malloc(alloc_count * sizeof(*process_list));
    if (!process_list)
        return FALSE;

    process_list[0].p.dwSize = sizeof(process_list[0].p);
    if (!Process32FirstW(snapshot, &process_list[0].p))
        return FALSE;

    do
    {
        process_list[process_count].is_numeric = FALSE;
        process_list[process_count++].matched = FALSE;
        if (process_count == alloc_count)
        {
            alloc_count *= 2;
            realloc_list = realloc(process_list, alloc_count * sizeof(*process_list));
            if (!realloc_list)
                return FALSE;
            process_list = realloc_list;
        }
        process_list[process_count].p.dwSize = sizeof(process_list[process_count].p);
    } while (Process32NextW(snapshot, &process_list[process_count].p));
    CloseHandle(snapshot);
    return TRUE;
}

static void mark_task_process(const WCHAR *str, int *status_code)
{
    DWORD self_pid = GetCurrentProcessId();
    const WCHAR *p = str;
    BOOL is_numeric;
    unsigned int i;
    DWORD pid;

    is_numeric = TRUE;
    while (*p)
    {
        if (!iswdigit(*p++))
        {
            is_numeric = FALSE;
            break;
        }
    }

    if (is_numeric)
    {
        pid = wcstol(str, NULL, 10);
        for (i = 0; i < process_count; ++i)
        {
            if (process_list[i].p.th32ProcessID == pid)
                break;
        }
        if (i == process_count || process_list[i].matched)
            goto not_found;
        process_list[i].matched = TRUE;
        process_list[i].is_numeric = TRUE;
        if (pid == self_pid)
        {
            taskkill_message(STRING_SELF_TERMINATION);
            *status_code = 1;
        }
        return;
    }

    for (i = 0; i < process_count; ++i)
    {
        if (!wcsicmp(process_list[i].p.szExeFile, str) && !process_list[i].matched)
        {
            process_list[i].matched = TRUE;
            if (process_list[i].p.th32ProcessID == self_pid)
            {
                taskkill_message(STRING_SELF_TERMINATION);
                *status_code = 1;
            }
            return;
        }
    }

not_found:
    taskkill_message_printfW(STRING_SEARCH_FAILED, str);
    *status_code = 128;
}

static void taskkill_message_print_process(int msg, unsigned int index)
{
    WCHAR pid_str[16];

    if (!process_list[index].is_numeric)
    {
        taskkill_message_printfW(msg, process_list[index].p.szExeFile);
        return;
    }
    wsprintfW(pid_str, L"%lu", process_list[index].p.th32ProcessID);
    taskkill_message_printfW(msg, pid_str);
}

static BOOL find_parent(unsigned int process_index, unsigned int *parent_index)
{
    DWORD parent_id = process_list[process_index].p.th32ParentProcessID;
    unsigned int i;

    if (!parent_id)
        return FALSE;

    for (i = 0; i < process_count; ++i)
    {
        if (process_list[i].p.th32ProcessID == parent_id)
        {
            *parent_index = i;
            return TRUE;
        }
    }
    return FALSE;
}

static void mark_child_processes(void)
{
    unsigned int i, parent;

    for (i = 0; i < process_count; ++i)
    {
        if (process_list[i].matched)
            continue;
        parent = i;
        while (find_parent(parent, &parent))
        {
            if (process_list[parent].matched)
            {
                WINE_TRACE("Adding child %04lx.\n", process_list[i].p.th32ProcessID);
                process_list[i].matched = TRUE;
                break;
            }
        }
    }
}

/* The implemented task enumeration and termination behavior does not
 * exactly match native behavior. On Windows:
 *
 * In the case of terminating by process name, specifying a particular
 * process name more times than the number of running instances causes
 * all instances to be terminated, but termination failure messages to
 * be printed as many times as the difference between the specification
 * quantity and the number of running instances.
 *
 * Successful terminations are all listed first in order, with failing
 * terminations being listed at the end.
 *
 * A PID of zero causes taskkill to warn about the inability to terminate
 * system processes. */
static int send_close_messages(void)
{
    const WCHAR *process_name;
    struct pid_close_info info;
    unsigned int i;
    int status_code = 0;

    for (i = 0; i < process_count; i++)
    {
        if (!process_list[i].matched)
            continue;
        info.pid = process_list[i].p.th32ProcessID;
        process_name = process_list[i].p.szExeFile;
        info.found = FALSE;
        WINE_TRACE("Terminating pid %04lx.\n", info.pid);
        EnumWindows(pid_enum_proc, (LPARAM)&info);
        if (info.found)
        {
            if (kill_child_processes)
                taskkill_message_printfW(STRING_CLOSE_CHILD, info.pid, process_list[i].p.th32ParentProcessID);
            else if (process_list[i].is_numeric)
                taskkill_message_printfW(STRING_CLOSE_PID_SEARCH, info.pid);
            else
                taskkill_message_printfW(STRING_CLOSE_PROC_SRCH, process_name, info.pid);
            continue;
        }
        taskkill_message_print_process(STRING_SEARCH_FAILED, i);
        status_code = 128;
    }

    return status_code;
}

static int terminate_processes(void)
{
    const WCHAR *process_name;
    unsigned int i;
    int status_code = 0;
    HANDLE process;
    DWORD pid;

    for (i = 0; i < process_count; i++)
    {
        if (!process_list[i].matched)
            continue;

        pid = process_list[i].p.th32ProcessID;
        process_name = process_list[i].p.szExeFile;
        process = OpenProcess(PROCESS_TERMINATE, FALSE, pid);
        if (!process)
        {
            taskkill_message_print_process(STRING_SEARCH_FAILED, i);
            status_code = 128;
            continue;
        }
        if (!TerminateProcess(process, 1))
        {
<<<<<<< HEAD
            taskkill_message_print_process(STRING_TERMINATE_FAILED, i);
            status_code = 1;
=======
            DWORD pid = wcstol(task_list[i], NULL, 10);
            HANDLE process;

            if (pid == self_pid)
            {
                taskkill_message(STRING_SELF_TERMINATION);
                status_code = 1;
                continue;
            }

            process = OpenProcess(PROCESS_TERMINATE, FALSE, pid);
            if (!process)
            {
                taskkill_message_printfW(STRING_SEARCH_FAILED, task_list[i]);
                status_code = 128;
                continue;
            }

            if (!TerminateProcess(process, 1))
            {
                taskkill_message_printfW(STRING_TERMINATE_FAILED, task_list[i]);
                status_code = 1;
                CloseHandle(process);
                continue;
            }

            taskkill_message_printfW(STRING_TERM_PID_SEARCH, pid);
>>>>>>> 6eb373f5
            CloseHandle(process);
            continue;
        }
        if (kill_child_processes)
            taskkill_message_printfW(STRING_TERM_CHILD, pid, process_list[i].p.th32ParentProcessID);
        else if (process_list[i].is_numeric)
            taskkill_message_printfW(STRING_TERM_PID_SEARCH, pid);
        else
<<<<<<< HEAD
            taskkill_message_printfW(STRING_TERM_PROC_SEARCH, process_name, pid);
        CloseHandle(process);
=======
        {
            DWORD index;
            BOOL found_process = FALSE;

            for (index = 0; index < pid_list_size; index++)
            {
                WCHAR process_name[MAX_PATH];

                if (get_process_name_from_pid(pid_list[index], process_name, MAX_PATH) &&
                    !wcsicmp(process_name, task_list[i]))
                {
                    HANDLE process;

                    if (pid_list[index] == self_pid)
                    {
                        taskkill_message(STRING_SELF_TERMINATION);
                        status_code = 1;
                        continue;
                    }

                    process = OpenProcess(PROCESS_TERMINATE, FALSE, pid_list[index]);
                    if (!process)
                    {
                        taskkill_message_printfW(STRING_SEARCH_FAILED, task_list[i]);
                        status_code = 128;
                        continue;
                    }

                    if (!TerminateProcess(process, 1))
                    {
                        taskkill_message_printfW(STRING_TERMINATE_FAILED, task_list[i]);
                        status_code = 1;
                        CloseHandle(process);
                        continue;
                    }

                    found_process = TRUE;
                    taskkill_message_printfW(STRING_TERM_PROC_SEARCH, task_list[i], pid_list[index]);
                    CloseHandle(process);
                }
            }

            if (!found_process)
            {
                taskkill_message_printfW(STRING_SEARCH_FAILED, task_list[i]);
                status_code = 128;
            }
        }
>>>>>>> 6eb373f5
    }
    return status_code;
}

static BOOL add_to_task_list(WCHAR *name)
{
    static unsigned int list_size = 16;

    if (!task_list)
    {
        task_list = malloc(list_size * sizeof(*task_list));
        if (!task_list)
            return FALSE;
    }
    else if (task_count == list_size)
    {
        void *realloc_list;

        list_size *= 2;
        realloc_list = realloc(task_list, list_size * sizeof(*task_list));
        if (!realloc_list)
            return FALSE;

        task_list = realloc_list;
    }

    task_list[task_count++] = name;
    return TRUE;
}

/* FIXME Argument processing does not match behavior observed on Windows.
 * Stringent argument counting and processing is performed, and unrecognized
 * options are detected as parameters when placed after options that accept one. */
static BOOL process_arguments(int argc, WCHAR *argv[])
{
    if (argc > 1)
    {
        int i;
        WCHAR *argdata;
        BOOL has_im = FALSE, has_pid = FALSE;

        /* Only the lone help option is recognized. */
        if (argc == 2)
        {
            argdata = argv[1];
            if ((*argdata == '/' || *argdata == '-') && !lstrcmpW(L"?", argdata + 1))
            {
                taskkill_message(STRING_USAGE);
                exit(0);
            }
        }

        for (i = 1; i < argc; i++)
        {
            BOOL got_im = FALSE, got_pid = FALSE;

            argdata = argv[i];
            if (*argdata != '/' && *argdata != '-')
                goto invalid;
            argdata++;

            if (!wcsicmp(L"t", argdata))
                kill_child_processes = TRUE;
            else if (!wcsicmp(L"f", argdata))
                force_termination = TRUE;
            /* Options /IM and /PID appear to behave identically, except for
             * the fact that they cannot be specified at the same time. */
            else if ((got_im = !wcsicmp(L"im", argdata)) ||
                     (got_pid = !wcsicmp(L"pid", argdata)))
            {
                if (!argv[i + 1])
                {
                    taskkill_message_printfW(STRING_MISSING_PARAM, argv[i]);
                    taskkill_message(STRING_USAGE);
                    return FALSE;
                }

                if (got_im) has_im = TRUE;
                if (got_pid) has_pid = TRUE;

                if (has_im && has_pid)
                {
                    taskkill_message(STRING_MUTUAL_EXCLUSIVE);
                    taskkill_message(STRING_USAGE);
                    return FALSE;
                }

                if (!add_to_task_list(argv[i + 1]))
                    return FALSE;
                i++;
            }
            else
            {
                invalid:
                taskkill_message(STRING_INVALID_OPTION);
                taskkill_message(STRING_USAGE);
                return FALSE;
            }
        }
    }
    else
    {
        taskkill_message(STRING_MISSING_OPTION);
        taskkill_message(STRING_USAGE);
        return FALSE;
    }

    return TRUE;
}

int __cdecl wmain(int argc, WCHAR *argv[])
{
    int search_status = 0, terminate_status;
    unsigned int i;

    if (!process_arguments(argc, argv))
        return 1;

    if (!enumerate_processes())
    {
        taskkill_message(STRING_ENUM_FAILED);
        return 1;
    }

    for (i = 0; i < task_count; ++i)
        mark_task_process(task_list[i], &search_status);
    if (kill_child_processes)
        mark_child_processes();
    if (force_termination)
        terminate_status = terminate_processes();
    else
        terminate_status = send_close_messages();
    return search_status ? search_status : terminate_status;
}<|MERGE_RESOLUTION|>--- conflicted
+++ resolved
@@ -350,10 +350,6 @@
         }
         if (!TerminateProcess(process, 1))
         {
-<<<<<<< HEAD
-            taskkill_message_print_process(STRING_TERMINATE_FAILED, i);
-            status_code = 1;
-=======
             DWORD pid = wcstol(task_list[i], NULL, 10);
             HANDLE process;
 
@@ -381,7 +377,6 @@
             }
 
             taskkill_message_printfW(STRING_TERM_PID_SEARCH, pid);
->>>>>>> 6eb373f5
             CloseHandle(process);
             continue;
         }
@@ -390,10 +385,6 @@
         else if (process_list[i].is_numeric)
             taskkill_message_printfW(STRING_TERM_PID_SEARCH, pid);
         else
-<<<<<<< HEAD
-            taskkill_message_printfW(STRING_TERM_PROC_SEARCH, process_name, pid);
-        CloseHandle(process);
-=======
         {
             DWORD index;
             BOOL found_process = FALSE;
@@ -442,7 +433,6 @@
                 status_code = 128;
             }
         }
->>>>>>> 6eb373f5
     }
     return status_code;
 }
