--- conflicted
+++ resolved
@@ -1982,12 +1982,7 @@
     BOOL end_session, force, init, kill, restart, shutdown, update;
     HANDLE event;
     OBJECT_ATTRIBUTES attr;
-<<<<<<< HEAD
-    UINT64 tsc_frequency = 0;
-    UNICODE_STRING nameW;
-=======
     UNICODE_STRING nameW = RTL_CONSTANT_STRING( L"\\KernelObjects\\__wineboot_event" );
->>>>>>> 6eb373f5
     BOOL is_wow64;
 
     end_session = force = init = kill = restart = shutdown = update = FALSE;
